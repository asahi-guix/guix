--- conflicted
+++ resolved
@@ -868,11 +868,6 @@
   %D%/packages/patches/ruby-puma-ignore-broken-test.patch       \
   %D%/packages/patches/ruby-rack-ignore-failing-test.patch      \
   %D%/packages/patches/ruby-tzinfo-data-ignore-broken-test.patch\
-<<<<<<< HEAD
-  %D%/packages/patches/ruby-yard-fix-skip-of-markdown-tests.patch \
-=======
-  %D%/packages/patches/sed-hurd-path-max.patch			\
->>>>>>> 84b60a7c
   %D%/packages/patches/scheme48-tests.patch			\
   %D%/packages/patches/scotch-test-threading.patch		\
   %D%/packages/patches/sdl-libx11-1.6.patch			\
