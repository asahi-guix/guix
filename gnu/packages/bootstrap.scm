;;; GNU Guix --- Functional package management for GNU
;;; Copyright © 2012, 2013, 2014, 2015, 2016, 2017, 2018, 2019 Ludovic Courtès <ludo@gnu.org>
;;; Copyright © 2014, 2015, 2018 Mark H Weaver <mhw@netris.org>
;;; Copyright © 2017 Efraim Flashner <efraim@flashner.co.il>
;;; Copyright © 2018 Jan (janneke) Nieuwenhuizen <janneke@gnu.org>
;;;
;;; This file is part of GNU Guix.
;;;
;;; GNU Guix is free software; you can redistribute it and/or modify it
;;; under the terms of the GNU General Public License as published by
;;; the Free Software Foundation; either version 3 of the License, or (at
;;; your option) any later version.
;;;
;;; GNU Guix is distributed in the hope that it will be useful, but
;;; WITHOUT ANY WARRANTY; without even the implied warranty of
;;; MERCHANTABILITY or FITNESS FOR A PARTICULAR PURPOSE.  See the
;;; GNU General Public License for more details.
;;;
;;; You should have received a copy of the GNU General Public License
;;; along with GNU Guix.  If not, see <http://www.gnu.org/licenses/>.

(define-module (gnu packages bootstrap)
  #:use-module (guix licenses)
  #:use-module (gnu packages)
  #:use-module (guix packages)
  #:use-module (guix download)
  #:use-module (guix build-system)
  #:use-module (guix build-system gnu)
  #:use-module (guix build-system trivial)
  #:use-module ((guix store)
                #:select (run-with-store add-to-store add-text-to-store))
  #:use-module ((guix derivations)
                #:select (derivation derivation-input derivation->output-path))
  #:use-module ((guix utils) #:select (gnu-triplet->nix-system))
  #:use-module (guix memoization)
  #:use-module (guix i18n)
  #:use-module (srfi srfi-1)
  #:use-module (srfi srfi-26)
  #:use-module (srfi srfi-34)
  #:use-module (srfi srfi-35)
  #:use-module (ice-9 match)
  #:export (bootstrap-origin
            package-with-bootstrap-guile
            glibc-dynamic-linker

            bootstrap-executable
            bootstrap-guile-origin

            %bootstrap-guile
            %bootstrap-coreutils&co
            %bootstrap-linux-libre-headers
            %bootstrap-binutils
            %bootstrap-gcc
            %bootstrap-glibc
            %bootstrap-inputs
            %bootstrap-mescc-tools
            %bootstrap-mes

            %bootstrap-inputs-for-tests))

;;; Commentary:
;;;
;;; Pre-built packages that are used to bootstrap the
;;; distribution--i.e., to build all the core packages from scratch.
;;;
;;; Code:



;;;
;;; The bootstrap executables: 'bash', 'mkdir', 'tar', 'xz'.  They allow us to
;;; extract the very first tarball.
;;;

(define %bootstrap-executables
  ;; List of bootstrap executables and their recursive hashes (as per 'guix
  ;; hash -r'), taking their executable bit into account.
  `(("aarch64-linux"
     ("bash"
      ,(base32 "13aqhqb8nydlwq1ah9974q0iadx1pb95v13wzzyf7vgv6nasrwzr"))
     ("mkdir"
      ,(base32 "1pxhdp7ldwavmm71xbh9wc197cb2nr66acjn26yjx3732cixh9ws"))
     ("tar"
      ,(base32 "1j51gv08sfg277yxj73xd564wjq3f8xwd6s9rbcg8v9gms47m4cx"))
     ("xz"
      ,(base32 "1d779rwsrasphg5g3r37qppcqy3p7ay1jb1y83w7x4i3qsc7zjy2")))
    ("armhf-linux"
     ("bash"
      ,(base32 "0s6f1s26g4dsrrkl39zblvwpxmbzi6n9mgqf6vxsqz42gik6bgyn"))
     ("mkdir"
      ,(base32 "1r5rcp35niyxfkrdf00y2ba8ifrq9bi76cr63lwjf2l655j1i5p7"))
     ("tar"
      ,(base32 "0dksx5im3fv8ximz7368bsax9f26nn47ds74298flm5lnvpv9xly"))
     ("xz"
      ,(base32 "1cqqavghjfr0iwxqf61lrssv27wfigysgq2rs4rm1gkmn04yn1k3")))
    ("i686-linux"
     ("bash"
      ,(base32 "0rjaxyzjdllfkf1abczvgaf3cdcc7mmahyvdbkjmjzhgz92pv23g"))
     ("mkdir"
      ,(base32 "133ybmfpkmsnysrzbngwvbysqnsmfi8is8zifs7i7n6n600h4s1w"))
     ("tar"
      ,(base32 "07830bx29ad5i0l1ykj0g0b1jayjdblf01sr3ww9wbnwdbzinqms"))
     ("xz"
      ,(base32 "0i9kxdi17bm5gxfi2xzm0y73p3ii0cqxli1sbljm6rh2fjgyn90k")))
    ("mips64el-linux"
     ("bash"
      ,(base32 "1aw046dhda240k9pb9iaj5aqkm23gkvxa9j82n4k7fk87nbrixw6"))
     ("mkdir"
      ,(base32 "0c9j6qgyw84zxbry3ypifzll13gy8ax71w40kdk1h11jbgla3f5k"))
     ("tar"
      ,(base32 "06gmqdjq3rl8lr47b9fyx4ifnm5x56ymc8lyryp1ax1j2s4y5jb4"))
     ("xz"
      ,(base32 "09j1d69qr0hhhx4k4ih8wp00dfc9y4rp01hfg3vc15yxd0jxabh5")))))

(define (bootstrap-executable-url program system)
  "Return the URL where PROGRAM can be found for SYSTEM."
  (string-append
   "https://git.savannah.gnu.org/cgit/guix.git/plain/gnu/packages/bootstrap/"
   system "/" program
   "?id=44f07d1dc6806e97c4e9ee3e6be883cc59dc666e"))

(define bootstrap-executable
  (mlambda (program system)
    "Return an origin for PROGRAM, a statically-linked bootstrap executable
built for SYSTEM."
    (let ((system (if (string=? system "x86_64-linux")
                      "i686-linux"
                      system)))
      (match (assoc-ref (assoc-ref %bootstrap-executables system)
                        program)
        (#f
         (raise (condition
                 (&message
                  (message
                   (format #f (G_ "could not find bootstrap binary '~a' \
for system '~a'")
                           program system))))))
        ((sha256)
         (origin
           (method url-fetch/executable)
           (uri (bootstrap-executable-url program system))
           (file-name program)
           (sha256 sha256)))))))


;;;
;;; Helper procedures.
;;;

(define (bootstrap-origin source)
  "Return a variant of SOURCE, an <origin> instance, whose method uses
%BOOTSTRAP-GUILE to do its job."
  (define (boot fetch)
    (lambda* (url hash-algo hash
              #:optional name #:key system)
      (fetch url hash-algo hash name
             #:guile %bootstrap-guile
             #:system system)))

  (define %bootstrap-patch-inputs
    ;; Packages used when an <origin> has a non-empty 'patches' field.
    `(("tar"   ,%bootstrap-coreutils&co)
      ("xz"    ,%bootstrap-coreutils&co)
      ("bzip2" ,%bootstrap-coreutils&co)
      ("gzip"  ,%bootstrap-coreutils&co)
      ("patch" ,%bootstrap-coreutils&co)))

  (let ((orig-method (origin-method source)))
    (origin (inherit source)
      (method (cond ((eq? orig-method url-fetch)
                     (boot url-fetch))
                    (else orig-method)))
      (patch-guile %bootstrap-guile)
      (patch-inputs %bootstrap-patch-inputs)

      ;; Patches can be origins as well, so process them.
      (patches (map (match-lambda
                     ((? origin? patch)
                      (bootstrap-origin patch))
                     (patch patch))
                    (origin-patches source))))))

(define* (package-from-tarball name source program-to-test description
                               #:key snippet)
  "Return a package that correspond to the extraction of SOURCE.
PROGRAM-TO-TEST is #f or a string: the program to run after extraction of
SOURCE to check whether everything is alright.  If SNIPPET is provided, it is
evaluated after extracting SOURCE.  SNIPPET should return true if successful,
or false to signal an error."
  (package
    (name name)
    (version "0")
    (build-system trivial-build-system)
    (arguments
     `(#:guile ,%bootstrap-guile
       #:modules ((guix build utils))
       #:builder
       (begin
         (use-modules (guix build utils))

         (let ((out     (assoc-ref %outputs "out"))
              (tar     (assoc-ref %build-inputs "tar"))
              (xz      (assoc-ref %build-inputs "xz"))
              (tarball (assoc-ref %build-inputs "tarball")))

          (mkdir out)
          (copy-file tarball "binaries.tar.xz")
          (invoke xz "-d" "binaries.tar.xz")
          (let ((builddir (getcwd)))
            (with-directory-excursion out
              (invoke tar "xvf"
                      (string-append builddir "/binaries.tar"))
              ,@(if snippet (list snippet) '())
              (or (not ,program-to-test)
                  (invoke (string-append "bin/" ,program-to-test)
                          "--version"))))))))
    (inputs
     `(("tar" ,(bootstrap-executable "tar" (%current-system)))
       ("xz"  ,(bootstrap-executable "xz" (%current-system)))
       ("tarball" ,(bootstrap-origin (source (%current-system))))))
    (source #f)
    (synopsis description)
    (description description)
    (home-page #f)
    (license gpl3+)))

(define package-with-bootstrap-guile
  (mlambdaq (p)
    "Return a variant of P such that all its origins are fetched with
%BOOTSTRAP-GUILE."
    (define rewritten-input
      (match-lambda
        ((name (? origin? o))
         `(,name ,(bootstrap-origin o)))
        ((name (? package? p) sub-drvs ...)
         `(,name ,(package-with-bootstrap-guile p) ,@sub-drvs))
        (x x)))

    (package (inherit p)
             (source (match (package-source p)
                       ((? origin? o) (bootstrap-origin o))
                       (s s)))
             (inputs (map rewritten-input
                          (package-inputs p)))
             (native-inputs (map rewritten-input
                                 (package-native-inputs p)))
             (propagated-inputs (map rewritten-input
                                     (package-propagated-inputs p)))
             (replacement (and=> (package-replacement p)
                                 package-with-bootstrap-guile)))))

(define* (glibc-dynamic-linker
          #:optional (system (or (and=> (%current-target-system)
                                        gnu-triplet->nix-system)
                                 (%current-system))))
  "Return the name of Glibc's dynamic linker for SYSTEM."
  ;; See the 'SYSDEP_KNOWN_INTERPRETER_NAMES' cpp macro in libc.
  (cond ((string=? system "x86_64-linux") "/lib/ld-linux-x86-64.so.2")
        ((string=? system "i686-linux") "/lib/ld-linux.so.2")
        ((string=? system "armhf-linux") "/lib/ld-linux-armhf.so.3")
        ((string=? system "mips64el-linux") "/lib/ld.so.1")
        ((string=? system "i586-gnu") "/lib/ld.so.1")
        ((string=? system "i686-gnu") "/lib/ld.so.1")
        ((string=? system "aarch64-linux") "/lib/ld-linux-aarch64.so.1")
        ((string=? system "powerpc-linux") "/lib/ld.so.1")
        ((string=? system "powerpc64le-linux") "/lib/ld64.so.2")
        ((string=? system "alpha-linux") "/lib/ld-linux.so.2")
        ((string=? system "s390x-linux") "/lib/ld64.so.1")
        ((string=? system "riscv64-linux") "/lib/ld-linux-riscv64-lp64d.so.1")

        ;; XXX: This one is used bare-bones, without a libc, so add a case
        ;; here just so we can keep going.
        ((string=? system "arm-elf") "no-ld.so")
        ((string=? system "arm-eabi") "no-ld.so")
        ((string=? system "xtensa-elf") "no-ld.so")
        ((string=? system "avr") "no-ld.so")
        ((string=? system "propeller-elf") "no-ld.so")
        ((string=? system "i686-mingw") "no-ld.so")
        ((string=? system "vc4-elf") "no-ld.so")

        (else (error "dynamic linker name not known for this system"
                     system))))


;;;
;;; Bootstrap packages.
;;;

(define %bootstrap-base-urls
  ;; This is where the initial binaries come from.
  '("https://alpha.gnu.org/gnu/guix/bootstrap"
    "http://alpha.gnu.org/gnu/guix/bootstrap"
    "ftp://alpha.gnu.org/gnu/guix/bootstrap"
    "http://www.fdn.fr/~lcourtes/software/guix/packages"
    "http://flashner.co.il/guix/bootstrap"))

(define (bootstrap-guile-url-path system)
  "Return the URI for FILE."
  (string-append "/" system
                 (match system
                   ("aarch64-linux"
                    "/20170217/guile-2.0.14.tar.xz")
                   ("armhf-linux"
                    "/20150101/guile-2.0.11.tar.xz")
                   (_
                    "/20131110/guile-2.0.9.tar.xz"))))

(define (bootstrap-guile-hash system)
  "Return the SHA256 hash of the Guile bootstrap tarball for SYSTEM."
  (match system
    ("x86_64-linux"
     (base32 "1w2p5zyrglzzniqgvyn1b55vprfzhgk8vzbzkkbdgl5248si0yq3"))
    ("i686-linux"
     (base32 "0im800m30abgh7msh331pcbjvb4n02smz5cfzf1srv0kpx3csmxp"))
    ("mips64el-linux"
     (base32 "0fzp93lvi0hn54acc0fpvhc7bvl0yc853k62l958cihk03q80ilr"))
    ("armhf-linux"
     (base32 "1mi3brl7l58aww34rawhvja84xc7l1b4hmwdmc36fp9q9mfx0lg5"))
    ("aarch64-linux"
     (base32 "1giy2aprjmn5fp9c4s9r125fljw4wv6ixy5739i5bffw4jgr0f9r"))))

(define (bootstrap-guile-origin system)
  "Return an <origin> object for the Guile tarball of SYSTEM."
  (origin
    (method url-fetch)
    (uri (map (cute string-append <> (bootstrap-guile-url-path system))
              %bootstrap-base-urls))
    (sha256 (bootstrap-guile-hash system))))

(define (download-bootstrap-guile store system)
  "Return a derivation that downloads the bootstrap Guile tarball for SYSTEM."
  (let* ((path (bootstrap-guile-url-path system))
         (base (basename path))
         (urls (map (cut string-append <> path) %bootstrap-base-urls)))
    (run-with-store store
      (url-fetch urls 'sha256 (bootstrap-guile-hash system)
                 #:system system))))

(define* (raw-build store name inputs
                    #:key outputs system search-paths
                    #:allow-other-keys)
  (define (->store file)
    (run-with-store store
      (origin->derivation (bootstrap-executable file system)
                          system)))

  (let* ((tar   (->store "tar"))
         (xz    (->store "xz"))
         (mkdir (->store "mkdir"))
         (bash  (->store "bash"))
         (guile (download-bootstrap-guile store system))
         ;; The following code, run by the bootstrap guile after it is
         ;; unpacked, creates a wrapper for itself to set its load path.
         ;; This replaces the previous non-portable method based on
         ;; reading the /proc/self/exe symlink.
         (make-guile-wrapper
          '(begin
             (use-modules (ice-9 match))
             (match (command-line)
               ((_ out bash)
                (let ((bin-dir    (string-append out "/bin"))
                      (guile      (string-append out "/bin/guile"))
                      (guile-real (string-append out "/bin/.guile-real"))
                      ;; We must avoid using a bare dollar sign in this code,
                      ;; because it would be interpreted by the shell.
                      (dollar     (string (integer->char 36))))
                  (chmod bin-dir #o755)
                  (rename-file guile guile-real)
                  (call-with-output-file guile
                    (lambda (p)
                      (format p "\
#!~a
export GUILE_SYSTEM_PATH=~a/share/guile/2.0
export GUILE_SYSTEM_COMPILED_PATH=~a/lib/guile/2.0/ccache
exec -a \"~a0\" ~a \"~a@\"\n"
                              bash out out dollar guile-real dollar)))
                  (chmod guile   #o555)
                  (chmod bin-dir #o555))))))
         (builder
          (add-text-to-store store
                             "build-bootstrap-guile.sh"
                             (format #f "
echo \"unpacking bootstrap Guile to '$out'...\"
~a $out
cd $out
~a -dc < $GUILE_TARBALL | ~a xv

# Use the bootstrap guile to create its own wrapper to set the load path.
GUILE_SYSTEM_PATH=$out/share/guile/2.0 \
GUILE_SYSTEM_COMPILED_PATH=$out/lib/guile/2.0/ccache \
$out/bin/guile -c ~s $out ~a

# Sanity check.
$out/bin/guile --version~%"
                                     (derivation->output-path mkdir)
                                     (derivation->output-path xz)
                                     (derivation->output-path tar)
                                     (format #f "~s" make-guile-wrapper)
                                     (derivation->output-path bash)))))
    (derivation store name
                (derivation->output-path bash) `(,builder)
                #:system system
<<<<<<< HEAD
                #:inputs `((,bash) (,mkdir) (,tar) (,xz)
                           (,builder) (,guile))
=======
                #:inputs (list (derivation-input guile))
                #:sources (list bash builder)
>>>>>>> 6bfcb729
                #:env-vars `(("GUILE_TARBALL"
                              . ,(derivation->output-path guile))))))

(define* (make-raw-bag name
                       #:key source inputs native-inputs outputs
                       system target)
  (bag
    (name name)
    (system system)
    (build-inputs inputs)
    (build raw-build)))

(define %bootstrap-guile
  ;; The Guile used to run the build scripts of the initial derivations.
  ;; It is just unpacked from a tarball containing a pre-built binary.
  ;; This is typically built using %GUILE-BOOTSTRAP-TARBALL below.
  ;;
  ;; XXX: Would need libc's `libnss_files2.so' for proper `getaddrinfo'
  ;; support (for /etc/services).
  (let ((raw (build-system
               (name 'raw)
               (description "Raw build system with direct store access")
               (lower make-raw-bag))))
   (package
     (name "guile-bootstrap")
     (version "2.0")
     (source #f)
     (build-system raw)
     (synopsis "Bootstrap Guile")
     (description "Pre-built Guile for bootstrapping purposes.")
     (home-page #f)
     (license lgpl3+))))

(define %bootstrap-coreutils&co
  (package-from-tarball "bootstrap-binaries"
                        (lambda (system)
                          (origin
                           (method url-fetch)
                           (uri (map (cut string-append <> "/" system
                                          (match system
                                            ("armhf-linux"
                                             "/20150101/static-binaries.tar.xz")
                                            ("aarch64-linux"
                                             "/20170217/static-binaries.tar.xz")
                                            (_
                                             "/20131110/static-binaries.tar.xz")))
                                     %bootstrap-base-urls))
                           (sha256
                            (match system
                              ("x86_64-linux"
                               (base32
                                "0c533p9dhczzcsa1117gmfq3pc8w362g4mx84ik36srpr7cx2bg4"))
                              ("i686-linux"
                               (base32
                                "0s5b3jb315n13m1k8095l0a5hfrsz8g0fv1b6riyc5hnxqyphlak"))
                              ("armhf-linux"
                               (base32
                                "0gf0fn2kbpxkjixkmx5f4z6hv6qpmgixl69zgg74dbsfdfj8jdv5"))
                              ("aarch64-linux"
                               (base32
                                "18dfiq6c6xhsdpbidigw6480wh0vdgsxqq3xindq4lpdgqlccpfh"))
                              ("mips64el-linux"
                               (base32
                                "072y4wyfsj1bs80r6vbybbafy8ya4vfy7qj25dklwk97m6g71753"))))))
                        "fgrep"                    ; the program to test
                        "Bootstrap binaries of Coreutils, Awk, etc."
                        #:snippet
                        '(let ((path (list (string-append (getcwd) "/bin"))))
                           (chmod "bin" #o755)
                           (patch-shebang "bin/egrep" path)
                           (patch-shebang "bin/fgrep" path)
                           ;; Starting with grep@2.25 'egrep' and 'fgrep' are shell files
                           ;; that call 'grep'.  If the bootstrap 'egrep' and 'fgrep'
                           ;; are not binaries then patch them to execute 'grep' via its
                           ;; absolute file name instead of searching for it in $PATH.
                           (if (not (elf-file? "bin/egrep"))
                             (substitute* '("bin/egrep" "bin/fgrep")
                               (("^exec grep") (string-append (getcwd) "/bin/grep"))))
                           (chmod "bin" #o555))))

(define-public %bootstrap-linux-libre-headers
  (package-from-tarball
   "linux-libre-headers-bootstrap"
   (lambda (system)
     (origin
       (method url-fetch)
       (uri (map (cute string-append <>
                       "/i686-linux/20181020/"
                       "linux-libre-headers-stripped-4.14.67-i686-linux.tar.xz")
                 %bootstrap-base-urls))
       (sha256
        (base32
         "0sm2z9x4wk45bh6qfs94p0w1d6hsy6dqx9sw38qsqbvxwa1qzk8s"))))
   #f                                   ; no program to test
   "Bootstrap linux-libre-headers"))

(define %bootstrap-binutils
  (package-from-tarball "binutils-bootstrap"
                        (lambda (system)
                          (origin
                           (method url-fetch)
                           (uri (map (cut string-append <> "/" system
                                          (match system
                                            ("armhf-linux"
                                             "/20150101/binutils-2.25.tar.xz")
                                            ("aarch64-linux"
                                             "/20170217/binutils-2.27.tar.xz")
                                            (_
                                             "/20131110/binutils-2.23.2.tar.xz")))
                                     %bootstrap-base-urls))
                           (sha256
                            (match system
                              ("x86_64-linux"
                               (base32
                                "1j5yivz7zkjqfsfmxzrrrffwyayjqyfxgpi89df0w4qziqs2dg20"))
                              ("i686-linux"
                               (base32
                                "14jgwf9gscd7l2pnz610b1zia06dvcm2qyzvni31b8zpgmcai2v9"))
                              ("armhf-linux"
                               (base32
                                "1v7dj6bzn6m36f20gw31l99xaabq4xrhrx3gwqkhhig0mdlmr69q"))
                              ("aarch64-linux"
                               (base32
                                "111s7ilfiby033rczc71797xrmaa3qlv179wdvsaq132pd51xv3n"))
                              ("mips64el-linux"
                               (base32
                                "1x8kkhcxmfyzg1ddpz2pxs6fbdl6412r7x0nzbmi5n7mj8zw2gy7"))))))
                        "ld"                      ; the program to test
                        "Bootstrap binaries of the GNU Binutils"))

(define %bootstrap-glibc
  ;; The initial libc.
  (package
    (name "glibc-bootstrap")
    (version "0")
    (source #f)
    (build-system trivial-build-system)
    (arguments
     `(#:guile ,%bootstrap-guile
       #:modules ((guix build utils))
       #:builder
       (begin
         (use-modules (guix build utils))

         (let ((out     (assoc-ref %outputs "out"))
              (tar     (assoc-ref %build-inputs "tar"))
              (xz      (assoc-ref %build-inputs "xz"))
              (tarball (assoc-ref %build-inputs "tarball")))

          (mkdir out)
          (copy-file tarball "binaries.tar.xz")
          (invoke xz "-d" "binaries.tar.xz")
          (let ((builddir (getcwd)))
            (with-directory-excursion out
              (invoke tar "xvf"
                      (string-append builddir
                                     "/binaries.tar"))
              (chmod "lib" #o755)

              ;; Patch libc.so so it refers to the right path.
              (substitute* "lib/libc.so"
                (("/[^ ]+/lib/(libc|ld)" _ prefix)
                 (string-append out "/lib/" prefix)))

              #t))))))
    (inputs
     `(("tar" ,(bootstrap-executable "tar" (%current-system)))
       ("xz"  ,(bootstrap-executable "xz" (%current-system)))
       ("tarball" ,(bootstrap-origin
                    (origin
                     (method url-fetch)
                     (uri (map (cut string-append <> "/" (%current-system)
                                    (match (%current-system)
                                      ("armhf-linux"
                                       "/20150101/glibc-2.20.tar.xz")
                                      ("aarch64-linux"
                                       "/20170217/glibc-2.25.tar.xz")
                                      (_
                                       "/20131110/glibc-2.18.tar.xz")))
                               %bootstrap-base-urls))
                     (sha256
                      (match (%current-system)
                        ("x86_64-linux"
                         (base32
                          "0jlqrgavvnplj1b083s20jj9iddr4lzfvwybw5xrcis9spbfzk7v"))
                        ("i686-linux"
                         (base32
                          "1hgrccw1zqdc7lvgivwa54d9l3zsim5pqm0dykxg0z522h6gr05w"))
                        ("armhf-linux"
                         (base32
                          "18cmgvpllqfpn6khsmivqib7ys8ymnq0hdzi3qp24prik0ykz8gn"))
                        ("aarch64-linux"
                         (base32
                          "07nx3x8598i2924rjnlrncg6rm61c9bmcczbbcpbx0fb742nvv5c"))
                        ("mips64el-linux"
                         (base32
                          "0k97a3whzx3apsi9n2cbsrr79ad6lh00klxph9hw4fqyp1abkdsg")))))))))
    (synopsis "Bootstrap binaries and headers of the GNU C Library")
    (description synopsis)
    (home-page #f)
    (license lgpl2.1+)))

(define %bootstrap-gcc
  ;; The initial GCC.  Uses binaries from a tarball typically built by
  ;; %GCC-BOOTSTRAP-TARBALL.
  (package
    (name "gcc-bootstrap")
    (version "0")
    (source #f)
    (build-system trivial-build-system)
    (arguments
     `(#:guile ,%bootstrap-guile
       #:modules ((guix build utils))
       #:builder
       (begin
         (use-modules (guix build utils)
                      (ice-9 popen))

         (let ((out     (assoc-ref %outputs "out"))
               (tar     (assoc-ref %build-inputs "tar"))
               (xz      (assoc-ref %build-inputs "xz"))
               (bash    (assoc-ref %build-inputs "bash"))
               (libc    (assoc-ref %build-inputs "libc"))
               (tarball (assoc-ref %build-inputs "tarball")))

           (mkdir out)
           (copy-file tarball "binaries.tar.xz")
           (invoke xz "-d" "binaries.tar.xz")
           (let ((builddir (getcwd))
                 (bindir   (string-append out "/bin")))
             (with-directory-excursion out
               (invoke tar "xvf"
                       (string-append builddir "/binaries.tar")))

             (with-directory-excursion bindir
               (chmod "." #o755)
               (rename-file "gcc" ".gcc-wrapped")
               (call-with-output-file "gcc"
                 (lambda (p)
                   (format p "#!~a
exec ~a/bin/.gcc-wrapped -B~a/lib \
     -Wl,-rpath -Wl,~a/lib \
     -Wl,-dynamic-linker -Wl,~a/~a \"$@\"~%"
                           bash
                           out libc libc libc
                           ,(glibc-dynamic-linker))))

               (chmod "gcc" #o555)
               #t))))))
    (inputs
     `(("tar" ,(bootstrap-executable "tar" (%current-system)))
       ("xz"  ,(bootstrap-executable "xz" (%current-system)))
       ("bash" ,(bootstrap-executable "bash" (%current-system)))
       ("libc" ,%bootstrap-glibc)
       ("tarball" ,(bootstrap-origin
                    (origin
                      (method url-fetch)
                      (uri (map (cut string-append <> "/" (%current-system)
                                     (match (%current-system)
                                       ("armhf-linux"
                                        "/20150101/gcc-4.8.4.tar.xz")
                                       ("aarch64-linux"
                                        "/20170217/gcc-5.4.0.tar.xz")
                                       (_
                                        "/20131110/gcc-4.8.2.tar.xz")))
                                %bootstrap-base-urls))
                      (sha256
                       (match (%current-system)
                         ("x86_64-linux"
                          (base32
                           "17ga4m6195n4fnbzdkmik834znkhs53nkypp6557pl1ps7dgqbls"))
                         ("i686-linux"
                          (base32
                           "150c1arrf2k8vfy6dpxh59vcgs4p1bgiz2av5m19dynpks7rjnyw"))
                         ("armhf-linux"
                          (base32
                           "0ghz825yzp43fxw53kd6afm8nkz16f7dxi9xi40bfwc8x3nbbr8v"))
                         ("aarch64-linux"
                          (base32
                           "1ar3vdzyqbfm0z36kmvazvfswxhcihlacl2dzdjgiq25cqnq9ih1"))
                         ("mips64el-linux"
                          (base32
                           "1m5miqkyng45l745n0sfafdpjkqv9225xf44jqkygwsipj2cv9ks")))))))))
    (native-search-paths
     (list (search-path-specification
            (variable "CPATH")
            (files '("include")))
           (search-path-specification
            (variable "LIBRARY_PATH")
            (files '("lib" "lib64")))))
    (synopsis "Bootstrap binaries of the GNU Compiler Collection")
    (description synopsis)
    (home-page #f)
    (license gpl3+)))

(define %bootstrap-mescc-tools
  ;; The initial MesCC tools.  Uses binaries from a tarball typically built by
  ;; %MESCC-TOOLS-BOOTSTRAP-TARBALL.
  (package
    (name "bootstrap-mescc-tools")
    (version "0.5.2")
    (source #f)
    (build-system trivial-build-system)
    (arguments
     `(#:guile ,%bootstrap-guile
       #:modules ((guix build utils))
       #:builder
       (begin
         (use-modules (guix build utils)
                      (ice-9 popen))
         (let ((out     (assoc-ref %outputs "out"))
               (tar     (assoc-ref %build-inputs "tar"))
               (xz      (assoc-ref %build-inputs "xz"))
               (tarball (assoc-ref %build-inputs "tarball")))

           (mkdir out)
           (copy-file tarball "binaries.tar.xz")
           (invoke xz "-d" "binaries.tar.xz")
           (let ((builddir (getcwd))
                 (bindir   (string-append out "/bin")))
             (with-directory-excursion out
               (invoke tar "xvf"
                       (string-append builddir "/binaries.tar"))))))))
    (inputs
     `(("tar" ,(bootstrap-executable "tar" (%current-system)))
       ("xz"  ,(bootstrap-executable "xz" (%current-system)))
       ("tarball"
        ,(bootstrap-origin
          (origin
            (method url-fetch)
            (uri (map
                  (cute string-append <>
                        "/i686-linux/20181020/"
                        "mescc-tools-static-0.5.2-0.bb062b0-i686-linux.tar.xz")
                  %bootstrap-base-urls))
            (sha256
             (base32
              "11lniw0vg61kmyhvnwkmcnkci9ym6hbmiksiqggd0hkipbq7hvlz")))))))
    (synopsis "Bootstrap binaries of MesCC Tools")
    (description synopsis)
    (home-page #f)
    (supported-systems '("i686-linux" "x86_64-linux"))
    (license gpl3+)))

(define %bootstrap-mes
  ;; The initial Mes.  Uses binaries from a tarball typically built by
  ;; %MES-BOOTSTRAP-TARBALL.
  (package
    (name "bootstrap-mes")
    (version "0")
    (source #f)
    (build-system trivial-build-system)
    (arguments
     `(#:guile ,%bootstrap-guile
       #:modules ((guix build utils))
       #:builder
       (begin
         (use-modules (guix build utils)
                      (ice-9 popen))
         (let ((out     (assoc-ref %outputs "out"))
               (tar     (assoc-ref %build-inputs "tar"))
               (xz      (assoc-ref %build-inputs "xz"))
               (tarball (assoc-ref %build-inputs "tarball")))

           (mkdir out)
           (copy-file tarball "binaries.tar.xz")
           (invoke xz "-d" "binaries.tar.xz")
           (let ((builddir (getcwd))
                 (bindir   (string-append out "/bin")))
             (with-directory-excursion out
               (invoke tar "xvf"
                       (string-append builddir "/binaries.tar"))))))))
    (inputs
     `(("tar" ,(bootstrap-executable "tar" (%current-system)))
       ("xz"  ,(bootstrap-executable "xz" (%current-system)))
       ("tarball"
        ,(bootstrap-origin
          (origin
            (method url-fetch)
            (uri (map
                  (cute string-append <>
                        "/i686-linux/20181020/"
                        "mes-minimal-stripped-0.19-i686-linux.tar.xz")
                  %bootstrap-base-urls))
            (sha256
             (base32
              "0k7kkl68a6xaadv47ij0nr9jm5ca1ffj38n7f2lg80y72wdkwr9h")))))))
    (supported-systems '("i686-linux" "x86_64-linux"))
    (synopsis "Bootstrap binaries of Mes")
    (description synopsis)
    (home-page #f)
    (license gpl3+)))

(define (%bootstrap-inputs)
  ;; The initial, pre-built inputs.  From now on, we can start building our
  ;; own packages.
  `(,@(match (%current-system)
        ((or "i686-linux" "x86_64-linux")
         `(("linux-libre-headers" ,%bootstrap-linux-libre-headers)
           ("bootstrap-mescc-tools" ,%bootstrap-mescc-tools)
           ("mes" ,%bootstrap-mes)))
        (_
         `(("libc" ,%bootstrap-glibc)
           ("gcc" ,%bootstrap-gcc)
           ("binutils" ,%bootstrap-binutils))))
    ("coreutils&co" ,%bootstrap-coreutils&co)

    ;; In gnu-build-system.scm, we rely on the availability of Bash.
    ("bash" ,%bootstrap-coreutils&co)))

(define %bootstrap-inputs-for-tests
  ;; These are bootstrap inputs that are cheap to produce (no compilation
  ;; needed) and that are meant to be used for testing.  (These are those we
  ;; used before the Mes-based reduced bootstrap.)
  `(("libc" ,%bootstrap-glibc)
    ("gcc" ,%bootstrap-gcc)
    ("binutils" ,%bootstrap-binutils)
    ("coreutils&co" ,%bootstrap-coreutils&co)
    ("bash" ,%bootstrap-coreutils&co)))

;;; bootstrap.scm ends here<|MERGE_RESOLUTION|>--- conflicted
+++ resolved
@@ -403,13 +403,9 @@
     (derivation store name
                 (derivation->output-path bash) `(,builder)
                 #:system system
-<<<<<<< HEAD
-                #:inputs `((,bash) (,mkdir) (,tar) (,xz)
-                           (,builder) (,guile))
-=======
-                #:inputs (list (derivation-input guile))
-                #:sources (list bash builder)
->>>>>>> 6bfcb729
+                #:inputs (map derivation-input
+                              (list bash mkdir tar xz guile))
+                #:sources (list builder)
                 #:env-vars `(("GUILE_TARBALL"
                               . ,(derivation->output-path guile))))))
 
