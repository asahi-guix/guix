--- conflicted
+++ resolved
@@ -359,25 +359,8 @@
     (description
      "This module parses the most common forms of ISO 8601 date strings (e.g.
 @code{2007-01-14T20:34:22+00:00}) into @code{datetime} objects.")
-    (properties `((python2-variant . ,(delay python2-iso8601))))
-    (license expat)))
-
-<<<<<<< HEAD
-(define-public python2-iso8601
-  (let ((base (package-with-python2 (strip-python2-variant python-iso8601))))
-    (package
-      (inherit base)
-      (version "0.1.16")
-      (source
-       (origin
-         (method url-fetch)
-         (uri (pypi-uri "iso8601" version))
-         (sha256
-          (base32
-           "0ny8dlycapxr8n2m13jxy0r7kbqvgypfshb6y7l981c0rivjylrn")))))))
-
-=======
->>>>>>> 75af73e1
+    (license expat)))
+
 (define-public python-monotonic
   (package
     (name "python-monotonic")
