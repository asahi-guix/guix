;;; GNU Guix --- Functional package management for GNU
;;; Copyright © 2013 Andreas Enge <andreas@enge.fr>
;;; Copyright © 2015, 2016 Mark H Weaver <mhw@netris.org>
;;; Copyright © 2016, 2017, 2020, 2022 Efraim Flashner <efraim@flashner.co.il>
;;; Copyright © 2017 Clément Lassieur <clement@lassieur.org>
;;; Copyright © 2017 Ricardo Wurmus <rekado@elephly.net>
;;; Copyright © 2019, 2020, 2022 Marius Bakke <marius@gnu.org>
;;; Copyright © 2019 Mathieu Othacehe <m.othacehe@gmail.com>
;;; Copyright © 2020 Björn Höfling <bjoern.hoefling@bjoernhoefling.de>
;;; Copyright © 2020 Julien Lepiller <julien@lepiller.eu>
;;; Copyright © 2021 Guillaume Le Vaillant <glv@posteo.net>
;;;
;;; This file is part of GNU Guix.
;;;
;;; GNU Guix is free software; you can redistribute it and/or modify it
;;; under the terms of the GNU General Public License as published by
;;; the Free Software Foundation; either version 3 of the License, or (at
;;; your option) any later version.
;;;
;;; GNU Guix is distributed in the hope that it will be useful, but
;;; WITHOUT ANY WARRANTY; without even the implied warranty of
;;; MERCHANTABILITY or FITNESS FOR A PARTICULAR PURPOSE.  See the
;;; GNU General Public License for more details.
;;;
;;; You should have received a copy of the GNU General Public License
;;; along with GNU Guix.  If not, see <http://www.gnu.org/licenses/>.

(define-module (gnu packages icu4c)
  #:use-module (gnu packages)
  #:use-module (gnu packages java)
  #:use-module (gnu packages perl)
  #:use-module (gnu packages python)
  #:use-module (guix gexp)
  #:use-module (guix licenses)
  #:use-module (guix packages)
  #:use-module (guix utils)
  #:use-module (guix download)
  #:use-module (guix build-system ant)
  #:use-module (guix build-system gnu))

(define-public icu4c
  (package
    (name "icu4c")
    (version "71.1")
    (source (origin
              (method url-fetch)
              (uri (string-append
                    "https://github.com/unicode-org/icu/releases/download/release-"
                    (string-map (lambda (x) (if (char=? x #\.) #\- x)) version)
                    "/icu4c-"
                    (string-map (lambda (x) (if (char=? x #\.) #\_ x)) version)
                    "-src.tgz"))
              (sha256
               (base32 "1gqywaqj9jmdwrng9lm6inyqmi5j2cz36db9dcqg3yk13zjyd9v7"))))
    (build-system gnu-build-system)
    (native-inputs
     (append (list python-minimal)
             (if (%current-target-system)
                 ;; When cross-compiling, this package needs a source directory
                 ;; of a native-build of itself.
                 (list icu4c-build-root)
                 '())))
    (inputs
     (list perl))
    (arguments
     (list
      #:configure-flags
      #~(list
         "--enable-rpath"
         #$@(if (%current-target-system)
                #~((string-append "--with-cross-build="
                                  #+(this-package-native-input
                                     "icu4c-build-root")))
                #~()))
      #:phases
      #~(modify-phases %standard-phases
          (add-after 'unpack 'chdir-to-source
            (lambda _ (chdir "source")))
          (add-after 'chdir-to-source 'update-LDFLAGS
            (lambda _
              ;; Do not create a "data-only" libicudata.so because it causes
              ;; problems on some architectures (notably armhf and MIPS).
              (substitute* "config/mh-linux"
                (("LDFLAGSICUDT=-nodefaultlibs -nostdlib")
                 "LDFLAGSICUDT="))))
          #$@(if (target-riscv64?)
                 #~((add-after 'unpack 'disable-failing-test
                      ;; It is unknown why this test is failing.
                      (lambda _
                        (substitute* "source/test/intltest/numbertest_api.cpp"
                          (("(TESTCASE_AUTO\\(unitUsage\\));" all)
                           (string-append "//" all))))))
                 #~())
          (add-after 'install 'avoid-coreutils-reference
            ;; Don't keep a reference to the build tools.
            (lambda _
              (substitute* (find-files (string-append #$output "/lib/icu")
                                       "\\.inc$")
                (("INSTALL_CMD=.*/bin/install") "INSTALL_CMD=install")))))))
    (synopsis "International Components for Unicode")
    (description
     "ICU is a set of C/C++ and Java libraries providing Unicode and
globalisation support for software applications.  This package contains the
C/C++ part.")
    (license x11)
    (home-page "http://site.icu-project.org/")))

(define-public icu4c-70
  (package
    (inherit icu4c)
    (version "70.1")
    (source (origin
              (method url-fetch)
              (uri (string-append
                    "https://github.com/unicode-org/icu/releases/download/release-"
                    (string-map (lambda (x) (if (char=? x #\.) #\- x)) version)
                    "/icu4c-"
                    (string-map (lambda (x) (if (char=? x #\.) #\_ x)) version)
                    "-src.tgz"))
              (sha256
               (base32
                "1m9zgkaf5lyh65nyc6n0n5bs2f5k53nnj1ih6nskpwbvq4l5884d"))))
    (arguments
     (if (target-riscv64?)
       (substitute-keyword-arguments (package-arguments icu4c)
         ((#:phases phases)
          `(modify-phases ,phases
             (replace 'disable-failing-test
               ;; It is unknown why these tests are failing.
               (lambda _
                 (substitute* "source/test/cintltst/ucptrietest.c"
                   ((".*addTest.*") ""))
                 (substitute* "source/test/intltest/numbertest_api.cpp"
                   (("(TESTCASE_AUTO\\(unitUsage\\));" all)
                    (string-append "//" all))))))))
       (package-arguments icu4c)))))

<<<<<<< HEAD
(define-public icu4c-69
  (package
    (inherit icu4c)
    (version "69.1")
    (source (origin
              (method url-fetch)
              (uri (string-append
                    "https://github.com/unicode-org/icu/releases/download/release-"
                    (string-map (lambda (x) (if (char=? x #\.) #\- x)) version)
                    "/icu4c-"
                    (string-map (lambda (x) (if (char=? x #\.) #\_ x)) version)
                    "-src.tgz"))
              (sha256
               (base32
                "0icps0avkwy5df3wwc5kybxcg63hcgk4phdh9g244g0xrmx7pfjc"))))))

(define-public icu4c-67
  (package
    (inherit icu4c)
    (version "67.1")
    (source (origin
              (method url-fetch)
              (uri (string-append
                    "https://github.com/unicode-org/icu/releases/download/release-"
                    (string-map (lambda (x) (if (char=? x #\.) #\- x)) version)
                    "/icu4c-"
                    (string-map (lambda (x) (if (char=? x #\.) #\_ x)) version)
                    "-src.tgz"))
              (sha256
               (base32
                "1p6mhvxl0xr2n0g6xdps3mwzwlv6mjsz3xlpm793p9aiybb0ra4l"))))))

=======
>>>>>>> 3c6e220d
(define-public icu4c-68
  (package
    (inherit icu4c)
    (version "68.2")
    (source (origin
              (method url-fetch)
              (uri (string-append
                    "https://github.com/unicode-org/icu/releases/download/release-"
                    (string-map (lambda (x) (if (char=? x #\.) #\- x)) version)
                    "/icu4c-"
                    (string-map (lambda (x) (if (char=? x #\.) #\_ x)) version)
                    "-src.tgz"))
              (sha256
               (base32
                "09fng7a80xj8d5r1cgbgq8r47dsw5jsr6si9p2cj2ylhwgg974f7"))))))

(define-public icu4c-build-root
  (package
    (inherit icu4c)
    (name "icu4c-build-root")
    (arguments
     (substitute-keyword-arguments (package-arguments icu4c)
       ((#:tests? _ #f)
         #f)
        ((#:out-of-source? _ #t)
         #t)
        ((#:phases phases)
         #~(modify-phases #$phases
             (replace 'install
               (lambda _
                 (copy-recursively "../build" #$output)))))))
    (native-inputs '())))

(define-public java-icu4j
  (package
    (name "java-icu4j")
    (version "70.1")
    (source (origin
              (method url-fetch)
              (uri (string-append
                    "https://github.com/unicode-org/icu/releases/download/release-"
                    (string-map (lambda (x) (if (char=? x #\.) #\- x)) version)
                    "/icu4j-"
                    (string-map (lambda (x) (if (char=? x #\.) #\_ x)) version)
                    ".tgz"))
              (sha256
               (base32 "0qrs75iyzn19kf54q55jn8wf6xjlpkrihdwqpxm39jdh2hz4cgvj"))))
    (build-system ant-build-system)
    (arguments
     `(#:make-flags
       ,#~(list
           (string-append "-Djunit.core.jar="
                          (car (find-files
                                #$(this-package-native-input "java-junit")
                                ".*.jar$")))
           (string-append "-Djunit.junitparams.jar="
                          (car (find-files
                                #$(this-package-native-input "java-junitparams")
                                ".*.jar$")))
           (string-append "-Djunit.hamcrest.jar="
                          (car (find-files
                                #$(this-package-native-input "java-hamcrest-core")
                                ".*.jar$"))))
       #:phases
       (modify-phases %standard-phases
         (add-before 'configure 'chdir
           (lambda _
             (chdir "..")))
         (add-before 'build 'remove-ivy
           (lambda _
             ;; This target wants to download ivy and use it to download
             ;; junit.
             (substitute* "build.xml"
               (("depends=\"test-init-junit-dependency\"") ""))))
         (replace 'install
           (lambda* (#:key outputs #:allow-other-keys)
             (let ((share (string-append (assoc-ref outputs "out")
                                         "/share/java/")))
               (mkdir-p share)
               (install-file "icu4j.jar" share)))))))
    (native-inputs
     (list java-junit java-junitparams java-hamcrest-core))
    (home-page "http://site.icu-project.org/")
    (synopsis "International Components for Unicode")
    (description
     "ICU is a set of C/C++ and Java libraries providing Unicode and
globalisation support for software applications.  This package contains the
Java part.")
    (license x11)))<|MERGE_RESOLUTION|>--- conflicted
+++ resolved
@@ -135,7 +135,6 @@
                     (string-append "//" all))))))))
        (package-arguments icu4c)))))
 
-<<<<<<< HEAD
 (define-public icu4c-69
   (package
     (inherit icu4c)
@@ -152,24 +151,6 @@
                (base32
                 "0icps0avkwy5df3wwc5kybxcg63hcgk4phdh9g244g0xrmx7pfjc"))))))
 
-(define-public icu4c-67
-  (package
-    (inherit icu4c)
-    (version "67.1")
-    (source (origin
-              (method url-fetch)
-              (uri (string-append
-                    "https://github.com/unicode-org/icu/releases/download/release-"
-                    (string-map (lambda (x) (if (char=? x #\.) #\- x)) version)
-                    "/icu4c-"
-                    (string-map (lambda (x) (if (char=? x #\.) #\_ x)) version)
-                    "-src.tgz"))
-              (sha256
-               (base32
-                "1p6mhvxl0xr2n0g6xdps3mwzwlv6mjsz3xlpm793p9aiybb0ra4l"))))))
-
-=======
->>>>>>> 3c6e220d
 (define-public icu4c-68
   (package
     (inherit icu4c)
