--- conflicted
+++ resolved
@@ -728,68 +728,6 @@
     (license license:gpl3+)))
 
 (define-public dino
-<<<<<<< HEAD
-  ;; The only release tarball is for version 0.0, but it is very old and fails
-  ;; to build.
-  (let ((commit "8e14ac6d714b7f88e16de31a6c795e811dc27417")
-        (revision "4"))
-    (package
-      (name "dino")
-      (version (git-version "0.0" revision commit))
-      (source (origin
-                (method git-fetch)
-                (uri (git-reference
-                      (url "https://github.com/dino/dino.git")
-                      (commit commit)))
-                (file-name (git-file-name name version))
-                (sha256
-                 (base32
-                  "0xfmwnc2f8lsvmp7m8ggikzqjaw5z6wmxrv6j5ljha5ckffrdd9m"))))
-      (build-system cmake-build-system)
-      (arguments
-       `(#:tests? #f ; there are no tests
-         #:parallel-build? #f ; not supported
-         ; Use our libsignal-protocol-c instead of the git submodule.
-         #:configure-flags '("-DSHARED_SIGNAL_PROTOCOL=yes")
-         #:modules ((guix build cmake-build-system)
-                    ((guix build glib-or-gtk-build-system) #:prefix glib-or-gtk:)
-                    (guix build utils))
-         #:imported-modules (,@%gnu-build-system-modules
-                             (guix build cmake-build-system)
-                             (guix build glib-or-gtk-build-system))
-         #:phases
-         (modify-phases %standard-phases
-           ;; The signal-protocol plugin accesses internal headers of
-           ;; libsignal-protocol-c, so we need to put the sources there.
-           (add-after 'unpack 'unpack-sources
-             (lambda* (#:key inputs #:allow-other-keys)
-               (with-directory-excursion "plugins/signal-protocol/libsignal-protocol-c"
-                 (invoke "tar" "xvf"
-                         (assoc-ref inputs "libsignal-protocol-c-source")
-                         "--strip-components=1"))))
-           (add-after 'install 'glib-or-gtk-wrap
-             (assoc-ref glib-or-gtk:%standard-phases 'glib-or-gtk-wrap)))))
-      (inputs
-       `(("libgee" ,libgee)
-         ("libsignal-protocol-c" ,libsignal-protocol-c)
-         ("libgcrypt" ,libgcrypt)
-         ("libsoup" ,libsoup)
-         ("qrencode" ,qrencode)
-         ("sqlite" ,sqlite)
-         ("gpgme" ,gpgme)
-         ("gtk+" ,gtk+)
-         ("glib-networking" ,glib-networking)
-         ("gsettings-desktop-schemas" ,gsettings-desktop-schemas)))
-      (native-inputs
-       `(("pkg-config" ,pkg-config)
-         ("libsignal-protocol-c-source" ,(package-source libsignal-protocol-c))
-         ("glib" ,glib "bin")
-         ("vala" ,vala)
-         ("gettext" ,gettext-minimal)))
-      (home-page "https://dino.im")
-      (synopsis "Graphical Jabber (XMPP) client")
-      (description "Dino is a Jabber (XMPP) client which aims to fit well into
-=======
   (package
     (name "dino")
     (version "0.1.0")
@@ -821,7 +759,7 @@
        ("libgcrypt" ,libgcrypt)
        ("libsoup" ,libsoup)
        ("qrencode" ,qrencode)
-       ("sqlite" ,sqlite-with-column-metadata)
+       ("sqlite" ,sqlite)
        ("gpgme" ,gpgme)
        ("gtk+" ,gtk+)
        ("glib-networking" ,glib-networking)
@@ -834,7 +772,6 @@
     (home-page "https://dino.im")
     (synopsis "Graphical Jabber (XMPP) client")
     (description "Dino is a Jabber (XMPP) client which aims to fit well into
->>>>>>> bad368b0
 a graphical desktop environment like GNOME.")
     (license license:gpl3+)))
 
