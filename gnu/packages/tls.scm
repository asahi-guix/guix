--- conflicted
+++ resolved
@@ -165,12 +165,8 @@
 (define-public gnutls
   (package
     (name "gnutls")
-<<<<<<< HEAD
+    (replacement gnutls-3.6.13)
     (version "3.6.12")
-=======
-    (replacement gnutls-3.6.13)
-    (version "3.6.9")
->>>>>>> ba6f2bda
     (source (origin
              (method url-fetch)
              (uri
@@ -258,7 +254,7 @@
 (define gnutls-3.6.13
   (package
     (inherit gnutls)
-    (version "3.6.A")
+    (version "3.6.13")
     (source (origin
               (method url-fetch)
               (uri (string-append "mirror://gnupg/gnutls/v"
@@ -286,7 +282,6 @@
     (inputs `(("unbound" ,unbound)
               ,@(package-inputs gnutls)))))
 
-<<<<<<< HEAD
 (define-public guile2.2-gnutls
   (package
     (inherit gnutls)
@@ -297,45 +292,6 @@
 
 (define-public guile3.0-gnutls
   (deprecated-package "guile3.0-gnutls" gnutls))
-=======
-(define gnutls-3.6.10
-  ;; This is for 'guile3.0-gnutls', below.  Version 3.6.10 is the first to
-  ;; introduce Guile 2.9/3.0 support.
-  (package/inherit gnutls
-    (version "3.6.10")
-    (source (origin
-              (inherit (package-source gnutls))
-              (uri (string-append "mirror://gnupg/gnutls/v"
-                                  (version-major+minor version)
-                                  "/gnutls-" version ".tar.xz"))
-              (sha256
-               (base32
-                "14r2h73yfj66cm14k9mnb3kgzq5a7qjg5b31m53bf19vcxkwmwxi"))))
-    (native-inputs
-     `(,@(package-native-inputs gnutls)
-
-       ;; Datefudge is used to fuzz time for tests, and its presence
-       ;; enables a test that uses 'setsid' from util-linux.
-       ("datefudge" ,datefudge)
-       ("util-linux" ,util-linux)))))
-
-(define-public guile3.0-gnutls
-  (package/inherit gnutls-3.6.10
-    (name "guile3.0-gnutls")
-    (arguments
-     (substitute-keyword-arguments (package-arguments gnutls-3.6.10)
-       ((#:phases phases '%standard-phases)
-        `(modify-phases ,phases
-           (add-before 'build 'leave-guile-stdout-open
-             (lambda _
-               ;; Work around <https://bugs.gnu.org/38348>.
-               (substitute* "guile/Makefile"
-                 (("out=-") "out=/dev/null"))
-               #t))))))
-    (inputs `(("guile" ,guile-next)
-              ,@(alist-delete "guile"
-                              (package-inputs gnutls-3.6.10))))))
->>>>>>> ba6f2bda
 
 (define-public openssl
   (package
