--- conflicted
+++ resolved
@@ -4,13 +4,8 @@
 ;;; Copyright © 2014 Ian Denhardt <ian@zenhack.net>
 ;;; Copyright © 2013, 2015 Andreas Enge <andreas@enge.fr>
 ;;; Copyright © 2015 David Thompson <davet@gnu.org>
-<<<<<<< HEAD
-;;; Copyright © 2015, 2016, 2017, 2018, 2019, 2020 Leo Famulari <leo@famulari.name>
+;;; Copyright © 2015, 2016, 2017, 2018, 2019, 2020, 2021 Leo Famulari <leo@famulari.name>
 ;;; Copyright © 2016, 2017, 2019, 2021 Efraim Flashner <efraim@flashner.co.il>
-=======
-;;; Copyright © 2015, 2016, 2017, 2018, 2019, 2020, 2021 Leo Famulari <leo@famulari.name>
-;;; Copyright © 2016, 2017, 2019 Efraim Flashner <efraim@flashner.co.il>
->>>>>>> 4eb0a514
 ;;; Copyright © 2016, 2017, 2018 Nikita <nikita@n0.is>
 ;;; Copyright © 2016 Hartmut Goebel <h.goebel@crazy-compilers.com>
 ;;; Copyright © 2017 Ricardo Wurmus <rekado@elephly.net>
