;;; GNU Guix --- Functional package management for GNU
;;; Copyright © 2013, 2015, 2017 David Thompson <dthompson2@worcester.edu>
;;; Copyright © 2014 Mark H Weaver <mhw@netris.org>
;;; Copyright © 2015, 2017 Sou Bunnbu <iyzsong@member.fsf.org>
;;; Copyright © 2015 Alex Kost <alezost@gmail.com>
;;; Copyright © 2016, 2017 Efraim Flashner <efraim@flashner.co.il>
;;; Copyright © 2017, 2018, 2019 Rutger Helling <rhelling@mykolab.com>
;;; Copyright © 2018, 2019 Tobias Geerinckx-Rice <me@tobias.gr>
;;; Copyright © 2018, 2019, 2020 Ricardo Wurmus <rekado@elephly.net>
;;; Copyright © 2019 Kei Kebreau <kkebreau@posteo.net>
;;; Copyright © 2019, 2020 Nicolas Goaziou <mail@nicolasgoaziou.fr>
;;; Copyright © 2019 Marius Bakke <mbakke@fastmail.com>
;;; Copyright © 2019 Pierre Neidhardt <mail@ambrevar.xyz>
;;; Copyright © 2020 Timotej Lazar <timotej.lazar@araneo.si>
;;; Copyright © 2020 Oleg Pykhalov <go.wigust@gmail.com>
;;;
;;; This file is part of GNU Guix.
;;;
;;; GNU Guix is free software; you can redistribute it and/or modify it
;;; under the terms of the GNU General Public License as published by
;;; the Free Software Foundation; either version 3 of the License, or (at
;;; your option) any later version.
;;;
;;; GNU Guix is distributed in the hope that it will be useful, but
;;; WITHOUT ANY WARRANTY; without even the implied warranty of
;;; MERCHANTABILITY or FITNESS FOR A PARTICULAR PURPOSE.  See the
;;; GNU General Public License for more details.
;;;
;;; You should have received a copy of the GNU General Public License
;;; along with GNU Guix.  If not, see <http://www.gnu.org/licenses/>.

(define-module (gnu packages sdl)
  #:use-module (ice-9 match)
  #:use-module (srfi srfi-1)
  #:use-module (srfi srfi-26)
  #:use-module (gnu packages)
  #:use-module ((guix licenses) #:hide (freetype))
  #:use-module (guix packages)
  #:use-module (guix download)
  #:use-module (guix git-download)
  #:use-module (guix utils)
  #:use-module (guix build-system gnu)
  #:use-module (guix build-system trivial)
  #:use-module (gnu packages audio)
  #:use-module (gnu packages autotools)
  #:use-module (gnu packages fcitx)
  #:use-module (gnu packages fontutils)
  #:use-module (gnu packages freedesktop)
  #:use-module (gnu packages glib)
  #:use-module (gnu packages gtk)
  #:use-module (gnu packages guile)
  #:use-module (gnu packages ibus)
  #:use-module (gnu packages image)
  #:use-module (gnu packages linux)
  #:use-module (gnu packages mono)
  #:use-module (gnu packages mp3)
  #:use-module (gnu packages pkg-config)
  #:use-module (gnu packages pulseaudio)
  #:use-module (gnu packages gl)
  #:use-module (gnu packages xdisorg)
  #:use-module (gnu packages xiph)
  #:use-module (gnu packages xorg)
  #:export (sdl-union))

(define-public sdl
  (package
    (name "sdl")
    (version "1.2.15")
    (source (origin
             (method url-fetch)
             (uri
              (string-append "https://libsdl.org/release/SDL-"
                             version ".tar.gz"))
             (sha256
              (base32
               "005d993xcac8236fpvd1iawkz4wqjybkpn8dbwaliqz5jfkidlyn"))
             (patches (search-patches "sdl-libx11-1.6.patch"))))
    (build-system gnu-build-system)
    (arguments
     '(;; Explicitly link against shared libraries instead of dlopening them.
       ;; For X11, ALSA, and PulseAudio.
       ;; OpenGL library is still dlopened at runtime.
       #:configure-flags '("--disable-alsa-shared"
                           "--disable-pulseaudio-shared"
                           "--disable-x11-shared"
                           ;; Explicitly link with mesa.
                           ;; This add mesa to libsdl's RUNPATH, to make dlopen
                           ;; finding the libGL from mesa at runtime.
                           "LDFLAGS=-lGL")

       #:make-flags '("V=1")            ;build verbosely

       #:tests? #f)) ; no check target
    (propagated-inputs
     ;; SDL headers include X11 headers.
     `(("libx11" ,libx11)
       ("libcap" ,libcap) ; 'libSDL.la' contain `-lcap'.
       ;; TODO: Since building Mesa with Meson it is now necessary that Mesa is
       ;; a propogated input. We still need to figure out why, possibly due to a
       ;; change in pkg-config.
       ("mesa" ,mesa)))
    (native-inputs `(("pkg-config" ,pkg-config)))
    (inputs `(("libxrandr" ,libxrandr)
              ("glu" ,glu)
              ("alsa-lib" ,alsa-lib)
              ("pulseaudio" ,pulseaudio)))
    (outputs '("out" "debug"))
    (synopsis "Cross platform game development library")
    (description "Simple DirectMedia Layer is a cross-platform development
library designed to provide low level access to audio, keyboard, mouse,
joystick, and graphics hardware.")
    (home-page "https://libsdl.org/")
    (license lgpl2.1)))

(define-public sdl2
  (package (inherit sdl)
    (name "sdl2")
    (version "2.0.12")
    (source (origin
             (method url-fetch)
             (uri
              (string-append "https://libsdl.org/release/SDL2-"
                             version ".tar.gz"))
             (sha256
              (base32
               "0qy8wbqvfkb5ps8kxgaaf2zzpkjqbsw712hlp74znbn0jpv6i4il"))))
    (arguments
     (substitute-keyword-arguments (package-arguments sdl)
       ((#:configure-flags flags)
        `(append '("--disable-wayland-shared" "--enable-video-kmsdrm"
                   "--disable-kmsdrm-shared")
<<<<<<< HEAD
                 ,flags))))
=======
                 ,flags))
       ((#:make-flags flags ''())
        `(cons*
          ;; Add the Fcitx header files to GCCs "system header" search path
          ;; in order to suppress compiler warnings induced by those:
          ;;   .../include/fcitx-utils/utarray.h:178:9: error: ISO C90 forbids
          ;;   mixed declarations and code [-Werror=declaration-after-statement]
          (string-append "C_INCLUDE_PATH="
                         (assoc-ref %build-inputs "fcitx") "/include")
          ;; SDL dlopens libudev, so make sure it is in rpath. This overrides
          ;; the LDFLAG set in sdl’s configure-flags, which isn’t necessary
          ;; as sdl2 includes Mesa by default.
          (string-append "LDFLAGS=-Wl,-rpath,"
                         (assoc-ref %build-inputs "eudev") "/lib")
          ,flags))))
>>>>>>> ba6f2bda
    (inputs
     ;; SDL2 needs to be built with ibus support otherwise some systems
     ;; experience a bug where input events are doubled.
     ;;
     ;; For more information, see: https://dev.solus-project.com/T1721
     (append `(("dbus" ,dbus)
               ("eudev" ,eudev) ; for discovering input devices
               ("fcitx" ,fcitx) ; helps with CJK input
               ("glib" ,glib)
               ("ibus" ,ibus)
               ("libxkbcommon" ,libxkbcommon)
               ("libxcursor" ,libxcursor) ; enables X11 cursor support
               ("wayland" ,wayland)
               ("wayland-protocols" ,wayland-protocols))
             (package-inputs sdl)))
    (license bsd-3)))

(define-public libmikmod
  (package
    (name "libmikmod")
    (version "3.3.11.1")
    (source (origin
             (method url-fetch)
             (uri (list
                   (string-append "mirror://sourceforge/mikmod/libmikmod/"
                                  version "/libmikmod-" version ".tar.gz")
                   ;; Older versions are sometimes moved to:
                   (string-append "mirror://sourceforge/mikmod/"
                                  "outdated_versions/libmikmod/"
                                  version "/libmikmod-" version ".tar.gz")))
             (sha256
              (base32
               "06bdnhb0l81srdzg6gn2v2ydhhaazza7rshrcj3q8dpqr3gn97dd"))))
    (build-system gnu-build-system)
    (arguments
     ;; By default, libmikmod tries to dlopen libasound etc., which won't work
     ;; unless the right libalsa happens to be in $LD_LIBRARY_PATH.  Pass
     ;; '--disable-dl' to avoid that.
     '(#:configure-flags '("--disable-dl")))
    (synopsis "Library for module sound formats")
    (description
     "MikMod is able to play a wide range of module formats, as well as
digital sound files.  It can take advantage of particular features of your
system, such as sound redirection over the network.")
    (license lgpl2.1)
    (home-page "http://mikmod.sourceforge.net/")))

(define-public sdl-gfx
  (package
    (name "sdl-gfx")
    (version "2.0.26")
    (source (origin
              (method url-fetch)
              (uri
               (string-append "http://www.ferzkopp.net/Software/SDL_gfx-2.0/SDL_gfx-"
                              version ".tar.gz"))
              (sha256
               (base32
                "0ijljhs0v99dj6y27hc10z6qchyp8gdp4199y6jzngy6dzxlzsvw"))))
    (build-system gnu-build-system)
    (outputs '("out" "debug"))
    (arguments
     `(,@(if (any (cute string-prefix? <> (or (%current-system)
                                              (%current-target-system)))
                  '("x86_64" "i686"))
        ;; mmx is supported only on Intel processors.
        '()
        '(#:configure-flags '("--disable-mmx")))))
    (propagated-inputs `(("sdl" ,sdl)))
    (synopsis "SDL graphics primitives library")
    (description "SDL_gfx provides graphics drawing primitives, rotozoom and
other supporting functions for SDL.")
    (home-page "http://www.ferzkopp.net/joomla/software-mainmenu-14/4-ferzkopps-linux-software/19-sdlgfx")
    (license zlib)))

(define-public sdl-image
  (package
    (name "sdl-image")
    (version "1.2.12")
    (source (origin
             (method url-fetch)
             (uri
              (string-append "https://www.libsdl.org/projects/SDL_image/release/SDL_image-"
                             version ".tar.gz"))
             (sha256
              (base32
               "16an9slbb8ci7d89wakkmyfvp7c0cval8xw4hkg0842nhhlp540b"))))
    (build-system gnu-build-system)
    (outputs '("out" "debug"))
    (arguments
     ;; Explicitly link against shared libraries instead of dlopening them.
     '(#:configure-flags '("--disable-jpg-shared"
                           "--disable-png-shared"
                           "--disable-tif-shared"
                           "--disable-webp-shared")))
    (native-inputs `(("pkg-config" ,pkg-config)))
    ;; libjpeg, libpng, and libtiff are propagated inputs because the
    ;; SDL_image headers include the headers of these libraries.  SDL is a
    ;; propagated input because the pkg-config file refers to SDL's pkg-config
    ;; file.
    (propagated-inputs `(("sdl" ,sdl)
                         ("libjpeg" ,libjpeg-turbo)
                         ("libpng" ,libpng)
                         ("libtiff" ,libtiff)
                         ("libwebp" ,libwebp)))
    (synopsis "SDL image loading library")
    (description "SDL_image is an image file loading library for SDL that
supports the following formats: BMP, GIF, JPEG, LBM, PCX, PNG, PNM, TGA, TIFF,
WEBP, XCF, XPM, and XV.")
    (home-page "https://www.libsdl.org/projects/SDL_image/")
    (license zlib)))

(define-public sdl-mixer
  (package
    (name "sdl-mixer")
    (version "1.2.12")
    (source (origin
              (method url-fetch)
              (uri
               (string-append "https://www.libsdl.org/projects/SDL_mixer/release/SDL_mixer-"
                              version ".tar.gz"))
              (sha256
               (base32
                "0alrhqgm40p4c92s26mimg9cm1y7rzr6m0p49687jxd9g6130i0n"))))
    (build-system gnu-build-system)
    (outputs '("out" "debug"))
    (arguments
     `(#:tests? #f ; No check target.
       #:configure-flags
       '("--enable-music-mp3-mad-gpl" ; Use libmad instead of smpeg.
         ;; Explicitly link against shared libraries instead of dlopening them.
         "--disable-music-flac-shared"
         "--disable-music-fluidsynth-shared"
         "--disable-music-mod-shared"
         "--disable-music-ogg-shared")
       #:phases
       (modify-phases %standard-phases
         (add-after 'unpack 'fix-fluidsynth
           (lambda* (#:key inputs #:allow-other-keys)
             (substitute* "configure"
              (("EXTRA_LDFLAGS -lfluidsynth")
               (string-append "EXTRA_LDFLAGS "
                              "-L"
                              (assoc-ref inputs "fluidsynth")
                              "/lib -lfluidsynth")))
             #t)))))
    (inputs
     `(("fluidsynth" ,fluidsynth)
       ("libflac" ,flac)
       ("libmad" ,libmad)
       ("libmikmod" ,libmikmod)
       ("libvorbis" ,libvorbis)))
    (propagated-inputs `(("sdl" ,sdl)))
    (synopsis "SDL multi-channel audio mixer library")
    (description "SDL_mixer is a multi-channel audio mixer library for SDL.
It supports any number of simultaneously playing channels of 16 bit stereo
audio, plus a single channel of music.  Supported formats include FLAC, MOD,
MIDI, Ogg Vorbis, and MP3.

This package supports two MIDI backends, selectable at runtime.  To use the
newer @code{fluidsynth} library, install a soundfont such as @code{fluid-3}
and specify it using the @code{SDL_SOUNDFONTS} environment variable.  For the
legacy @code{timidity} backend, install a patch set such as @code{freepats}
and set the path to the configuration file with @code{TIMIDITY_CFG}.")
    (home-page "https://www.libsdl.org/projects/SDL_mixer/")
    (license zlib)))

(define-public sdl-net
  (package
    (name "sdl-net")
    (version "1.2.8")
    (source (origin
              (method url-fetch)
              (uri
               (string-append "https://www.libsdl.org/projects/SDL_net/release/SDL_net-"
                              version ".tar.gz"))
              (sha256
               (base32
                "1d5c9xqlf4s1c01gzv6cxmg0r621pq9kfgxcg3197xw4p25pljjz"))))
    (build-system gnu-build-system)
    (propagated-inputs `(("sdl" ,sdl)))
    (native-inputs `(("pkg-config" ,pkg-config)))
    (outputs '("out" "debug"))
    (synopsis "SDL networking library")
    (description "SDL_net is a small, cross-platform networking library for
SDL.")
    (home-page "https://www.libsdl.org/projects/SDL_net/")
    (license zlib)))

(define-public sdl-pango
  (package
    (name "sdl-pango")
    (version "0.1.2")
    (source
     (origin
       (method url-fetch)
       (uri (string-append
             "mirror://sourceforge/sdlpango/SDL_Pango/" version "/"
             "SDL_Pango-" version  ".tar.gz"))
       (sha256
        (base32 "197baw1dsg0p4pljs5k0fshbyki00r4l49m1drlpqw6ggawx6xbz"))
       (patches
        (search-patches
         "sdl-pango-api_additions.patch"
         "sdl-pango-blit_overflow.patch"
         "sdl-pango-fillrect_crash.patch"
         "sdl-pango-fix-explicit-SDLPango_CopyFTBitmapTo.patch"
         "sdl-pango-matrix_declarations.patch"
         "sdl-pango-sans-serif.patch"))))
    (build-system gnu-build-system)
    (arguments
     `(#:configure-flags (list "--disable-static")
       #:phases
       (modify-phases %standard-phases
         (add-after 'unpack 'autogen
           ;; Force reconfiguration because the included libtool
           ;; generates linking errors.
           (lambda _ (invoke "autoreconf" "-vif"))))))
    (native-inputs
     `(("autoconf" ,autoconf)
       ("automake" ,automake)
       ("libtool" ,libtool)
       ("pkg-config" ,pkg-config)))
    (inputs
     `(("fontconfig" ,fontconfig)
       ("freetype" ,freetype)
       ("glib" ,glib)
       ("harfbuzz" ,harfbuzz)
       ("pango" ,pango)
       ("sdl" ,sdl)))
    (home-page "http://sdlpango.sourceforge.net")
    (synopsis "Pango SDL binding")
    (description "This library is a wrapper around the Pango library.
It allows you to use TrueType fonts to render internationalized and
tagged text in SDL applications.")
    (license lgpl2.1)))

(define-public sdl-ttf
  (package
    (name "sdl-ttf")
    (version "2.0.11")
    (source (origin
             (method url-fetch)
             (uri
              (string-append "https://www.libsdl.org/projects/SDL_ttf/release/SDL_ttf-"
                             version ".tar.gz"))
             (sha256
              (base32
               "1dydxd4f5kb1288i5n5568kdk2q7f8mqjr7i7sd33nplxjaxhk3j"))))
    (build-system gnu-build-system)
    (propagated-inputs `(("sdl" ,sdl)))
    (inputs `(("freetype" ,freetype)
              ("mesa" ,mesa)))
    (native-inputs `(("pkg-config" ,pkg-config)))
    (outputs '("out" "debug"))
    (synopsis "SDL TrueType font library")
    (description "SDL_ttf is a TrueType font rendering library for SDL.")
    (home-page "https://www.libsdl.org/projects/SDL_ttf/")
    (license zlib)))

(define* (sdl-union #:optional (packages (list sdl sdl-gfx sdl-net sdl-ttf
                                               sdl-image sdl-mixer)))
  "Return 'sdl-union' package which is a union of PACKAGES.
If PACKAGES are not specified, all SDL packages are used."
  (package
    (name "sdl-union")
    (version (package-version sdl))
    (source #f)
    (build-system trivial-build-system)
    (arguments
     '(#:modules ((guix build union))
       #:builder (begin
                   (use-modules (ice-9 match)
                                (guix build union))
                   (match %build-inputs
                     (((names . directories) ...)
                      (union-build (assoc-ref %outputs "out")
                                   directories)
                      #t)))))
    (inputs (map (lambda (package)
                   (list (package-name package) package))
                 packages))
    (synopsis "Union of SDL libraries")
    (description
     "A union of SDL and its extension libraries.  A union is required because
sdl-config assumes that all of the headers and libraries are in the same
directory.")
    (home-page (package-home-page sdl))
    (license (package-license sdl))))

(define (propagated-inputs-with-sdl2 package)
  "Replace the \"sdl\" propagated input of PACKAGE with SDL2."
  (map (match-lambda
         (("sdl" _)
          `("sdl2" ,sdl2))
         (other other))
       (package-propagated-inputs package)))

(define-public sdl2-gfx
  (package (inherit sdl-gfx)
    (name "sdl2-gfx")
    (version "1.0.4")
    (source (origin
              (method url-fetch)
              (uri
               (string-append "https://www.ferzkopp.net/Software/SDL2_gfx/SDL2_gfx-"
                              version ".tar.gz"))
              (sha256
               (base32
                "0qk2ax7f7grlxb13ba0ll3zlm8780s7j8fmrhlpxzjgdvldf1q33"))))
    (propagated-inputs
     (propagated-inputs-with-sdl2 sdl-gfx))))

(define-public sdl2-image
  (package (inherit sdl-image)
    (name "sdl2-image")
    (version "2.0.5")
    (source
     (origin
       (method url-fetch)
       (uri
        (string-append "https://www.libsdl.org/projects/SDL_image/release/"
                       "SDL2_image-" version ".tar.gz"))
       (sha256
        (base32 "1l0864kas9cwpp2d32yxl81g98lx40dhbdp03dz7sbv84vhgdmdx"))))
    (propagated-inputs
     (propagated-inputs-with-sdl2 sdl-image))))

(define-public sdl2-mixer
  (package (inherit sdl-mixer)
    (name "sdl2-mixer")
    (version "2.0.4")
    (source
     (origin
       (method url-fetch)
       (uri
        (string-append "http://www.libsdl.org/projects/SDL_mixer/release/"
                       "SDL2_mixer-" version ".tar.gz"))
       (modules '((guix build utils)))
       (snippet '(begin
                   ;; Remove bundled libraries.
                   (delete-file-recursively "external")
                   #t))
       (sha256
        (base32 "0694vsz5bjkcdgfdra6x9fq8vpzrl8m6q96gh58df7065hw5mkxl"))))
    (arguments
      (substitute-keyword-arguments (package-arguments sdl-mixer)
         ((#:configure-flags flags)
          `(cons*
            "--disable-music-opus-shared"
            ;; These options were renamed in SDL2 mixer. Keeping the inherited
            ;; variants produces a harmless warning.
            "--disable-music-mod-modplug-shared"
            "--disable-music-midi-fluidsynth-shared"
            ,flags))))
    (inputs
     `(("opusfile" ,opusfile)
       ;; The default MOD library changed in SDL2 mixer.
       ("libmodplug" ,libmodplug)
       ,@(alist-delete "libmikmod" (package-inputs sdl-mixer))))
    (native-inputs
     `(("pkgconfig" ,pkg-config))) ; Needed to find the opus library.
    (propagated-inputs
     (propagated-inputs-with-sdl2 sdl-mixer))))

(define-public sdl2-net
  (package (inherit sdl-net)
    (name "sdl2-net")
    (version "2.0.1")
    (source
     (origin
       (method url-fetch)
       (uri
        (string-append "http://www.libsdl.org/projects/SDL_net/release/"
                       "SDL2_net-" version ".tar.gz"))
       (sha256
        (base32
         "08cxc1bicmyk89kiks7izw1rlx5ng5n6xpy8fy0zxni3b9z8mkhm"))))
    (propagated-inputs
     (propagated-inputs-with-sdl2 sdl-net))))

(define-public sdl2-ttf
  (package (inherit sdl-ttf)
    (name "sdl2-ttf")
    (version "2.0.15")
    (source (origin
             (method url-fetch)
             (uri
              (string-append "https://www.libsdl.org/projects/SDL_ttf/release/SDL2_ttf-"
                             version ".tar.gz"))
             (modules '((guix build utils)))
             (snippet (begin
                        ;; Remove bundled libraries.
                        '(delete-file-recursively "external")
                        #t))
             (sha256
              (base32
               "0cyd48dipc0m399qy8s03lci8b0bpiy8xlkvrm2ia7wcv0dfpv59"))))
    (propagated-inputs
     (propagated-inputs-with-sdl2 sdl-ttf))))

(define-public guile-sdl
  (package
    (name "guile-sdl")
    (version "0.5.2")
    (source (origin
              (method url-fetch)
              (uri
               (string-append "mirror://gnu/guile-sdl/guile-sdl-"
                              version ".tar.xz"))
              (sha256
               (base32
                "0cjgs012a9922hn6xqwj66w6qmfs3nycnm56hyykx5n3g5p7ag01"))))
    (build-system gnu-build-system)
    (native-inputs
     `(("pkg-config" ,pkg-config)
       ;; Required by test suite.
       ("xorg-server" ,xorg-server)
       ("libjpeg" ,libjpeg-turbo)))
    (inputs
     `(("guile" ,guile-2.2)
       ("sdl-union" ,(sdl-union))))
    (arguments
     '(#:configure-flags
       (list (string-append "--with-sdl-prefix="
                            (assoc-ref %build-inputs "sdl-union")))
       #:modules ((ice-9 popen)
                  (guix build utils)
                  (guix build gnu-build-system))

       #:parallel-build? #f ; parallel build fails

       #:phases
       (modify-phases %standard-phases
         (add-before 'configure 'fix-env-and-patch
           (lambda* (#:key inputs #:allow-other-keys)
             (setenv "GUILE_AUTO_COMPILE" "0")
             ;; SDL_image needs to dlopen libjpeg in the test suite.
             (setenv "LD_LIBRARY_PATH"
                     (string-append (assoc-ref inputs "libjpeg") "/lib"))

             ;; Change the site directory /site/X.Y like Guile expects.
             (substitute* "build-aux/guile-baux/re-prefixed-site-dirs"
               (("\"/site\"")
                (let ((effective
                       (read
                        (open-pipe* OPEN_READ
                                    "guile" "-c"
                                    "(write (effective-version))"))))
                  (string-append "\"/site/" effective "\""))))

             ;; Skip tests that rely on sound support, which is unavailable in
             ;; the build environment.
             (substitute* "test/Makefile.in"
               (("HAVE_MIXER = .*$")
                "HAVE_MIXER = 0\n"))
             #t))
         (add-before 'check 'start-xorg-server
           (lambda* (#:key inputs #:allow-other-keys)
             ;; The test suite requires a running X server.
             (system (format #f "~a/bin/Xvfb :1 &"
                             (assoc-ref inputs "xorg-server")))
             (setenv "DISPLAY" ":1")
             #t))
         (add-before 'check 'skip-cursor-test
           (lambda _
             ;; XXX: This test sometimes enters an endless loop, and sometimes
             ;; crashes with:
             ;;   guile: xcb_io.c:147: append_pending_request: Assertion `!xcb_xlib_unknown_seq_number' failed.
             ;; Skip it.
             (substitute* "test/cursor.scm"
               (("\\(SDL:init .*" all)
                (string-append "(exit 77)  ;" all "\n")))
             #t)))))
    (synopsis "Guile interface for SDL (Simple DirectMedia Layer)")
    (description "Guile-SDL is a set of bindings to the Simple DirectMedia
Layer (SDL).  With them, Guile programmers can have easy access to graphics,
sound and device input (keyboards, joysticks, mice, etc.).")
    (home-page "https://www.gnu.org/software/guile-sdl/")
    (license gpl3+)))

(define-public guile-sdl2
  (package
    (name "guile-sdl2")
    (version "0.4.0")
    (source (origin
              (method url-fetch)
              (uri (string-append "https://files.dthompson.us/guile-sdl2/"
                                  "guile-sdl2-" version ".tar.gz"))
              (sha256
               (base32
                "0zcxwgyadwpbhq6h5mv2569c3kalgra26zc186y9fqiyyzmh1v9s"))))
    (build-system gnu-build-system)
    (arguments
     '(#:make-flags '("GUILE_AUTO_COMPILE=0")
       #:configure-flags
       (list (string-append "--with-libsdl2-prefix="
                            (assoc-ref %build-inputs "sdl2"))
             (string-append "--with-libsdl2-image-prefix="
                            (assoc-ref %build-inputs "sdl2-image"))
             (string-append "--with-libsdl2-ttf-prefix="
                            (assoc-ref %build-inputs "sdl2-ttf"))
             (string-append "--with-libsdl2-mixer-prefix="
                            (assoc-ref %build-inputs "sdl2-mixer")))))
    (native-inputs
     `(("guile" ,guile-2.2)
       ("pkg-config" ,pkg-config)))
    (inputs
     `(("sdl2" ,sdl2)
       ("sdl2-image" ,sdl2-image)
       ("sdl2-mixer" ,sdl2-mixer)
       ("sdl2-ttf" ,sdl2-ttf)))
    (synopsis "Guile bindings for SDL2")
    (home-page "https://dthompson.us/projects/guile-sdl2.html")
    (description
     "Guile-SDL2 provides Guile Scheme bindings for the SDL2 C shared library.
The bindings are written in pure Scheme using Guile's foreign function
interface.")
    (license lgpl3+)))

(define-public guile3.0-sdl2
  (package
    (inherit guile-sdl2)
    (name "guile3.0-sdl2")
    (native-inputs
     `(("guile" ,guile-3.0)
       ("pkg-config" ,pkg-config)))))

(define-public sdl2-cs
  (let ((commit "1a3556441e1394eb0b5d46aeb514b8d1090b93f8"))
    (package
      (name "sdl2-cs")
      (version (git-version "B1" "1" commit))
      (source (origin
                (method git-fetch)
                (uri (git-reference
                      (url "https://github.com/flibitijibibo/SDL2-CS")
                      (commit commit)))
                (file-name (git-file-name name version))
                (sha256
                 (base32
                  "007mzkqr9nmvfrvvhs2r6cm36lzgsww24kwshsz9c4fd97f9qk58"))))
      (build-system gnu-build-system)
      (arguments
       '(#:tests? #f  ; No tests.
         #:phases
         (modify-phases %standard-phases
           (delete 'configure)
           (replace 'build
             (lambda _
               (invoke "make" "release")))
           (replace 'install
             (lambda* (#:key outputs #:allow-other-keys)
               (let ((out (assoc-ref outputs "out")))
                 (install-file "bin/Release/SDL2-CS.dll" (string-append out "/lib"))
                 #t))))))
      (native-inputs
       `(("mono" ,mono)))
      (inputs
       `(("sdl2" ,sdl2)
         ("sdl2-image" ,sdl2-image)
         ("sdl2-mixer" ,sdl2-mixer)
         ("sdl2-ttf" ,sdl2-ttf)))
      (home-page "https://dthompson.us/projects/guile-sdl2.html")
      (synopsis "C# wrapper for SDL2")
      (description
       "SDL2-CS provides C# bindings for the SDL2 C shared library.
The C# wrapper was written to be used for FNA's platform support.  However, this
is written in a way that can be used for any general C# application.")
      (license zlib))))<|MERGE_RESOLUTION|>--- conflicted
+++ resolved
@@ -129,25 +129,15 @@
        ((#:configure-flags flags)
         `(append '("--disable-wayland-shared" "--enable-video-kmsdrm"
                    "--disable-kmsdrm-shared")
-<<<<<<< HEAD
-                 ,flags))))
-=======
                  ,flags))
        ((#:make-flags flags ''())
         `(cons*
-          ;; Add the Fcitx header files to GCCs "system header" search path
-          ;; in order to suppress compiler warnings induced by those:
-          ;;   .../include/fcitx-utils/utarray.h:178:9: error: ISO C90 forbids
-          ;;   mixed declarations and code [-Werror=declaration-after-statement]
-          (string-append "C_INCLUDE_PATH="
-                         (assoc-ref %build-inputs "fcitx") "/include")
           ;; SDL dlopens libudev, so make sure it is in rpath. This overrides
           ;; the LDFLAG set in sdl’s configure-flags, which isn’t necessary
           ;; as sdl2 includes Mesa by default.
           (string-append "LDFLAGS=-Wl,-rpath,"
                          (assoc-ref %build-inputs "eudev") "/lib")
           ,flags))))
->>>>>>> ba6f2bda
     (inputs
      ;; SDL2 needs to be built with ibus support otherwise some systems
      ;; experience a bug where input events are doubled.
