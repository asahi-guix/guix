--- conflicted
+++ resolved
@@ -590,12 +590,7 @@
                            version ".tar.gz"))
        (sha256
         (base32
-<<<<<<< HEAD
          "1jrkjv0xya9radddn8idxvs2gqzp3l2b1s8knlizmn7ad3jq817b"))))
-=======
-         "0d46bdvxdiv59lxnb0xz9ywm8arsr6xsapi5s6y6vnys2wjz6aax"))))
-   (replacement libtiff/fixed)
->>>>>>> 65c46e79
    (build-system gnu-build-system)
    (outputs '("out"
               "doc"))                           ;1.8 MiB of HTML documentation
@@ -618,20 +613,6 @@
    (license (license:non-copyleft "file://COPYRIGHT"
                                   "See COPYRIGHT in the distribution."))
    (home-page "http://www.simplesystems.org/libtiff/")))
-
-(define-public libtiff/fixed
-  (package
-    (inherit libtiff)
-    (name "libtiff")
-    (version "4.2.0")
-    (source
-     (origin
-       (method url-fetch)
-       (uri (string-append "https://download.osgeo.org/libtiff/tiff-"
-                           version ".tar.gz"))
-       (sha256
-        (base32
-         "1jrkjv0xya9radddn8idxvs2gqzp3l2b1s8knlizmn7ad3jq817b"))))))
 
 (define-public leptonica
   (package
