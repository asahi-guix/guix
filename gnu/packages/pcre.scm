;;; GNU Guix --- Functional package management for GNU
;;; Copyright © 2013 Andreas Enge <andreas@enge.fr>
;;; Copyright © 2014, 2015 Mark H Weaver <mhw@netris.org>
;;; Copyright © 2015 Ricardo Wurmus <rekado@elephly.net>
;;; Copyright © 2016 Leo Famulari <leo@famulari.name>
;;; Copyright © 2017 Marius Bakke <mbakke@fastmail.com>
;;; Copyright © 2017 Ludovic Courtès <ludo@gnu.org>
;;; Copyright © 2017 Efraim Flashner <efraim@flashner.co.il>
;;; Copyright © 2018 Tobias Geerinckx-Rice <me@tobias.gr>
;;;
;;; This file is part of GNU Guix.
;;;
;;; GNU Guix is free software; you can redistribute it and/or modify it
;;; under the terms of the GNU General Public License as published by
;;; the Free Software Foundation; either version 3 of the License, or (at
;;; your option) any later version.
;;;
;;; GNU Guix is distributed in the hope that it will be useful, but
;;; WITHOUT ANY WARRANTY; without even the implied warranty of
;;; MERCHANTABILITY or FITNESS FOR A PARTICULAR PURPOSE.  See the
;;; GNU General Public License for more details.
;;;
;;; You should have received a copy of the GNU General Public License
;;; along with GNU Guix.  If not, see <http://www.gnu.org/licenses/>.

(define-module (gnu packages pcre)
  #:use-module ((guix licenses) #:prefix license:)
  #:use-module (gnu packages compression)
  #:use-module (gnu packages readline)
  #:use-module (gnu packages)
  #:use-module (guix packages)
  #:use-module (guix download)
  #:use-module (guix build-system gnu))

(define-public pcre
  (package
   (name "pcre")
   (version "8.43")
   (source (origin
            (method url-fetch)
            (uri (list
                  (string-append "ftp://ftp.csx.cam.ac.uk"
                                 "/pub/software/programming/pcre/"
                                 "pcre-" version ".tar.bz2")
                  (string-append "mirror://sourceforge/pcre/pcre/"
                                 version "/pcre-" version ".tar.bz2")))
            (sha256
             (base32
              "0sxg1wlknq05ryq63h21cchjmcjkin9lmnqsmhs3h08301965rwi"))))
   (build-system gnu-build-system)
   (outputs '("out"           ;library & headers
              "bin"           ;depends on Readline (adds 20MiB to the closure)
              "doc"           ;1.8 MiB of HTML
              "static"))      ;1.8 MiB static libraries
   (inputs `(("bzip2" ,bzip2)
             ("readline" ,readline)
             ("zlib" ,zlib)))
   (arguments
    '(#:disallowed-references ("doc")
      #:configure-flags '("--enable-utf"
                          "--enable-pcregrep-libz"
                          "--enable-pcregrep-libbz2"
                          "--enable-pcretest-libreadline"
                          "--enable-unicode-properties"
                          "--enable-pcre16"
                          "--enable-pcre32"
                          "--enable-jit")
      #:phases (modify-phases %standard-phases
                 (add-after 'install 'move-static-libs
                   (lambda* (#:key outputs #:allow-other-keys)
                     (let ((source (string-append (assoc-ref outputs "out") "/lib"))
                           (static (string-append (assoc-ref outputs "static") "/lib")))
                       (mkdir-p static)
                       (for-each (lambda (lib)
                                   (link lib (string-append static "/"
                                                            (basename lib)))
                                   (delete-file lib))
                                 (find-files source "\\.a$"))
                       #t))))))
   (synopsis "Perl Compatible Regular Expressions")
   (description
    "The PCRE library is a set of functions that implement regular expression
pattern matching using the same syntax and semantics as Perl 5.  PCRE has its
own native API, as well as a set of wrapper functions that correspond to the
POSIX regular expression API.")
   (license license:bsd-3)
   (home-page "https://www.pcre.org/")))

(define-public pcre2
  (package
    (name "pcre2")
<<<<<<< HEAD
    (version "10.32")
=======
    (version "10.33")
>>>>>>> 136b7d81
    (source (origin
              (method url-fetch)
              (uri (string-append "mirror://sourceforge/pcre/pcre2/"
                                  version "/pcre2-" version ".tar.bz2"))

              (sha256
               (base32
<<<<<<< HEAD
                "0bkwp2czcckvvbdls7b331cad11rxsm020aqhrbz84z8bp68k7pj"))))
=======
                "1anqi7vpbfzag7imccrc6di1zl5rl63ab7rfpmajpw6d1kzlsl9m"))))
>>>>>>> 136b7d81
   (build-system gnu-build-system)
   (inputs `(("bzip2" ,bzip2)
             ("readline" ,readline)
             ("zlib" ,zlib)))
   (arguments
    `(#:configure-flags '("--enable-unicode"
                          "--enable-pcre2grep-libz"
                          "--enable-pcre2grep-libbz2"
                          "--enable-pcre2test-libreadline"
                          "--enable-pcre2-16"
                          "--enable-pcre2-32"
                          "--enable-jit")
      #:phases
      (modify-phases %standard-phases
        (add-after 'unpack 'patch-paths
          (lambda _
            (substitute* "RunGrepTest"
              (("/bin/echo") (which "echo")))
            #t)))))
   (synopsis "Perl Compatible Regular Expressions")
   (description
    "The PCRE library is a set of functions that implement regular expression
pattern matching using the same syntax and semantics as Perl 5.  PCRE has its
own native API, as well as a set of wrapper functions that correspond to the
POSIX regular expression API.")
   (license license:bsd-3)
   (home-page "https://www.pcre.org/")))<|MERGE_RESOLUTION|>--- conflicted
+++ resolved
@@ -89,11 +89,7 @@
 (define-public pcre2
   (package
     (name "pcre2")
-<<<<<<< HEAD
-    (version "10.32")
-=======
     (version "10.33")
->>>>>>> 136b7d81
     (source (origin
               (method url-fetch)
               (uri (string-append "mirror://sourceforge/pcre/pcre2/"
@@ -101,11 +97,7 @@
 
               (sha256
                (base32
-<<<<<<< HEAD
-                "0bkwp2czcckvvbdls7b331cad11rxsm020aqhrbz84z8bp68k7pj"))))
-=======
                 "1anqi7vpbfzag7imccrc6di1zl5rl63ab7rfpmajpw6d1kzlsl9m"))))
->>>>>>> 136b7d81
    (build-system gnu-build-system)
    (inputs `(("bzip2" ,bzip2)
              ("readline" ,readline)
