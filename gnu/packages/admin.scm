;;; GNU Guix --- Functional package management for GNU
;;; Copyright © 2012, 2013, 2014, 2015, 2016 Ludovic Courtès <ludo@gnu.org>
;;; Copyright © 2013 Cyril Roelandt <tipecaml@gmail.com>
;;; Copyright © 2014, 2015, 2016 Mark H Weaver <mhw@netris.org>
;;; Copyright © 2014, 2015, 2016 Eric Bavier <bavier@member.fsf.org>
;;; Copyright © 2015, 2016 Taylan Ulrich Bayırlı/Kammer <taylanbayirli@gmail.com>
;;; Copyright © 2015 Alex Sassmannshausen <alex.sassmannshausen@gmail.com>
;;; Copyright © 2015 Eric Dvorsak <eric@dvorsak.fr>
;;; Copyright © 2016 Leo Famulari <leo@famulari.name>
;;; Copyright © 2016 Pjotr Prins <pjotr.guix@thebird.nl>
;;; Copyright © 2016 Ricardo Wurmus <rekado@elephly.net>
;;; Copyright © 2016 Efraim Flashner <efraim@flashner.co.il>
;;; Copyright © 2016 Peter Feigl <peter.feigl@nexoid.at>
;;; Copyright © 2016 John J. Foerch <jjfoerch@earthlink.net>
;;;
;;; This file is part of GNU Guix.
;;;
;;; GNU Guix is free software; you can redistribute it and/or modify it
;;; under the terms of the GNU General Public License as published by
;;; the Free Software Foundation; either version 3 of the License, or (at
;;; your option) any later version.
;;;
;;; GNU Guix is distributed in the hope that it will be useful, but
;;; WITHOUT ANY WARRANTY; without even the implied warranty of
;;; MERCHANTABILITY or FITNESS FOR A PARTICULAR PURPOSE.  See the
;;; GNU General Public License for more details.
;;;
;;; You should have received a copy of the GNU General Public License
;;; along with GNU Guix.  If not, see <http://www.gnu.org/licenses/>.

(define-module (gnu packages admin)
  #:use-module ((guix licenses) #:prefix license:)
  #:use-module (guix packages)
  #:use-module (guix utils)
  #:use-module (guix download)
  #:use-module (guix git-download)
  #:use-module (guix build-system cmake)
  #:use-module (guix build-system gnu)
  #:use-module (guix build-system python)
  #:use-module (guix build-system trivial)
  #:use-module (gnu packages)
  #:use-module (gnu packages base)
  #:use-module (gnu packages cyrus-sasl)
  #:use-module (gnu packages ncurses)
  #:use-module (gnu packages readline)
  #:use-module (gnu packages linux)
  #:use-module (gnu packages lua)
  #:use-module (gnu packages guile)
  #:use-module (gnu packages gettext)
  #:use-module (gnu packages pcre)
  #:use-module (gnu packages perl)
  #:use-module (gnu packages tcl)
  #:use-module (gnu packages compression)
  #:use-module (gnu packages tls)
  #:use-module (gnu packages gnupg)
  #:use-module (gnu packages bison)
  #:use-module (gnu packages flex)
  #:use-module (gnu packages glib)
  #:use-module (gnu packages openldap)
  #:use-module (gnu packages mcrypt)
  #:use-module (gnu packages pkg-config)
  #:use-module (gnu packages popt)
  #:use-module (gnu packages python)
  #:use-module (gnu packages texinfo)
  #:use-module (gnu packages groff)
  #:use-module (gnu packages pciutils)
  #:use-module (gnu packages libusb)
  #:use-module (gnu packages libftdi)
  #:use-module (gnu packages image)
  #:use-module (gnu packages xorg)
  #:use-module (gnu packages python)
  #:use-module (gnu packages man)
  #:use-module (gnu packages autotools))

(define-public aide
  (package
    (name "aide")
    (version "0.15.1")
    (source (origin
              (method url-fetch)
              (uri (string-append "mirror://sourceforge/aide/aide/"
                                  version "/aide-" version ".tar.gz"))
              (sha256
               (base32
                "1vsrc0s62kv1i84skm6k6zy868gayjck268qwj38rpspc8c5qgih"))))
    (build-system gnu-build-system)
    (native-inputs
     `(("bison" ,bison)
       ("flex" ,flex)))
    (inputs
     `(("libgcrypt" ,libgcrypt)
       ("libgpg-error" ,libgpg-error)
       ("libmhash" ,libmhash)
       ("zlib" ,zlib)))
    (synopsis "File and directory integrity checker")
    (description
     "AIDE (Advanced Intrusion Detection Environment) is a file and directory
integrity checker.  It creates a database from the regular expression rules
that it finds from its configuration files.  Once this database is initialized
it can be used to verify the integrity of the files.  It has several message
digest algorithms that are used to check the integrity of files.  All of the
usual file attributes can be checked for inconsistencies.")
    (home-page "http://aide.sourceforge.net/")
    (license license:gpl2+)))

(define-public progress
  (package
    (name "progress")
    (version "0.13")
    (source (origin
      (method url-fetch)
      (uri (string-append "https://github.com/Xfennec/"
                          name "/archive/v" version ".tar.gz"))
      (sha256
       (base32 "133iar4vq5vlklydb4cyazjy6slmpbndrws474mg738bd8avc30n"))
      (file-name (string-append name "-" version ".tar.gz"))))
    (build-system gnu-build-system)
    (inputs
     `(("ncurses" ,ncurses)))
    (arguments
     `(#:tests? #f ; There is no test suite.
       #:make-flags (list "CC=gcc" "LDFLAGS+=-lncurses"
                          (string-append "PREFIX=" (assoc-ref %outputs "out")))
       #:phases
       (modify-phases %standard-phases
         (delete 'configure)))) ; There's no configure phase.
    (home-page "https://github.com/Xfennec/progress")
    (synopsis "Program to view the progress of the coreutils commands")
    (description "A program that looks for coreutils basic commands (cp, mv,
dd, tar, gzip/gunzip, cat, etc.) currently running on your system and displays
the percentage of copied data.  It can also show estimated time and throughput,
and provides a \"top-like\" mode (monitoring).")
    (license license:gpl3+)))

(define-public dmd
  ;; Deprecated.  Kept around "just in case."
  (let ((base-version "0.2")
        (patch-level  "01"))
    (package
      (name "dmd")
      (version (string-append base-version "." patch-level))
      (source (origin
                (method url-fetch)
                (uri (string-append "ftp://alpha.gnu.org/gnu/dmd/dmd-"
                                    base-version ".tar.gz"))
                (sha256
                 (base32
                  "10fl4k96f17gqx2fv8iw9c61ld26gsk4bbrlfqckdmiimz1k175z"))
                (patches
                 (list (origin
                         ;; This patch augments 'make-fork+exec-constructor' and
                         ;; is used by a bunch of services.
                         (method url-fetch)
                         (uri (string-append
                               "http://git.savannah.gnu.org/cgit/shepherd.git/"
                               "patch?id=d1d0ff30b3ed2b86b0a3c9bc048d2a855f8e31e6"))
                         (sha256
                          (base32
                           "1lqymypixfiyb72d6bn24m06ry2q1ljnnv0qrc89pbb4z9azaa4d"))
                         (file-name "dmd-user-group.patch"))))))
      (build-system gnu-build-system)
      (arguments
       '(#:configure-flags '("--localstatedir=/var")))
      (native-inputs `(("pkg-config" ,pkg-config)))
      (inputs `(("guile" ,guile-2.0)))
      (synopsis "Daemon managing daemons")
      (description
       "GNU DMD is a daemon-managing daemon, meaning that it manages the
execution of system services, replacing similar functionality found in
typical init systems.  It provides dependency-handling through a convenient
interface and is based on GNU Guile.")
      (license license:gpl3+)
      (home-page "http://www.gnu.org/software/dmd/"))))

(define-public shepherd
  (package
    (name "shepherd")
    (version "0.3.1")
    (source (origin
              (method url-fetch)
              (uri (string-append "ftp://alpha.gnu.org/gnu/dmd/shepherd-"
                                  version ".tar.gz"))
              (sha256
               (base32
                "0f3yi3n4sl9myiay95yhv2a9an338qddfjrbv7da753ip66dkfz6"))))
    (build-system gnu-build-system)
    (arguments
     '(#:configure-flags '("--localstatedir=/var")))
    (native-inputs `(("pkg-config" ,pkg-config)))
    (inputs `(("guile" ,guile-2.0)))
    (synopsis "System service manager")
    (description
     "The GNU Shepherd is a daemon-managing daemon, meaning that it supervises
the execution of system services, replacing similar functionality found in
typical init systems.  It provides dependency-handling through a convenient
interface and is based on GNU Guile.")
    (license license:gpl3+)
    (home-page "http://www.gnu.org/software/shepherd/")))

(define-public dfc
  (package
   (name "dfc")
   (version "3.0.4")
   (source
    (origin
     (method url-fetch)
      (uri (string-append
            "http://projects.gw-computing.net/attachments/download/79/dfc-"
            version ".tar.gz"))
      (sha256
       (base32
        "0zk1ppx93ijimf4sbgqilxxikpsa2gmpbynknyh41xy7jbdjxp0b"))))
   (build-system cmake-build-system)
   (arguments '(#:tests? #f)) ; There are no tests.
   (native-inputs `(("gettext" ,gnu-gettext)))
   (home-page "http://projects.gw-computing.net/projects/dfc")
   (synopsis "Display file system space usage using graphs and colors")
   (description
    "dfc (df color) is a modern version of df.  It uses colors, draws pretty
graphs and can export its output to different formats.")
   (license license:bsd-3)))

(define-public htop
  (package
   (name "htop")
   (version "2.0.1")
   (source (origin
            (method url-fetch)
            (uri (string-append "http://hisham.hm/htop/releases/"
                  version "/htop-" version ".tar.gz"))
            (sha256
             (base32
              "0rjn9ybqx5sav7z4gn18f1q6k23nmqyb6yydfgghzdznz9nn447l"))))
   (build-system gnu-build-system)
   (inputs
    `(("ncurses" ,ncurses)))
   (home-page "http://htop.sourceforge.net/")
   (synopsis "Interactive process viewer")
   (description
    "This is htop, an interactive process viewer.  It is a text-mode
application (for console or X terminals) and requires ncurses.")
   (license license:gpl2)))

(define-public pies
  (package
    (name "pies")
    (version "1.2")
    (source
     (origin
      (method url-fetch)
      (uri (string-append "mirror://gnu/pies/pies-"
                          version ".tar.bz2"))
      (sha256
       (base32
        "18w0dbg77i56cx1bwa789w0qi3l4xkkbascxcv2b6gbm0zmjg1g6"))))
    (build-system gnu-build-system)
    (home-page "http://www.gnu.org/software/pies/")
    (synopsis "Program invocation and execution supervisor")
    (description
     "GNU pies is a program that supervises the invocation and execution of
other programs.  It reads the list of programs to be started from its
configuration file, executes them, and then monitors their status,
re-executing them as necessary.")
    (license license:gpl3+)))

(define-public inetutils
  (package
    (name "inetutils")
    (version "1.9.4")
    (source (origin
             (method url-fetch)
             (uri (string-append "mirror://gnu/inetutils/inetutils-"
                                 version ".tar.gz"))
             (sha256
              (base32
               "05n65k4ixl85dc6rxc51b1b732gnmm8xnqi424dy9f1nz7ppb3xy"))))
    (build-system gnu-build-system)
    (arguments `(;; FIXME: `tftp.sh' relies on `netstat' from utils-linux,
                 ;; which is currently missing.
                 #:tests? #f))
    (inputs `(("ncurses" ,ncurses)
              ("readline" ,readline)))            ; for 'ftp'
    (home-page "http://www.gnu.org/software/inetutils/")
    (synopsis "Basic networking utilities")
    (description
     "Inetutils is a collection of common network programs, such as an ftp
client and server, a telnet client and server, and an rsh client and server.")
    (license license:gpl3+)))

(define-public shadow
  (package
    (name "shadow")
    (version "4.2.1")
    (source (origin
              (method url-fetch)
              (uri (string-append
                    "http://pkg-shadow.alioth.debian.org/releases/"
                    name "-" version ".tar.xz"))
              (sha256
               (base32
                "0h9x1zdbq0pqmygmc1x459jraiqw4gqz8849v268crk78z8r621v"))))
    (build-system gnu-build-system)
    (arguments
     '(;; Assume System V `setpgrp (void)', which is the default on GNU
       ;; variants (`AC_FUNC_SETPGRP' is not cross-compilation capable.)
       #:configure-flags '("--with-libpam" "ac_cv_func_setpgrp_void=yes")

       #:phases (alist-cons-before
                 'build 'set-nscd-file-name
                 (lambda* (#:key inputs #:allow-other-keys)
                   ;; Use the right file name for nscd.
                   (let ((libc (assoc-ref inputs "libc")))
                     (substitute* "lib/nscd.c"
                       (("/usr/sbin/nscd")
                        (string-append libc "/sbin/nscd")))))
                 (alist-cons-after
                  'install 'remove-groups
                  (lambda* (#:key outputs #:allow-other-keys)
                    ;; Remove `groups', which is already provided by Coreutils.
                    (let* ((out (assoc-ref outputs "out"))
                           (bin (string-append out "/bin"))
                           (man (string-append out "/share/man")))
                      (delete-file (string-append bin "/groups"))
                      (for-each delete-file (find-files man "^groups\\."))
                      #t))
                  %standard-phases))))

    (inputs (if (string-suffix? "-linux"
                                (or (%current-target-system)
                                    (%current-system)))
                `(("linux-pam" ,linux-pam))
                '()))
    (home-page "http://pkg-shadow.alioth.debian.org/")
    (synopsis "Authentication-related tools such as passwd, su, and login")
    (description
     "Shadow provides a number of authentication-related tools, including:
login, passwd, su, groupadd, and useradd.")

    ;; The `vipw' program is GPLv2+.
    ;; libmisc/salt.c is public domain.
    (license license:bsd-3)))

(define-public mingetty
  (package
    (name "mingetty")
    (version "1.08")
    (source (origin
             (method url-fetch)
             (uri (string-append "mirror://sourceforge/mingetty/mingetty-"
                                 version ".tar.gz"))
             (sha256
              (base32
               "05yxrp44ky2kg6qknk1ih0kvwkgbn9fbz77r3vci7agslh5wjm8g"))))
    (build-system gnu-build-system)
    (arguments
     `(#:phases (alist-replace 'configure
                               (lambda* (#:key inputs outputs
                                         #:allow-other-keys)
                                 (let* ((out    (assoc-ref outputs "out"))
                                        (man8   (string-append
                                                 out "/share/man/man8"))
                                        (sbin   (string-append out "/sbin"))
                                        (shadow (assoc-ref inputs "shadow"))
                                        (login  (string-append shadow
                                                               "/bin/login")))
                                   (substitute* "Makefile"
                                     (("^SBINDIR.*")
                                      (string-append "SBINDIR = " out
                                                     "/sbin\n"))
                                     (("^MANDIR.*")
                                      (string-append "MANDIR = " out
                                                     "/share/man/man8\n")))

                                   ;; Pick the right 'login' by default.
                                   (substitute* "mingetty.c"
                                     (("\"/bin/login\"")
                                      (string-append "\"" login "\"")))

                                   (mkdir-p sbin)
                                   (mkdir-p man8)))
                               %standard-phases)
       #:tests? #f))                              ; no tests
    (inputs `(("shadow" ,shadow)))

    (home-page "http://sourceforge.net/projects/mingetty")
    (synopsis "Getty for the text console")
    (description
     "Small console getty that is started on the Linux text console,
asks for a login name and then transfers over to 'login'.  It is extended to
allow automatic login and starting any app.")
    (license license:gpl2+)))

(define-public net-base
  (package
    (name "net-base")
    (version "5.3")
    (source (origin
             (method url-fetch)
             (uri (string-append
                   "mirror://debian/pool/main/n/netbase/netbase_"
                   version ".tar.xz"))
             (sha256
              (base32
               "12xqjwg3p4rzmmh2iib6sigm9l29y3dgk74mmnw64k84jnbwdxl1"))))
    (build-system trivial-build-system)
    (arguments
     `(#:modules ((guix build utils))
       #:builder (begin
                   (use-modules (guix build utils)
                                (srfi srfi-26))

                   (let* ((source (assoc-ref %build-inputs "source"))
                          (tar    (assoc-ref %build-inputs "tar"))
                          (xz     (assoc-ref %build-inputs "xz"))
                          (output (assoc-ref %outputs "out"))
                          (etc    (string-append output "/etc")))
                     (setenv "PATH" (string-append xz "/bin"))
                     (system* (string-append tar "/bin/tar") "xvf"
                              source)
                     (chdir ,(string-append "netbase-" version))
                     (mkdir-p etc)
                     (for-each copy-file
                               '("etc-services" "etc-protocols" "etc-rpc")
                               (map (cut string-append etc "/" <>)
                                    '("services" "protocols" "rpc")))
                     #t))))
    (native-inputs `(("tar" ,tar)
                     ("xz" ,xz)))
    (synopsis "IANA protocol, port, and RPC number assignments")
    (description
     "This package provides the /etc/services, /etc/protocols, and /etc/rpc
files, which contain information about the IANA-assigned port, protocol, and
ONC RPC numbers.")
    (home-page "http://packages.debian.org/sid/netbase")
    (license license:gpl2)))

(define-public netcat
  (package
    (name "netcat")
    (version "0.7.1")
    (source (origin
             (method url-fetch)
             (uri (string-append "mirror://sourceforge/netcat/netcat-"
                                 version ".tar.bz2"))
             (sha256
              (base32
               "1frjcdkhkpzk0f84hx6hmw5l0ynpmji8vcbaxg8h5k2svyxz0nmm"))))
    (build-system gnu-build-system)
    (arguments
     `(#:configure-flags
       ;; By default, man and info pages are put in PREFIX/{man,info},
       ;; but we want them in PREFIX/share/{man,info}.
       (let ((out (assoc-ref %outputs "out")))
         (list (string-append "--mandir=" out "/share/man")
               (string-append "--infodir=" out "/share/info")))))
    (home-page "http://netcat.sourceforge.net")
    (synopsis "Read and write data over TCP/IP")
    (description
     "Netcat is a featured networking utility which reads and writes data
across network connections, using the TCP/IP protocol.  It is designed to be a
reliable \"back-end\" tool that can be used directly or easily driven by other
programs and scripts.  At the same time, it is a feature-rich network debugging
and exploration tool, since it can create almost any kind of connection you
would need and has several interesting built-in capabilities.")
    (license license:gpl2+)))

(define-public alive
  (package
    (name "alive")
    (version "2.0.2")
    (source (origin
             (method url-fetch)
             (uri (string-append "mirror://gnu/alive/alive-"
                                 version ".tar.xz"))
             (sha256
              (base32
               "1vrzg51ai68x9yld7vbgl58sxaw5qpx8rbakwcxn4cqq6vpxj38j"))))
    (build-system gnu-build-system)
    (arguments '(#:configure-flags '("alive_cv_nice_ping=yes")))
    (inputs `(("guile" ,guile-2.0)
              ("inetutils" ,inetutils)))
    (home-page "http://www.gnu.org/software/alive/")
    (synopsis "Autologin and keep-alive daemon")
    (description
     "GNU Alive sends periodic pings to a server, generally to keep a
connection alive.")
    (license license:gpl3+)))

(define-public isc-dhcp
  (let* ((bind-major-version "9")
         (bind-minor-version "9")
         (bind-patch-version "9")
         (bind-release-type "")         ; for patch release, use "-P"
         (bind-release-version "")      ; for patch release, e.g. "4"
         (bind-version (string-append bind-major-version
                                      "."
                                      bind-minor-version
                                      "."
                                      bind-patch-version
                                      bind-release-type
                                      bind-release-version)))
    (package
      (name "isc-dhcp")
      (version "4.3.4")
      (source (origin
                (method url-fetch)
                (uri (string-append "http://ftp.isc.org/isc/dhcp/"
                                    version "/dhcp-" version ".tar.gz"))
                (sha256
                 (base32
                  "0zk0imll6bfyp9p4ndn8h6s4ifijnw5bhixswifr5rnk7pp5l4gm"))))
      (build-system gnu-build-system)
      (arguments
       `(#:parallel-build? #f
         #:phases
         (modify-phases %standard-phases
           (add-after 'unpack 'replace-bundled-bind
             (lambda* (#:key inputs #:allow-other-keys)
               (delete-file "bind/bind.tar.gz")
               (copy-file (assoc-ref inputs "bind-source-tarball")
                          "bind/bind.tar.gz")
               (chmod "bind/bind.tar.gz" #o644)
               (substitute* "bind/version.tmp"
                 (("^MAJORVER=.*")
                  (format #f "MAJORVER=~a\n" ,bind-major-version))
                 (("^MINORVER=.*")
                  (format #f "MINORVER=~a\n" ,bind-minor-version))
                 (("^PATCHVER=.*")
                  (format #f "PATCHVER=~a\n" ,bind-patch-version))
                 (("^RELEASETYPE=.*")
                  (format #f "RELEASETYPE=~a\n" ,bind-release-type))
                 (("^RELEASEVER=.*")
                  (format #f "RELEASEVER=~a\n" ,bind-release-version)))
               #t))
           (add-after 'configure 'post-configure
             (lambda* (#:key outputs #:allow-other-keys)
               ;; Point to the right client script, which will be
               ;; installed in a later phase.
               (substitute* "includes/dhcpd.h"
                 (("#define[[:blank:]]+_PATH_DHCLIENT_SCRIPT.*")
                  (let ((out (assoc-ref outputs "out")))
                    (string-append "#define _PATH_DHCLIENT_SCRIPT \""
                                   out "/libexec/dhclient-script"
                                   "\"\n"))))

               ;; During the 'build' phase, 'bind.tar.gz' is extracted, so
               ;; we must patch shebangs in there and make sure the right
               ;; shell is used.
               (with-directory-excursion "bind"
                 (substitute* "Makefile"
                   (("\\./configure")
                    (let ((sh (which "sh")))
                      (string-append "./configure CONFIG_SHELL="
                                     sh " SHELL=" sh))))

                 (let ((bind-directory (string-append "bind-" ,bind-version)))
                   (system* "tar" "xf" "bind.tar.gz")
                   (for-each patch-shebang
                             (find-files bind-directory ".*"))
                   (zero? (system* "tar" "cf" "bind.tar.gz"
                                   bind-directory
                                   ;; avoid non-determinism in the archive
                                   "--sort=name"
                                   "--mtime=@0"
                                   "--owner=root:0"
                                   "--group=root:0"))))))
           (add-after 'install 'post-install
             (lambda* (#:key inputs outputs #:allow-other-keys)
               ;; Install the dhclient script for GNU/Linux and make sure
               ;; if finds all the programs it needs.
               (let* ((out       (assoc-ref outputs "out"))
                      (libexec   (string-append out "/libexec"))
                      (coreutils (assoc-ref inputs "coreutils"))
                      (inetutils (assoc-ref inputs "inetutils"))
                      (net-tools (assoc-ref inputs "net-tools"))
                      (sed       (assoc-ref inputs "sed")))
                 (substitute* "client/scripts/linux"
                   (("/sbin/ip")
                    (string-append (assoc-ref inputs "iproute")
                                   "/sbin/ip")))

                 (mkdir-p libexec)
                 (copy-file "client/scripts/linux"
                            (string-append libexec "/dhclient-script"))

                 (wrap-program
                     (string-append libexec "/dhclient-script")
                   `("PATH" ":" prefix
                     ,(map (lambda (dir)
                             (string-append dir "/bin:"
                                            dir "/sbin"))
                           (list inetutils net-tools coreutils sed))))))))))

      (native-inputs `(("perl" ,perl)))

      (inputs `(("inetutils" ,inetutils)
                ("net-tools" ,net-tools)
                ("iproute" ,iproute)

                ;; XXX isc-dhcp bundles a copy of bind that has security
                ;; flaws, so we use a newer version.
                ("bind-source-tarball"
                 ,(origin
                    (method url-fetch)
                    (uri (string-append "http://ftp.isc.org/isc/bind9/"
                                        bind-version
                                        "/bind-" bind-version ".tar.gz"))
                    (sha256
                     (base32
                      "0w8qqm6p2y6x57j2l0a3278g173wd84dsr4py9z00191f3wra74q"))))

                ;; When cross-compiling, we need the cross Coreutils and sed.
                ;; Otherwise just use those from %FINAL-INPUTS.
                ,@(if (%current-target-system)
                      `(("coreutils" ,coreutils)
                        ("sed" ,sed))
                      '())))

      (home-page "http://www.isc.org/products/DHCP/")
      (synopsis "Dynamic Host Configuration Protocol (DHCP) tools")
      (description
       "ISC's Dynamic Host Configuration Protocol (DHCP) distribution provides a
reference implementation of all aspects of DHCP, through a suite of DHCP
tools: server, client, and relay agent.")
      (license license:isc)
      (properties '((cpe-name . "dhcp"))))))

(define-public libpcap
  (package
    (name "libpcap")
    (version "1.7.4")
    (source (origin
              (method url-fetch)
              (uri (string-append "http://www.tcpdump.org/release/libpcap-"
                                  version ".tar.gz"))
              (sha256
               (base32
                "1c28ykkizd7jqgzrfkg7ivqjlqs9p6lygp26bsw2i0z8hwhi3lvs"))))
    (build-system gnu-build-system)
    (native-inputs `(("bison" ,bison) ("flex" ,flex)))
    (arguments '(#:configure-flags '("--with-pcap=linux")
                 #:tests? #f))                    ; no 'check' target
    (home-page "http://www.tcpdump.org")
    (synopsis "Network packet capture library")
    (description
     "libpcap is an interface for user-level packet capture.  It provides a
portable framework for low-level network monitoring.  Applications include
network statistics collection, security monitoring, network debugging, etc.")

    ;; fad-*.c and a couple other files are BSD-4, but the rest is BSD-3.
    (license license:bsd-3)))

(define-public tcpdump
  (package
    (name "tcpdump")
    (version "4.7.4")
    (source (origin
              (method url-fetch)
              (uri (string-append "http://www.tcpdump.org/release/tcpdump-"
                                  version ".tar.gz"))
              (sha256
               (base32
                "1byr8w6grk08fsq0444jmcz9ar89lq9nf4mjq2cny0w9k8k21rbb"))))
    (build-system gnu-build-system)
    (inputs `(("libpcap" ,libpcap)
              ("openssl" ,openssl)))
    (native-inputs `(("perl" ,perl)))        ; for tests
    (home-page "http://www.tcpdump.org/")
    (synopsis "Network packet analyzer")
    (description
     "Tcpdump is a command-line tool to analyze network traffic passing
through the network interface controller.")
    (license license:bsd-3)))

(define-public jnettop
  (package
    (name "jnettop")
    (version "0.13.0")
    (source (origin
              (method url-fetch)
              (uri (string-append "http://jnettop.kubs.info/dist/jnettop-"
                                  version ".tar.gz"))
              (sha256
               (base32
                "1855np7c4b0bqzhf1l1dyzxb90fpnvrirdisajhci5am6als31z9"))))
    (build-system gnu-build-system)
    (native-inputs
     `(("pkg-config" ,pkg-config)))
    (inputs
     `(("glib" ,glib)
       ("ncurses" ,ncurses)
       ("libpcap" ,libpcap)))
    (home-page "http://jnettop.kubs.info/")
    (synopsis "Visualize network traffic by bandwidth use")
    (description
     "Jnettop is a traffic visualiser, which captures traffic going
through the host it is running from and displays streams sorted
by bandwidth they use.")
    (license license:gpl2+)))

(define-public clusterssh
  (package
    (name "clusterssh")
    (version "3.28")
    (source (origin
              (method url-fetch)
              (uri (string-append "mirror://sourceforge/clusterssh/"
                                  "clusterssh-" version ".tar.gz"))
              (sha256
               (base32
                "1bwggpvaj2al5blg1ynapviv2kpydffpzq2zkhi81najnvzc1rr7"))))
    (build-system gnu-build-system)
    (inputs `(("perl" ,perl)))
    (propagated-inputs `(("xterm" ,xterm)
                         ("perl-tk" ,perl-tk)
                         ("perl-x11-protocol" ,perl-x11-protocol)))
    (arguments
     `(#:phases
       (alist-cons-after
        'install 'set-load-paths
        (lambda* (#:key inputs outputs #:allow-other-keys)
          ;; Put the perl-tk and perl-x11-protocol modules in the perl inc
          ;; path for PROG
          (let* ((out  (assoc-ref outputs "out"))
                 (prog (string-append out "/bin/cssh"))
                 (perl-ver ,(package-version perl))
                 (x11-inc (string-append
                           (assoc-ref inputs "perl-x11-protocol")
                           "/lib/perl5/site_perl/" perl-ver))
                 (tk-inc (string-append
                          (assoc-ref inputs "perl-tk")
                          "/lib/perl5/site_perl/" perl-ver
                          "/x86_64-linux")))
            (wrap-program
             prog
             `("PERL5LIB" ":" prefix (,x11-inc ,tk-inc)))))
        %standard-phases)))
    ;; The clusterssh.sourceforge.net address requires login to view
    (home-page "http://sourceforge.net/projects/clusterssh/")
    (synopsis "Secure concurrent multi-server terminal control")
    (description
     "ClusterSSH controls a number of xterm windows via a single graphical
console window to allow commands to be interactively run on multiple servers
over ssh connections.")
    (license license:gpl2+)))

(define-public rottlog
  (package
    (name "rottlog")
    (version "0.72.2")
    (source (origin
              (method url-fetch)
              (uri (string-append "mirror://gnu/rottlog/rottlog-"
                                  version ".tar.gz"))
              (sha256
               (base32
                "0751mb9l2f0jrk3vj6q8ilanifd121dliwk0c34g8k0dlzsv3kd7"))
              (modules '((guix build utils)))
              (snippet
               '(substitute* "Makefile.in"
                  (("-o \\$\\{LOG_OWN\\} -g \\$\\{LOG_GROUP\\}")
                   ;; Don't try to chown root.
                   "")
                  (("mkdir -p \\$\\(ROTT_STATDIR\\)")
                   ;; Don't attempt to create /var/lib/rottlog.
                   "true")))))
    (build-system gnu-build-system)
    (arguments
     '(#:configure-flags (list (string-append "ROTT_ETCDIR="
                                              (assoc-ref %outputs "out")
                                              "/etc")
                               "--localstatedir=/var")
       #:phases (alist-cons-after
                 'install 'install-info
                 (lambda _
                   (zero? (system* "make" "install-info")))
                 %standard-phases)))
    (native-inputs `(("texinfo" ,texinfo)
                     ("util-linux" ,util-linux))) ; for 'cal'
    (home-page "http://www.gnu.org/software/rottlog/")
    (synopsis "Log rotation and management")
    (description
     "GNU Rot[t]log is a program for managing log files.  It is used to
automatically rotate out log files when they have reached a given size or
according to a given schedule.  It can also be used to automatically compress
and archive such logs.  Rot[t]log will mail reports of its activity to the
system administrator.")
    (license license:gpl3+)))

(define-public sudo
  (package
    (name "sudo")
    (version "1.8.17p1")
    (source (origin
              (method url-fetch)
              (uri
               (list (string-append "https://www.sudo.ws/sudo/dist/sudo-"
                                    version ".tar.gz")
                     (string-append "ftp://ftp.sudo.ws/pub/sudo/OLD/sudo-"
                                    version ".tar.gz")))
              (sha256
               (base32
                "1k2mn65l1kmsxm8wh0gjxy496xhbpiimbpm6yv6kw6snzc3xg466"))))
    (build-system gnu-build-system)
    (arguments
     `(#:configure-flags
       (list "--with-logpath=/var/log/sudo.log"
             "--with-rundir=/var/run/sudo"    ;must be cleaned up at boot time
             "--with-vardir=/var/db/sudo"
             "--with-iologdir=/var/log/sudo-io"

             ;; 'visudo.c' expects _PATH_MV to be defined, but glibc doesn't
             ;; provide it.
             (string-append "CPPFLAGS=-D_PATH_MV='\""
                            (assoc-ref %build-inputs "coreutils")
                            "/bin/mv\"'"))

       ;; Avoid non-determinism; see <http://bugs.gnu.org/21918>.
       #:parallel-build? #f

       #:phases (alist-cons-before
                 'configure 'pre-configure
                 (lambda _
                   (substitute* "src/sudo_usage.h.in"
                     ;; Do not capture 'configure' arguments since we would
                     ;; unduly retain references, and also because the
                     ;; CPPFLAGS above would close the string literal
                     ;; prematurely.
                     (("@CONFIGURE_ARGS@") "\"\""))
                   (substitute* (find-files "." "Makefile\\.in")
                     (("-o [[:graph:]]+ -g [[:graph:]]+")
                      ;; Allow installation as non-root.
                      "")
                     (("^install: (.*)install-sudoers(.*)" _ before after)
                      ;; Don't try to create /etc/sudoers.
                      (string-append "install: " before after "\n"))
                     (("\\$\\(DESTDIR\\)\\$\\(rundir\\)")
                      ;; Don't try to create /run/sudo.
                      "$(TMPDIR)/dummy")
                     (("\\$\\(DESTDIR\\)\\$\\(vardir\\)")
                      ;; Don't try to create /var/db/sudo.
                      "$(TMPDIR)/dummy")))
                 %standard-phases)

       ;; XXX: The 'testsudoers' test series expects user 'root' to exist, but
       ;; the chroot's /etc/passwd doesn't have it.  Turn off the tests.
       #:tests? #f))
    (inputs
     `(("groff" ,groff)
       ("linux-pam" ,linux-pam)
       ("coreutils" ,coreutils)))
    (home-page "https://www.sudo.ws/")
    (synopsis "Run commands as root")
    (description
     "Sudo (su \"do\") allows a system administrator to delegate authority to
give certain users (or groups of users) the ability to run some (or all)
commands as root or another user while providing an audit trail of the
commands and their arguments.")

    ;; See <http://www.sudo.ws/sudo/license.html>.
    (license license:x11)))

(define-public wpa-supplicant-minimal
  (package
    (name "wpa-supplicant-minimal")
    (version "2.5")
    (source (origin
              (method url-fetch)
              (uri (string-append
                    "http://w1.fi/releases/wpa_supplicant-"
                    version
                    ".tar.gz"))
              (sha256
               (base32
                "05mkp5bx1c3z7h5biddsv0p49gkrq9ksany3anp4wdiv92p5prfc"))
              (patches
               (search-patches "wpa-supplicant-CVE-2015-5310.patch"
                               "wpa-supplicant-CVE-2015-5314.patch"
                               "wpa-supplicant-CVE-2015-5315.patch"
                               "wpa-supplicant-CVE-2015-5316.patch"
                               "wpa-supplicant-CVE-2016-4476.patch"
                               "wpa-supplicant-CVE-2016-4477-pt1.patch"
                               "wpa-supplicant-CVE-2016-4477-pt2.patch"
                               "wpa-supplicant-CVE-2016-4477-pt3.patch"
                               "wpa-supplicant-CVE-2016-4477-pt4.patch"))))
    (build-system gnu-build-system)
    (arguments
     '(#:phases (alist-replace
                 'configure
                 (lambda* (#:key outputs #:allow-other-keys)
                   (chdir "wpa_supplicant")
                   (copy-file "defconfig" ".config")
                   (let ((port (open-file ".config" "al")))
                     (display "
      CONFIG_DEBUG_SYSLOG=y

      # Choose GnuTLS (the default is OpenSSL.)
      CONFIG_TLS=gnutls

      CONFIG_DRIVER_NL80211=y
      CFLAGS += $(shell pkg-config libnl-3.0 --cflags)
      CONFIG_LIBNL32=y
      CONFIG_READLINE=y\n" port)
                     (close-port port)))

                 (alist-cons-after
                  'install 'install-man-pages
                  (lambda* (#:key outputs #:allow-other-keys)
                    (let* ((out  (assoc-ref outputs "out"))
                           (man  (string-append out "/share/man"))
                           (man5 (string-append man "/man5"))
                           (man8 (string-append man "/man8")))
                      (define (copy-man-page target)
                        (lambda (file)
                          (copy-file file
                                     (string-append target "/"
                                                    (basename file)))))

                      (mkdir-p man5) (mkdir man8)
                      (for-each (copy-man-page man5)
                                (find-files "doc/docbook" "\\.5"))
                      (for-each (copy-man-page man8)
                                (find-files "doc/docbook" "\\.8"))
                      #t))
                  %standard-phases))

      #:make-flags (list "CC=gcc"
                         (string-append "BINDIR=" (assoc-ref %outputs "out")
                                        "/sbin")
                         (string-append "LIBDIR=" (assoc-ref %outputs "out")
                                        "/lib"))
      #:tests? #f))
    (inputs
     `(("readline" ,readline)
       ("libnl" ,libnl)
       ("gnutls" ,gnutls)
       ("libgcrypt" ,libgcrypt)))                 ;needed by crypto_gnutls.c
    (native-inputs
     `(("pkg-config" ,pkg-config)))
    (home-page "http://w1.fi/wpa_supplicant/")
    (synopsis "Connecting to WPA and WPA2-protected wireless networks")
    (description
     "wpa_supplicant is a WPA Supplicant with support for WPA and WPA2 (IEEE
802.11i / RSN).  Supplicant is the IEEE 802.1X/WPA component that is used in
the client stations.  It implements key negotiation with a WPA Authenticator
and it controls the roaming and IEEE 802.11 authentication/association of the
WLAN driver.

This package provides the 'wpa_supplicant' daemon and the 'wpa_cli' command.")

    ;; In practice, this is linked against Readline, which makes it GPLv3+.
    (license license:bsd-3)))

(define-public wpa-supplicant
  (package (inherit wpa-supplicant-minimal)
    (name "wpa-supplicant")
    (inputs `(("dbus" ,dbus)
              ,@(package-inputs wpa-supplicant-minimal)))
    (arguments
     (substitute-keyword-arguments (package-arguments wpa-supplicant-minimal)
       ((#:phases phases)
        `(alist-cons-after
          'configure 'configure-for-dbus
          (lambda _
            (let ((port (open-file ".config" "al")))
              (display "
      CONFIG_CTRL_IFACE_DBUS=y
      CONFIG_CTRL_IFACE_DBUS_NEW=y
      CONFIG_CTRL_IFACE_DBUS_INTRO=y\n" port)
              (close-port port))
            #t)
          (alist-cons-after
           'install-man-pages 'install-dbus-conf
           (lambda* (#:key outputs #:allow-other-keys)
             (let* ((out (assoc-ref outputs "out"))
                    (dir (string-append out "/etc/dbus-1/system.d")))
               (mkdir-p dir)
               (copy-file "dbus/dbus-wpa_supplicant.conf"
                          (string-append dir "/wpa_supplicant.conf"))))
           ,phases)))))))

(define-public wakelan
  (package
    (name "wakelan")
    (version "1.1")
    (source (origin
              (method url-fetch)
              (uri (string-append
                    "ftp://ftp.gwdg.de/pub/linux/metalab/system/network/misc/wakelan-"
                    version ".tar.gz"))
              (sha256
               (base32
                "0vydqpf44146ir6k87gmqaq6xy66xhc1gkr3nsd7jj3nhy7ypx9x"))))
    (build-system gnu-build-system)
    (arguments
     '(#:phases (alist-replace
                 'configure
                 (lambda* (#:key outputs #:allow-other-keys)
                   (let ((out (assoc-ref outputs "out")))
                     (mkdir-p (string-append out "/bin"))
                     (mkdir-p (string-append out "/share/man/man1"))

                     ;; It's an old configure script that doesn't understand
                     ;; the extra options we pass.
                     (setenv "CONFIG_SHELL" (which "bash"))
                     (zero?
                      (system* "./configure"
                               (string-append "--prefix=" out)
                               (string-append "--mandir=" out
                                              "/share/man")))))
                 %standard-phases)
       #:tests? #f))
    (home-page "http://kernel.org")               ; really, no home page
    (synopsis "Send a wake-on-LAN packet")
    (description
     "WakeLan broadcasts a properly formatted UDP packet across the local area
network, which causes enabled computers to power on.")
    (license license:gpl2+)))

(define-public dmidecode
  (package
    (name "dmidecode")
    (version "2.12")
    (source (origin
              (method url-fetch)
              (uri (string-append
                    "mirror://savannah/dmidecode/dmidecode-"
                    version ".tar.bz2"))
              (sha256
               (base32
                "122hgaw8mpqdfra159lfl6pyk3837giqx6vq42j64fjnbl2z6gwi"))))
    (build-system gnu-build-system)
    (arguments
     '(#:phases (alist-delete 'configure %standard-phases)
       #:tests? #f                                ; no 'check' target
       #:make-flags (list (string-append "prefix="
                                         (assoc-ref %outputs "out")))))
    (home-page "http://www.nongnu.org/dmidecode/")
    (synopsis "Read hardware information from the BIOS")
    (description
     "Dmidecode reports information about your system's hardware as described
in your system BIOS according to the SMBIOS/DMI standard.  This typically
includes system manufacturer, model name, serial number, BIOS version, asset
tag as well as a lot of other details of varying level of interest and
reliability depending on the manufacturer.  This will often include usage
status for the CPU sockets, expansion slots (e.g. AGP, PCI, ISA) and memory
module slots, and the list of I/O ports (e.g. serial, parallel, USB).")
    (license license:gpl2+)))

(define-public acpica
  (package
    (name "acpica")
    (version "20150410")
    (source (origin
              (method url-fetch)
              (uri (string-append
                    "https://acpica.org/sites/acpica/files/acpica-unix2-"
                    version ".tar.gz"))
              (sha256
               (base32
                "0q1fjwkyw9x6gsva6fd0zbn7ly4fx0ha4853f416np9kf2irillw"))))
    (build-system gnu-build-system)
    (native-inputs `(("flex" ,flex)
                     ("bison" ,bison)))
    (arguments
     '(#:make-flags (list (string-append "PREFIX=" %output)
                          "HOST=_LINUX"
                          "OPT_CFLAGS=-Wall -fno-strict-aliasing")
       #:tests? #f  ; no 'check' target.
       #:phases (alist-delete 'configure %standard-phases)))
    (home-page "http://acpica.org/")
    (synopsis "Tools for the development and debug of ACPI tables")
    (description
     "The ACPI Component Architecture (ACPICA) project provides an
OS-independent reference implementation of the Advanced Configuration and
Power Interface Specification (ACPI).  ACPICA code contains those portions of
ACPI meant to be directly integrated into the host OS as a kernel-resident
subsystem, and a small set of tools to assist in developing and debugging ACPI
tables.  This package contains only the user-space tools needed for ACPI table
development, not the kernel implementation of ACPI.")
    (license license:gpl2)))  ; Dual GPLv2/ACPICA Licence

(define-public stress
  (package
    (name "stress")
    (version "1.0.1")
    (source (origin
              (method url-fetch)
              (uri (string-append "mirror://debian/pool/main/s/stress/stress_"
                                  version ".orig.tar.gz"))
              (sha256
               (base32
                "1v9vnzlihqfjsxa93hdbrq72pqqk00dkylmlg8jpxhm7s1w9qfl1"))))
    (build-system gnu-build-system)
    (home-page "http://packages.debian.org/wheezy/stress")
    (synopsis "Impose load on and stress test a computer system")
    (description
     "Stress is a tool that imposes a configurable amount of CPU, memory, I/O,
or disk stress on a POSIX-compliant operating system and reports any errors it
detects.

Stress is not a benchmark.  It is a tool used by system administrators to
evaluate how well their systems will scale, by kernel programmers to evaluate
perceived performance characteristics, and by systems programmers to expose
the classes of bugs which only or more frequently manifest themselves when the
system is under heavy load.")
    (license license:gpl2+)))

(define-public detox
  (package
    (name "detox")
    (version "1.2.0")
    (source (origin
              (method url-fetch)
              (uri (string-append "mirror://sourceforge/detox/detox-"
                                  version ".tar.bz2"))
              (sha256
               (base32
                "1y6vvjqsg54kl49cry73jbfhr04s7wjs779vrr9zrq6kww7dkymb"))))
    (build-system gnu-build-system)
    ;; Both flex and popt are used in this case for their runtime libraries
    ;; (libfl and libpopt).
    (inputs
     `(("flex" ,flex)
       ("popt" ,popt)))
    (arguments
     `(#:configure-flags `(,(string-append "--with-popt="
                                           (assoc-ref %build-inputs "popt")))
       #:tests? #f))                    ;no 'check' target
    (home-page "http://detox.sourceforge.net")
    (synopsis "Clean up file names")
    (description
     "Detox is a program that renames files to make them easier to work with
under Unix and related operating systems.  Spaces and various other unsafe
characters (such as \"$\") get replaced with \"_\".  ISO 8859-1 (Latin-1)
characters can be replaced as well, as can UTF-8 characters.")
    (license license:bsd-3)))

(define-public testdisk
  (package
    (name "testdisk")
    (version "7.0")
    (source (origin
              (method url-fetch)
              (uri (string-append "http://www.cgsecurity.org/testdisk-"
                                  version ".tar.bz2"))
              (sha256
               (base32
                "0ba4wfz2qrf60vwvb1qsq9l6j0pgg81qgf7fh22siaz649mkpfq0"))))
    (build-system gnu-build-system)
    (inputs
     `(("ntfs-3g" ,ntfs-3g)
       ("util-linux" ,util-linux)
       ("openssl" ,openssl)
       ;; FIXME: add reiserfs
       ("zlib" ,zlib)
       ("e2fsprogs" ,e2fsprogs)
       ("libjpeg" ,libjpeg)
       ("ncurses" ,ncurses)))
    (home-page "http://www.cgsecurity.org/wiki/TestDisk")
    (synopsis "Data recovery tool")
    (description
     "TestDisk is a program for data recovery, primarily designed to help
recover lost partitions and/or make non-booting disks bootable again.")
    (license license:gpl2+)))

(define-public tree
  (package
    (name "tree")
    (version "1.7.0")
    (source (origin
              (method url-fetch)
              (uri (string-append
                    "http://mama.indstate.edu/users/ice/tree/src/tree-"
                    version ".tgz"))
              (sha256
               (base32 "04kviw799qxly08zb8n5mgxfd96gyis6x69q2qiw86jnh87c4mv9"))))
    (build-system gnu-build-system)
    (arguments
     '(#:phases (alist-delete 'configure %standard-phases)
       #:tests? #f                      ; no check target
       #:make-flags (let ((out (assoc-ref %outputs "out")))
                               (list (string-append "prefix=" out)))))
    (synopsis "Recursively list the contents of a directory")
    (description
     "Tree is a recursive directory listing command that produces a depth
indented listing of files, which is colorized ala dircolors if the LS_COLORS
environment variable is set and output is to tty.")
    (home-page "http://mama.indstate.edu/users/ice/tree/")
    (license license:gpl2+)))

(define-public direvent
  (package
    (name "direvent")
    (version "5.0")
    (source (origin
              (method url-fetch)
              (uri (string-append "mirror://gnu/direvent/direvent-"
                                  version ".tar.gz"))
              (sha256
               (base32
                "1i14131y6m8wvirz6piw4zxz2q1kbpl0lniv5kl55rx4k372dg8z"))
              (modules '((guix build utils)))
              (snippet '(substitute* "tests/testsuite"
                          (("#![[:blank:]]?/bin/sh")
                           "#!$SHELL")))))
    (build-system gnu-build-system)
    (arguments
     '(#:phases (alist-cons-before
                 'build 'patch-/bin/sh
                 (lambda* (#:key inputs #:allow-other-keys)
                   ;; Use the right shell when executing the watcher.
                   (let ((bash (assoc-ref inputs "bash")))
                     (substitute* "src/direvent.c"
                       (("\"/bin/sh\"")
                        (string-append "\"" bash "/bin/sh\"")))))
                 %standard-phases)))
    (home-page "http://www.gnu.org/software/direvent/")
    (synopsis "Daemon to monitor directories for events such as file removal")
    (description
     "A daemon that monitors directories for events, such as creating,
deleting or modifying files.  It can monitor different sets of directories for
different events.  When an event is detected, direvent calls a specified
external program with information about the event, such as the location
within the file system where it occurred.  Thus, \"direvent\" provides an
easy way to react immediately if given files undergo changes, for example, to
track changes in important system configuration files.")
    (license license:gpl3+)))

(define-public libcap-ng
  (package
    (name "libcap-ng")
    (version "0.7.4")
    (source (origin
              (method url-fetch)
              (uri (string-append
                    "http://people.redhat.com/sgrubb/libcap-ng/libcap-ng-"
                    version ".tar.gz"))
              (sha256
               (base32
                "0ssvnh4cvhya0c1j6k6192zvqcq7nc0x01fb5nwhr0prfqr0i8j8"))))
    (build-system gnu-build-system)
    (inputs `(("python" ,python)))
    (home-page "http://people.redhat.com/sgrubb/libcap-ng/")
    (synopsis "Library for more easily working with POSIX capabilities")
    (description
     "The libcap-ng library is intended to make programming with POSIX
capabilities easier than the traditional libcap library.  It includes
utilities that can analyse all currently running applications and print out
any capabilities and whether or not it has an open ended bounding set.  The
included utilities are designed to let admins and developers spot apps from
various ways that may be running with too much privilege.")
    ;; The library is lgpl2.1+, but also ships some utils which are gpl2+.
    (license (list license:lgpl2.1+ license:gpl2+))))

(define-public smartmontools
  (package
    (name "smartmontools")
    (version "6.5")
    (source (origin
              (method url-fetch)
              (uri (string-append
                    "mirror://sourceforge/smartmontools/smartmontools/"
                    version "/smartmontools-" version ".tar.gz"))
              (sha256
               (base32
                "1g25r6sx85b5lay5n6sbnqv05qxzj6xsafsp93hnrg1h044bps49"))))
    (build-system gnu-build-system)
    (inputs `(("libcap-ng" ,libcap-ng)))
    (home-page "http://www.smartmontools.org/")
    (synopsis "S.M.A.R.T. harddisk control and monitoring tools")
    (description
     "The smartmontools package contains utility programs to control and
monitor storage systems using the Self-Monitoring, Analysis and Reporting
Technology System (S.M.A.R.T.) built into most modern ATA and SCSI harddisks.
In many cases, these utilities will provide advanced warning of disk
degradation and failure.")
    (license license:gpl2+)))

(define-public fdupes
  (package
    (name "fdupes")
    (version "1.51")
    (source
     (origin
       (method url-fetch)
       (uri (string-append
             "https://github.com/adrianlopezroche/fdupes/archive/fdupes-"
             version ".tar.gz"))
       (sha256
        (base32
         "11j96vxl9vg3jsnxqxskrv3gad6dh7hz2zpyc8n31xzyxka1c7kn"))))
    (build-system gnu-build-system)
    (arguments
     '(#:phases (alist-delete 'configure %standard-phases)
       #:tests? #f ; no 'check' target
       #:make-flags (list (string-append "PREFIX="
                                         (assoc-ref %outputs "out")))))
    (home-page "https://github.com/adrianlopezroche/fdupes")
    (synopsis "Identify duplicate files")
    (description
     "fdupes is a program for identifying duplicate files residing within
specified directories.")
    (license license:expat)))

(define-public graphios
  (package
   (name "graphios")
   (version "2.0.3")
   (source
    (origin
      (method url-fetch)
      (uri (string-append
            "https://pypi.python.org/packages/source/g/graphios/graphios-"
            version ".tar.gz"))
      (sha256
       (base32
        "1h87hvc315wg6lklbf4l7csd3n5pgljwrfli1p3nasdi0izgn66i"))))
   (build-system python-build-system)
   (arguments
    ;; Be warned: Building with Python 3 succeeds, but the build process
    ;; throws a syntax error that is ignored.
    `(#:python ,python-2
      #:phases
      (modify-phases %standard-phases
        (add-before 'build 'fix-setup.py
          (lambda* (#:key outputs #:allow-other-keys)
            ;; Fix hardcoded, unprefixed file names.
            (let ((out (assoc-ref outputs "out")))
              (substitute* '("setup.py")
                (("/etc") (string-append out "/etc"))
                (("/usr") out)
                (("distro_ver = .*") "distro_ver = ''"))
              #t))))))
   (inputs
    `(("python-setuptools" ,python2-setuptools)))
   (home-page "https://github.com/shawn-sterling/graphios")
   (synopsis "Emit Nagios metrics to Graphite, Statsd, and Librato")
   (description
    "Graphios is a script to emit nagios perfdata to various upstream metrics
processing and time-series systems.  It's currently compatible with Graphite,
Statsd, Librato and InfluxDB.  Graphios can emit Nagios metrics to any number
of supported upstream metrics systems simultaneously.")
   (license license:gpl2+)))

(define-public ansible
  (package
    (name "ansible")
    (version "2.1.0.0")
    (source
     (origin
       (method url-fetch)
       (uri (pypi-uri "ansible" version))
       (sha256
        (base32
         "1bfc2xiplpad6f2nwi48y0kps7xqnsll85dlz63cy8k5bysl6d20"))))
    (build-system python-build-system)
    (native-inputs
     `(("python2-setuptools" ,python2-setuptools)
       ("python2-pycrypto" ,python2-pycrypto)
       ("python2-httplib2" ,python2-httplib2)
       ("python2-passlib" ,python2-passlib)
       ("python2-nose" ,python2-nose)
       ("python2-mock" ,python2-mock)
       ("python2-jinja2" ,python2-jinja2)
       ("python2-pyyaml" ,python2-pyyaml)
       ("python2-paramiko" ,python2-paramiko)))
    (inputs
     `(("python2-pycrypto" ,python2-pycrypto)
       ("python2-jinja2" ,python2-jinja2)
       ("python2-pyyaml" ,python2-pyyaml)
       ("python2-paramiko" ,python2-paramiko)))
    (arguments
     `(#:python ,python-2)) ; incompatible with Python 3
    (home-page "http://ansible.com/")
    (synopsis "Radically simple IT automation")
    (description "Ansible is a radically simple IT automation system.  It
handles configuration-management, application deployment, cloud provisioning,
ad-hoc task-execution, and multinode orchestration - including trivializing
things like zero downtime rolling updates with load balancers.")
    (license license:gpl3+)))

(define-public cpulimit
  (package
    (name "cpulimit")
    (version "0.2")
    (source
     (origin
       (method url-fetch)
       (uri (string-append "https://github.com/opsengine/cpulimit/archive/v"
                           version ".tar.gz"))
       (file-name (string-append name "-" version ".tar.gz"))
       (sha256
        (base32
         "1nn2w849xd5bw4y5sqnll29nxdwl5h0cv4smc7dwmpb9qnd2ycb4"))))
    (build-system gnu-build-system)
    (arguments
     `(#:phases (modify-phases %standard-phases
                  (delete 'configure)
                  (replace
                   'build
                   (lambda _
                     (zero? (system* "make" "CC=gcc" "-Csrc"))))
                  (replace
                   'check
                   (lambda _
                     (zero? (system* "make" "CC=gcc" "-Ctests"))))
                  (replace
                   'install
                   (lambda* (#:key outputs #:allow-other-keys)
                     (let* ((out (assoc-ref outputs "out"))
                            (bin (string-append out "/bin")))
                       (install-file "src/cpulimit" bin)))))))
    (home-page "https://github.com/opsengine/cpulimit")
    (synopsis "Limit CPU usage")
    (description
     "Cpulimit limits the CPU usage of a process.  It does not change the nice
value or other scheduling priority settings, but the real CPU usage, and is
able to adapt itself dynamically to the overall system load.  Children
processes and threads of the specified process may optionally share the same
limits.")
    (license license:gpl2+)))

(define-public autojump
  (package
    (name "autojump")
    (version "22.2.4")
    (source
     (origin
       (method url-fetch)
       (uri (string-append "https://github.com/wting/autojump/archive/"
                           "release-v" version ".tar.gz"))
       (file-name (string-append name "-" version ".tar.gz"))
       (sha256
        (base32
         "0xglj7nb8xczaqy2dhn78drqdwqj64rqpymxhqmmwwqzfaqassw1"))))
    (build-system gnu-build-system)
    (native-inputs                      ;for tests
     `(("python-mock" ,python-mock)
       ("python-pytest" ,python-pytest)))
    (inputs
     `(("python" ,python-wrapper)))
    (arguments
     `(#:phases (modify-phases %standard-phases
                  (delete 'configure)
                  (delete 'build)
                  (replace 'check
                    (lambda _
                      (zero?
                       (system* "python" "tests/autojump_utils_test.py"))))
                  (replace 'install
                    ;; The install.py script doesn't allow system installation
                    ;; into an arbitrary prefix, so do our own install.
                    (lambda* (#:key outputs #:allow-other-keys)
                      (let* ((out (assoc-ref outputs "out"))
                             (bin (string-append out "/bin"))
                             (share (string-append out "/share/autojump"))
                             (py (string-append out "/lib/python"
                                                ,(version-major+minor
                                                  (package-version python-wrapper))
                                                "/site-packages"))
                             (man (string-append out "/share/man/man1")))
                        (install-file "bin/autojump" bin)
                        (for-each (λ (f) (install-file f py))
                                  (find-files "bin" "\\.py$"))
                        (for-each (λ (f) (install-file f share))
                                  (find-files "bin" "autojump\\..*$"))
                        (substitute* (string-append share "/autojump.sh")
                          (("/usr/local") out))
                        (install-file "docs/autojump.1" man)
                        (wrap-program (string-append bin "/autojump")
                          `("PYTHONPATH" ":" prefix (,py)))
                        #t))))))
    (home-page "https://github.com/wting/autojump")
    (synopsis "Shell extension for filesystem navigation")
    (description
     "Autojump provides a faster way to navigate your filesystem, with a \"cd
command that learns\".  It works by maintaining a database of the directories
you use the most from the command line and allows you to \"jump\" to
frequently used directories by typing only a small pattern.")
    (license license:gpl3+)))

(define-public iftop
  (package
    (name "iftop")
    (version "1.0pre4")
    (source (origin
              (method url-fetch)
              (uri (string-append "http://www.ex-parrot.com/~pdw/iftop/download"
                                  "/iftop-" version ".tar.gz"))
              (sha256
               (base32
                "15sgkdyijb7vbxpxjavh5qm5nvyii3fqcg9mzvw7fx8s6zmfwczp"))))
    (build-system gnu-build-system)
    (inputs
      `(("libpcap" ,libpcap)
        ("ncurses" ,ncurses)))
    (synopsis "Monitor network usage")
    (description "Iftop does for network usage what @command{top} does
for CPU usage.  It listens to network traffic on a named interface and
displays a table of current bandwidth usage by pairs of hosts.")
    (home-page "http://www.ex-parrot.com/~pdw/iftop/")
    (license license:gpl2+)))

(define-public munge
  (package
    (name "munge")
    (version "0.5.12")
    (source (origin
              (method url-fetch)
              (uri (string-append "https://github.com/dun/munge/releases/"
                                  "download/munge-" version "/munge-"
                                  version ".tar.xz"))
              (sha256
               (base32
                "1s0vlwgm3hcx75vcmjf2y3icy5nv8y07bx93w2cmm6a7x71y6wp9"))))
    (inputs
     `(("openssl" ,openssl)
       ("libgcrypt" ,libgcrypt)))
    (build-system gnu-build-system)
    (home-page "https://dun.github.io/munge/")
    (synopsis "Cluster computing authentication service")
    (description
     "Munge is an authentication service for creating and validating
credentials.  It allows a process to authenticate the UID and GID of another
local or remote process within a group of hosts having common users and
groups.  These hosts form a security realm that is defined by a shared
cryptographic key.  Clients within this security realm can create and validate
credentials without the use of root privileges, reserved ports, or
platform-specific methods.")
    (license license:gpl3+)))

(define-public audit
  (package
    (name "audit")
    (version "2.4.5")
    (source (origin
              (method url-fetch)
              (uri (string-append "http://people.redhat.com/sgrubb/audit/"
                                  "audit-" version ".tar.gz"))
              (sha256
               (base32
                "1q1q51dvxscbi4kbakmd4bn0xrvwwaiwvaya79925cbrqwzxsg77"))))
    (build-system gnu-build-system)
    (home-page "http://people.redhat.com/sgrubb/audit/")
    (arguments
     `(#:configure-flags (list "--with-python=no")
       #:phases
       (modify-phases %standard-phases
         (add-after 'unpack 'fix-tests
           (lambda _
             ;; In the build environmnte /etc/passwd does not contain an entry
             ;; for root/0, so we have to patch the expected value.
             (substitute* "auparse/test/auparse_test.ref"
               (("=0 \\(root\\)") "=0 (unknown(0))"))
             #t)))))
    (inputs
     `(("openldap" ,openldap)
       ("openssl" ,openssl)
       ("sasl" ,cyrus-sasl)))
    (synopsis "User-space component to the Linux auditing system")
    (description
     "auditd is the user-space component to the Linux auditing system, which
allows logging of system calls made by user-land processes.  It's responsible
for writing audit records to the disk.  Viewing the logs is done with the
@code{ausearch} or @code{aureport} utilities.  Configuring the audit rules is
done with the @code{auditctl} utility.")
    (license license:gpl2+)))

(define-public nmap
  (package
    (name "nmap")
    (version "7.12")
    (source (origin
              (method url-fetch)
              (uri (string-append "https://nmap.org/dist/nmap-" version
                                  ".tar.bz2"))
              (sha256
               (base32
                "014vagh9ak10hidwzp9s6g30y5h5fhsh8wykcnc1hnn9hwm0ipv3"))
              (modules '((guix build utils)))
              (snippet
               '(map delete-file-recursively
                 ;; Remove bundled lua, pcap, and pcre libraries.
                 ;; FIXME: Remove bundled liblinear once packaged.
                 '("liblua"
                   "libpcap"
                   "libpcre"
                   ;; Remove pre-compiled binares.
                   "mswin32")))))
    (build-system gnu-build-system)
    (inputs
     `(("openssl" ,openssl)
       ("libpcap" ,libpcap)
       ("pcre" ,pcre)
       ("lua" ,lua)
       ;; For 'ndiff'.
       ("python" ,python-2)))

    ;; TODO Add zenmap output.
    (outputs '("out" "ndiff"))
    (arguments
     '(#:configure-flags '("--without-zenmap")
       #:phases
       (modify-phases %standard-phases
         (replace 'install
           (lambda* (#:key outputs #:allow-other-keys)
             (define (make out . args)
               (unless (zero? (apply system* "make"
                                     (string-append "prefix=" out)
                                     args))
                 (error "make failed")))
             (define (python-path dir)
               (string-append dir "/lib/python2.7/site-packages"))
             (let ((out (assoc-ref outputs "out"))
                   (ndiff (assoc-ref outputs "ndiff")))
               (for-each mkdir-p (list out ndiff))
               (make out
                 "install-nmap"
                 "install-nse"
                 "install-ncat"
                 "install-nping")
               (make ndiff "install-ndiff")
               (wrap-program (string-append ndiff "/bin/ndiff")
                 `("PYTHONPATH" prefix
                   (,(python-path ndiff)))))))
         ;; These are the tests that do not require network access.
         (replace 'check
           (lambda _ (zero? (system* "make"
                                     "check-nse"
                                     "check-ndiff"
                                     "check-dns")))))
       ;; Nmap can't cope with out-of-source building.
       #:out-of-source? #f))
    (home-page "https://nmap.org/")
    (synopsis "Network discovery and security auditing tool")
    (description
     "Nmap (\"Network Mapper\") is a network discovery and security auditing
tool.  It is also useful for tasks such as network inventory, managing service
upgrade schedules, and monitoring host or service uptime.  It also provides an
advanced netcat implementation (ncat), a utility for comparing scan
results (ndiff), and a packet generation and response analysis tool (nping).")
    ;; This package uses nmap's bundled versions of libdnet and liblinear, which
    ;; both use a 3-clause BSD license.
    (license (list license:nmap license:bsd-3))))

(define-public dstat
  (package
    (name "dstat")
    (version "0.7.3")
    (source (origin
              (method url-fetch)
              (uri (string-append
                    "https://github.com/dagwieers/dstat/archive/"
                    version ".tar.gz"))
              (file-name (string-append "dstat-" version ".tar.gz"))
              (sha256
               (base32
                "16286z3y2lc9nsq8njzjkv6k2vyxrj9xiixj1k3gnsbvhlhkirj6"))))
    (build-system gnu-build-system)
    (arguments
     `(#:tests? #f ;; no make check
       #:make-flags (let ((out (assoc-ref %outputs "out")))
                      (list (string-append "DESTDIR=" out)
                            "prefix=/"))
       ;; no configure script
       #:phases (alist-delete 'configure %standard-phases)))
    (inputs `(("python-2" ,python-2)))
    (synopsis "Versatile resource statistics tool")
    (description "Dstat is a versatile replacement for @command{vmstat},
@command{iostat}, @command{netstat}, and @command{ifstat}.  Dstat overcomes
some of their limitations and adds some extra features, more counters and
flexibility.  Dstat is handy for monitoring systems during performance tuning
tests, benchmarks or troubleshooting.

Dstat allows you to view all of your system resources in real-time, you can,
e.g., compare disk utilization in combination with interrupts from your IDE
controller, or compare the network bandwidth numbers directly with the disk
throughput (in the same interval).")
    (home-page "http://dag.wiee.rs/home-made/dstat/")
    (license license:gpl2+)))

(define-public thefuck
  (package
    (name "thefuck")
    (version "3.9")
    (source (origin
              (method url-fetch)
              (uri (string-append "https://github.com/nvbn/thefuck/archive/"
                                  version ".tar.gz"))
              (file-name (string-append name "-" version ".tar.gz"))
              (sha256
               (base32
                "0g4s2vkpl0mqhkdkbzib07qr4xf0cq25fvhdhna52290qgd69pwf"))))
    (build-system python-build-system)
    (native-inputs
     `(("python-setuptools" ,python-setuptools)))
    (inputs
     `(("python-colorama" ,python-colorama)
       ("python-decorator" ,python-decorator)
       ("python-psutil" ,python-psutil)
       ("python-six" ,python-six)))
    (home-page "https://github.com/nvbn/thefuck")
    (synopsis "Correct mistyped console command")
    (description
     "The Fuck tries to match a rule for a previous, mistyped command, creates
a new command using the matched rule, and runs it.")
<<<<<<< HEAD
    (license license:x11)))
=======
    (license license:x11)))

(define-public di
  (package
    (name "di")
    (version "4.42")
    (source
     (origin
       (method url-fetch)
       (uri (string-append "https://gentoo.com/di/di-" version ".tar.gz"))
       (sha256
        (base32 "1i6m9zdnidn8268q1lz9fd8payk7s4pgwh5zlam9rr4dy6h6a67n"))))
    (build-system gnu-build-system)
    (arguments
     `(#:tests? #f ; Obscure test failures.
       #:phases
       (modify-phases %standard-phases
         (delete 'configure)
         (add-before 'build 'setup-environment
           (lambda* (#:key outputs #:allow-other-keys)
             (setenv "CC" "gcc")
             (setenv "prefix" (assoc-ref outputs "out"))
             #t)))
       #:make-flags (list "--environment-overrides")))
    (home-page "https://www.gentoo.com/di/")
    (synopsis "Advanced df like disk information utility")
    (description
     "'di' is a disk information utility, displaying everything
(and more) that your @code{df} command does.  It features the ability to
display your disk usage in whatever format you prefer.  It is designed to be
highly portable.  Great for heterogenous networks.")
    (license license:zlib)))
>>>>>>> 5f010781
<|MERGE_RESOLUTION|>--- conflicted
+++ resolved
@@ -1705,9 +1705,6 @@
     (description
      "The Fuck tries to match a rule for a previous, mistyped command, creates
 a new command using the matched rule, and runs it.")
-<<<<<<< HEAD
-    (license license:x11)))
-=======
     (license license:x11)))
 
 (define-public di
@@ -1739,5 +1736,4 @@
 (and more) that your @code{df} command does.  It features the ability to
 display your disk usage in whatever format you prefer.  It is designed to be
 highly portable.  Great for heterogenous networks.")
-    (license license:zlib)))
->>>>>>> 5f010781
+    (license license:zlib)))