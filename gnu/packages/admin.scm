--- conflicted
+++ resolved
@@ -29,12 +29,8 @@
 ;;; Copyright © 2019 Hartmut Goebel <h.goebel@crazy-compilers.com>
 ;;; Copyright © 2019 Alex Griffin <a@ajgrf.com>
 ;;; Copyright © 2019 Guillaume Le Vaillant <glv@posteo.net>
-<<<<<<< HEAD
 ;;; Copyright © 2019, 2020 Mathieu Othacehe <m.othacehe@gmail.com>
-=======
-;;; Copyright © 2019 Mathieu Othacehe <m.othacehe@gmail.com>
 ;;; Copyright © 2020 Oleg Pykhalov <go.wigust@gmail.com>
->>>>>>> 13efb248
 ;;;
 ;;; This file is part of GNU Guix.
 ;;;
