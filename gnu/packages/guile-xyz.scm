;;; GNU Guix --- Functional package management for GNU
;;; Copyright © 2012, 2013, 2014, 2015, 2016, 2017, 2018, 2019, 2020, 2021 Ludovic Courtès <ludo@gnu.org>
;;; Copyright © 2014, 2015, 2018 Mark H Weaver <mhw@netris.org>
;;; Copyright © 2015, 2017 Christine Lemmer-Webber <cwebber@dustycloud.org>
;;; Copyright © 2016 Alex Sassmannshausen <alex@pompo.co>
;;; Copyright © 2016, 2017, 2018, 2019, 2020, 2021 Ricardo Wurmus <rekado@elephly.net>
;;; Copyright © 2016 Erik Edrosa <erik.edrosa@gmail.com>
;;; Copyright © 2016, 2019, 2020, 2021 Eraim Flashner <efraim@flashner.co.il>
;;; Copyright © 2016, 2017, 2021 Alex Kost <alezost@gmail.com>
;;; Copyright © 2016, 2017 Adonay "adfeno" Felipe Nogueira <https://libreplanet.org/wiki/User:Adfeno> <adfeno@openmailbox.org>
;;; Copyright © 2016, 2021 Amirouche <amirouche@hypermove.net>
;;; Copyright © 2016, 2019, 2021 Jan (janneke) Nieuwenhuizen <janneke@gnu.org>
;;; Copyright © 2017 Andy Wingo <wingo@igalia.com>
;;; Copyright © 2017 David Thompson <davet@gnu.org>
;;; Copyright © 2017, 2018, 2019, 2020 Mathieu Othacehe <m.othacehe@gmail.com>
;;; Copyright © 2017 Theodoros Foradis <theodoros@foradis.org>
;;; Copyright © 2017 Nikita <nikita@n0.is>
;;; Copyright © 2017, 2018, 2021 Tobias Geerinckx-Rice <me@tobias.gr>
;;; Copyright © 2018, 2021 Maxim Cournoyer <maxim.cournoyer@gmail.com>
;;; Copyright © 2018, 2019, 2020, 2021 Arun Isaac <arunisaac@systemreboot.net>
;;; Copyright © 2018 Pierre-Antoine Rouby <pierre-antoine.rouby@inria.fr>
;;; Copyright © 2018 Eric Bavier <bavier@member.fsf.org>
;;; Copyright © 2019 swedebugia <swedebugia@riseup.net>
;;; Copyright © 2019, 2020 Amar Singh <nly@disroot.org>
;;; Copyright © 2019, 2021 Timothy Sample <samplet@ngyro.com>
;;; Copyright © 2019, 2020 Martin Becze <mjbecze@riseup.net>
;;; Copyright © 2020 Evan Straw <evan.straw99@gmail.com>
;;; Copyright © 2020 Jack Hill <jackhill@jackhill.us>
;;; Copyright © 2020 Julien Lepiler <julien@lepiller.eu>
;;; Copyright © 2020 Marius Bakke <marius@gnu.org>
;;; Copyright © 2020, 2021 Masaya Tojo <masaya@tojo.tokyo>
;;; Copyright © 2020 Jesse Gibbons <jgibbons2357@gmail.com>
;;; Copyright © 2020 Mike Rosset <mike.rosset@gmail.com>
;;; Copyright © 2020 Liliana Marie Prikler <liliana.prikler@gmail.com>
;;; Copyright © 2020, 2021 pukkamustard <pukkamustard@posteo.net>
;;; Copyright © 2021 Bonface Munyoki Kilyungi <me@bonfacemunyoki.com>
;;; Copyright © 2021 Xinglu Chen <public@yoctocell.xyz>
;;; Copyright © 2021 Leo Le Bouter <lle-bout@zaclys.net>
;;; Copyright © 2021 Zelphir Kaltstahl <zelphirkaltstahl@posteo.de>
;;; Copyright © 2021 Oleg Pykhalov <go.wigust@gmail.com>
;;; Copyright © 2021 Artyom V. Poptsov <poptsov.artyom@gmail.com>
;;;
;;; This file is part of GNU Guix.
;;;
;;; GNU Guix is free software; you can redistribute it and/or modify it
;;; under the terms of the GNU General Public License as published by
;;; the Free Software Foundation; either version 3 of the License, or (at
;;; your option) any later version.
;;;
;;; GNU Guix is distributed in the hope that it will be useful, but
;;; WITHOUT ANY WARRANTY; without even the implied warranty of
;;; MERCHANTABILITY or FITNESS FOR A PARTICULAR PURPOSE.  See the
;;; GNU General Public License for more details.
;;;
;;; You should have received a copy of the GNU General Public License
;;; along with GNU Guix.  If not, see <http://www.gnu.org/licenses/>.

(define-module (gnu packages guile-xyz)
  #:use-module ((guix licenses) #:prefix license:)
  #:use-module (gnu packages)
  #:use-module (gnu packages admin)
  #:use-module (gnu packages algebra)
  #:use-module (gnu packages aspell)
  #:use-module (gnu packages autotools)
  #:use-module (gnu packages avahi)
  #:use-module (gnu packages base)
  #:use-module (gnu packages bash)
  #:use-module (gnu packages compression)
  #:use-module (gnu packages crypto)
  #:use-module (gnu packages databases)
  #:use-module (gnu packages disk)
  #:use-module (gnu packages emacs)
  #:use-module (gnu packages emacs-xyz)
  #:use-module (gnu packages gawk)
  #:use-module (gnu packages gettext)
  #:use-module (gnu packages gl)
  #:use-module (gnu packages glib)
  #:use-module (gnu packages gnome)
  #:use-module (gnu packages gnupg)
  #:use-module (gnu packages gperf)
  #:use-module (gnu packages gstreamer)
  #:use-module (gnu packages gtk)
  #:use-module (gnu packages guile)
  #:use-module (gnu packages hurd)
  #:use-module (gnu packages image)
  #:use-module (gnu packages imagemagick)
  #:use-module (gnu packages libffi)
  #:use-module (gnu packages libunistring)
  #:use-module (gnu packages linux)
  #:use-module (gnu packages man)
  #:use-module (gnu packages maths)
  #:use-module (gnu packages mes)
  #:use-module (gnu packages multiprecision)
  #:use-module (gnu packages ncurses)
  #:use-module (gnu packages networking)
  #:use-module (gnu packages noweb)
  #:use-module (gnu packages nss)
  #:use-module (gnu packages package-management)
  #:use-module (gnu packages password-utils)
  #:use-module (gnu packages perl)
  #:use-module (gnu packages pkg-config)
  #:use-module (gnu packages python)
  #:use-module (gnu packages readline)
  #:use-module (gnu packages sdl)
  #:use-module (gnu packages search)
  #:use-module (gnu packages serialization)
  #:use-module (gnu packages slang)
  #:use-module (gnu packages sqlite)
  #:use-module (gnu packages swig)
  #:use-module (gnu packages tex)
  #:use-module (gnu packages texinfo)
  #:use-module (gnu packages tls)
  #:use-module (gnu packages version-control)
  #:use-module (gnu packages webkit)
  #:use-module (gnu packages xdisorg)
  #:use-module (gnu packages xorg)
  #:use-module (guix packages)
  #:use-module (guix download)
  #:use-module (guix git-download)
  #:use-module (guix hg-download)
  #:use-module (guix build-system cmake)
  #:use-module (guix build-system glib-or-gtk)
  #:use-module (guix build-system gnu)
  #:use-module (guix build-system guile)
  #:use-module (guix utils)
  #:use-module ((guix build utils) #:select (alist-replace))
  #:use-module (ice-9 match)
  #:use-module ((srfi srfi-1) #:select (alist-delete)))

(define-public artanis
  (package
    (name "artanis")
    (version "0.5")
    (source (origin
              (method url-fetch)
              (uri (string-append "mirror://gnu/artanis/artanis-"
                                  version ".tar.gz"))
              (sha256
               (base32
                "1vk1kp2xhz35xa5n27cxlq9c88wk6qm7fqaac8rb0pb6k9pvsv7v"))
              (modules '((guix build utils)))
              (snippet
               '(begin
                  ;; Unbundle guile-redis and guile-json
                  (delete-file-recursively "artanis/third-party/json.scm")
                  (delete-file-recursively "artanis/third-party/json")
                  (delete-file-recursively "artanis/third-party/redis.scm")
                  (delete-file-recursively "artanis/third-party/redis")
                  (substitute* '("artanis/artanis.scm"
                                 "artanis/lpc.scm"
                                 "artanis/oht.scm")
                    (("(#:use-module \\()artanis third-party (json\\))" _
                      use-module json)
                     (string-append use-module json)))
                  (substitute* '("artanis/lpc.scm"
                                 "artanis/session.scm")
                    (("(#:use-module \\()artanis third-party (redis\\))" _
                      use-module redis)
                     (string-append use-module redis)))
                  (substitute* "artanis/oht.scm"
                    (("([[:punct:][:space:]]+)(->json-string)([[:punct:][:space:]]+)"
                      _ pre json-string post)
                     (string-append pre
                                    "scm" json-string
                                    post)))
                  (substitute* "artanis/artanis.scm"
                    (("[[:punct:][:space:]]+->json-string[[:punct:][:space:]]+")
                     ""))
                  #t))))
    (build-system gnu-build-system)
    (inputs
     `(("guile" ,guile-3.0)
       ("nspr" ,nspr)
       ("nss" ,nss)))
    ;; FIXME the bundled csv contains one more exported procedure
    ;; (sxml->csv-string) than guile-csv. The author is maintainer of both
    ;; projects.
    ;; TODO: Add guile-dbi and guile-dbd optional dependencies.
    (propagated-inputs
     `(("guile-json" ,guile-json-3)
       ("guile-readline" ,guile-readline)
       ("guile-redis" ,guile-redis)))
    (native-inputs
     `(("bash"       ,bash)         ;for the `source' builtin
       ("pkgconfig"  ,pkg-config)
       ("util-linux" ,util-linux))) ;for the `script' command
    (arguments
     `(#:modules (((guix build guile-build-system)
                   #:select (target-guile-effective-version))
                  ,@%gnu-build-system-modules)
       #:imported-modules ((guix build guile-build-system)
                           ,@%gnu-build-system-modules)
       #:make-flags
       ;; TODO: The documentation must be built with the `docs' target.
       (let* ((out (assoc-ref %outputs "out"))
              ;; We pass guile explicitly here since this executes before the
              ;; set-paths phase and therefore guile is not yet in PATH.
              (effective-version (target-guile-effective-version
                                  (assoc-ref %build-inputs "guile")))
              (scm (string-append out "/share/guile/site/" effective-version))
              (go (string-append out "/lib/guile/" effective-version "/site-ccache")))
         ;; Don't use (%site-dir) for site paths.
         (list (string-append "MOD_PATH=" scm)
               (string-append "MOD_COMPILED_PATH=" go)))
       #:test-target "test"
       #:phases
       (modify-phases %standard-phases
         (add-after 'unpack 'patch-site-dir
           (lambda* (#:key outputs #:allow-other-keys)
             (substitute* "artanis/commands/help.scm"
               (("\\(%site-dir\\)")
                (string-append "\""
                               (assoc-ref outputs "out")
                               "/share/guile/site/"
                               (target-guile-effective-version)
                               "\"")))))
         (add-after 'unpack 'patch-reference-to-libnss
           (lambda* (#:key inputs #:allow-other-keys)
             (substitute* "artanis/security/nss.scm"
               (("ffi-binding \"libnss3\"")
                (string-append
                 "ffi-binding \""
                 (assoc-ref inputs "nss") "/lib/nss/libnss3.so"
                 "\""))
               (("ffi-binding \"libssl3\"")
                (string-append
                 "ffi-binding \"" (assoc-ref inputs "nss") "/lib/nss/libssl3.so\"")))))
         (add-before 'install 'substitute-root-dir
           (lambda* (#:key outputs #:allow-other-keys)
             (let ((out  (assoc-ref outputs "out")))
               (substitute* "Makefile"   ;ignore the execution of bash.bashrc
                 ((" /etc/bash.bashrc") " /dev/null"))
               (substitute* "Makefile"   ;set the root of config files to OUT
                 ((" /etc") (string-append " " out "/etc")))
               (mkdir-p (string-append out "/bin")) )))
         (add-after 'install 'wrap-art
           (lambda* (#:key inputs outputs #:allow-other-keys)
             (let* ((out (assoc-ref outputs "out"))
                    (effective-version (target-guile-effective-version))
                    (bin (string-append out "/bin"))
                    (scm (string-append out "/share/guile/site/" effective-version))
                    (go (string-append out "/lib/guile/" effective-version
                                       "/site-ccache")))
               (wrap-program (string-append bin "/art")
                 `("GUILE_LOAD_PATH" ":" prefix
                   (,scm ,(getenv "GUILE_LOAD_PATH")))
                 `("GUILE_LOAD_COMPILED_PATH" ":" prefix
                   (,go ,(getenv "GUILE_LOAD_COMPILED_PATH"))))))))))
    (synopsis "Web application framework written in Guile")
    (description "GNU Artanis is a web application framework written in Guile
Scheme.  A web application framework (WAF) is a software framework that is
designed to support the development of dynamic websites, web applications, web
services and web resources.  The framework aims to alleviate the overhead
associated with common activities performed in web development.  Artanis
provides several tools for web development: database access, templating
frameworks, session management, URL-remapping for RESTful, page caching, and
more.")
    (home-page "https://www.gnu.org/software/artanis/")
    (license (list license:gpl3+ license:lgpl3+)))) ;dual license

;; There are no releases yet of this package.
(define-public guile-pipe
  (let ((commit "0746ec38d19d844dff0c6f62f209b2b6c8d8872e")
        (revision "0"))
    (package
      (name "guile-pipe")
      (version (git-version "0.0.0" revision commit))
      (source
       (origin
         (method git-fetch)
         (uri (git-reference
               (url "https://github.com/joshwalters/guile-pipe")
               (commit commit)))
         (file-name (git-file-name name version))
         (sha256
          (base32 "038gwrhfywgs8372q478wn4623lhcmkknfj4p8yaa93bykfc0fml"))))
      (build-system guile-build-system)
      (native-inputs
       `(("guile" ,guile-3.0)))
      (home-page "https://github.com/joshwalters/guile-pipe")
      (synopsis "Guile pipe macros for functional chaining")
      (description
       "This package provides macros for functional chaining in Guile, similar
to UNIX pipes (@code{|}), Clojure's threading macros (@code{->} and
@code{->>}).")
      (license license:gpl3+))))

(define-public guile-f-scm
  (package
    (name "guile-f-scm")
    (version "0.2.0")
    (source
     (origin
       (method git-fetch)
       (uri (git-reference
             (url "https://git.sr.ht/~brown121407/f.scm")
             (commit version)))
       (file-name (git-file-name name version))
       (sha256
        (base32 "14wyrs3m1649l3km4pl2175dmap1372j5h8nkhykrbxg5xqp6ivd"))))
    (build-system guile-build-system)
    (native-inputs
     `(("guile" ,guile-3.0)))
    (home-page "https://git.sr.ht/~brown121407/f.scm")
    (synopsis "Library for working with files and directories")
    (description
     "f.scm is a library intended to facilitate working with files and
directories (the file system in general).  It was initially inspired by the
f library for Emacs.")
    (license license:gpl3+)))

;; There has not been any release yet.
(define-public guildhall
  (let ((commit "2fe2cc539f4b811bbcd69e58738db03eb5a2b778")
        (revision "1"))
    (package
      (name "guildhall")
      (version (string-append "0-" revision "." (string-take commit 9)))
      (source (origin
                (method git-fetch)
                (uri (git-reference
                      (url "https://github.com/ijp/guildhall")
                      (commit commit)))
                (file-name (string-append name "-" version "-checkout"))
                (sha256
                 (base32
                  "115bym7bg66h3gs399yb2vkzc2ygriaqsn4zbrg8f054mgy8wzn1"))))
      (build-system gnu-build-system)
      (arguments
       `(#:phases
         (modify-phases %standard-phases
           ;; Tests fail without this fix because they try to load the bash
           ;; executable as a Scheme file.  See bug report at
           ;; https://github.com/ijp/guildhall/issues/22
           (add-after 'unpack 'fix-bug-22
             (lambda _
               (substitute* "Makefile.am"
                 (("TESTS_ENVIRONMENT=.*")
                  "AM_TESTS_ENVIRONMENT=srcdir=$(abs_top_srcdir)/tests/
TEST_EXTENSIONS = .scm
SCM_LOG_COMPILER= $(top_builddir)/env $(GUILE)
AM_SCM_LOG_FLAGS =  --no-auto-compile -s")
                 ;; FIXME: one of the database tests fails for unknown
                 ;; reasons.  It does not fail when run outside of Guix.
                 (("tests/database.scm") ""))
               #t)))))
      (inputs
       `(("guile" ,guile-2.0)))
      (native-inputs
       `(("zip" ,zip) ; for tests
         ("autoconf" ,autoconf)
         ("automake" ,automake)
         ("texinfo" ,texinfo)))
      (synopsis "Package manager for Guile")
      (description
       "Guildhall is a package manager written for Guile Scheme.  A guild is
an association of independent craftspeople.  A guildhall is where they meet.
This Guildhall aims to make a virtual space for Guile wizards and journeyfolk
to share code.

On a practical level, Guildhall lets you share Scheme modules and programs
over the internet, and install code that has been shared by others.  Guildhall
can handle dependencies, so when a program requires several libraries, and
each of those has further dependencies, all of the prerequisites for the
program can be installed in one go.")
      (home-page "https://github.com/ijp/guildhall")
      (license license:gpl3+))))

(define-public guile-aspell
  (package
    (name "guile-aspell")
    (version "0.4")
    (source (origin
              (method url-fetch)
              (uri (string-append
                    "http://lonelycactus.com/tarball/guile_aspell-"
                    version ".tar.gz"))
              (sha256
               (base32
                "0vpk5xj9m9qc702z3khmkwhgpb949qbsyz8kw2qycda6qnxk0077"))))
    (build-system gnu-build-system)
    (arguments
     '(#:phases (modify-phases %standard-phases
                  (add-before 'configure 'set-guilesitedir
                    (lambda _
                      (substitute* "Makefile.in"
                        (("^guilesitedir =.*$")
                         "guilesitedir = \
$(datadir)/guile/site/$(GUILE_EFFECTIVE_VERSION)\n"))
                      #t))
                  (add-before 'build 'set-libaspell-file-name
                    (lambda* (#:key inputs #:allow-other-keys)
                      (let ((aspell (assoc-ref inputs "aspell")))
                        (substitute* "aspell.scm"
                          (("\"libaspell\\.so\"")
                           (string-append "\"" aspell
                                          "/lib/libaspell\"")))
                        #t))))))
    (native-inputs `(("pkg-config" ,pkg-config)))
    (inputs `(("guile" ,guile-2.2)
              ("aspell" ,aspell)))
    (home-page "https://github.com/spk121/guile-aspell")
    (synopsis "Spell-checking from Guile")
    (description
     "guile-aspell is a Guile Scheme library for comparing a string against a
dictionary and suggesting spelling corrections.")
    (license license:gpl3+)))

(define-public guile2.0-bash
  ;; This project is currently retired.  It was initially announced here:
  ;; <https://lists.gnu.org/archive/html/guile-user/2015-02/msg00003.html>.
  (let ((commit "1eabc563ca5692b3e08d84f1f0e6fd2283284469")
        (revision "0"))
    (package
      (name "guile2.0-bash")
      (version (string-append "0.1.6-" revision "." (string-take commit 7)))
      (home-page
       "https://anonscm.debian.org/cgit/users/kaction-guest/retired/dev.guile-bash.git")
      (source (origin
                (method git-fetch)
                (uri (git-reference
                      (commit commit)
                      (url home-page)))
                (sha256
                 (base32
                  "097vny990wp2qpjij6a5a5gwc6fxzg5wk56inhy18iki5v6pif1p"))
                (file-name (string-append name "-" version "-checkout"))))
      (build-system gnu-build-system)
      (arguments
       '(#:configure-flags
         ;; Add -I to match 'bash.pc' of Bash 4.4.
         (list (string-append "CPPFLAGS=-I"
                              (assoc-ref %build-inputs "bash:include")
                              "/include/bash/include")

               ;; The '.a' file is useless.
               "--disable-static"

               ;; Install 'lib/bash' as Bash 4.4 expects.
               (string-append "--libdir=" (assoc-ref %outputs "out")
                              "/lib/bash"))))
      (native-inputs `(("pkg-config" ,pkg-config)
                       ("autoconf" ,autoconf)
                       ("automake" ,automake)
                       ("libtool" ,libtool)
                       ;; Gettext brings 'AC_LIB_LINKFLAGS_FROM_LIBS'.
                       ("gettext" ,gettext-minimal)

                       ;; Bash with loadable module support, for the test
                       ;; suite.
                       ("bash-full" ,bash)))
      (inputs `(("guile" ,guile-2.0)
                ("bash:include" ,bash "include")))
      (synopsis "Extend Bash using Guile")
      (description
       "Guile-Bash provides a shared library and set of Guile modules,
allowing you to extend Bash in Scheme.  Scheme interfaces allow you to access
the following aspects of Bash:

@itemize
@item aliases;
@item setting and getting Bash variables;
@item creating dynamic variables;
@item creating Bash functions with a Scheme implementation;
@item reader macro for output capturing;
@item reader macro for evaluating raw Bash commands.
@end itemize

To enable it, run:

@example
enable -f ~/.guix-profile/lib/bash/libguile-bash.so scm
@end example

and then run @command{scm example.scm}.")
      (license license:gpl3+))))

(define-public guile-bash
  (package
    (inherit guile2.0-bash)
    (name "guile-bash")
    (inputs
     `(("guile" ,guile-3.0-latest)
       ,@(assoc-remove! (package-inputs guile2.0-bash) "guile")))
    (arguments
     `(#:tests? #f
       #:phases (modify-phases %standard-phases
                  (add-after 'install 'install-guile
                    (lambda* (#:key inputs outputs #:allow-other-keys)
                      (copy-recursively
                       (string-append (assoc-ref outputs "out")
                                      (assoc-ref inputs "guile") "/share")
                       (string-append (assoc-ref outputs "out") "/share"))
                      #t)))
       ,@(package-arguments guile2.0-bash)))))

(define-public guile-8sync
  (package
    (name "guile-8sync")
    (version "0.4.2")
    (source (origin
              (method url-fetch)
              (uri (string-append "mirror://gnu/8sync/8sync-" version
                                  ".tar.gz"))
              (sha256
               (base32
                "031wm13srak3wsnll7j2mbbi29g1pcm4swdb71ds9yn567pn20qw"))))
    (build-system gnu-build-system)
    (native-inputs `(("autoconf" ,autoconf)
                     ("automake" ,automake)
                     ("guile" ,guile-2.2)
                     ("pkg-config" ,pkg-config)
                     ("texinfo" ,texinfo)))
    (arguments
     `(#:phases (modify-phases %standard-phases
                  (add-before 'configure 'setenv
                    (lambda _
                      ;; quiet warnings
                      (setenv "GUILE_AUTO_COMPILE" "0")
                      #t)))))
    (home-page "https://gnu.org/s/8sync/")
    (synopsis "Asynchronous actor model library for Guile")
    (description
     "GNU 8sync (pronounced \"eight-sync\") is an asynchronous programming
library for GNU Guile based on the actor model.

Note that 8sync is only available for Guile 2.2.")
    (properties '((upstream-name . "8sync")))
    (license license:lgpl3+)))

(define-public guile-daemon
  (package
    (name "guile-daemon")
    (version "0.1.3")
    (source (origin
              (method url-fetch)
              (uri (string-append "https://github.com/alezost/" name
                                  "/releases/download/v" version
                                  "/" name "-" version ".tar.gz"))
              (sha256
               (base32
                "08gaqrgjlly9k5si72vvpbr4xhq5v52l5ma5y6a7spid5dd057cy"))))
    (build-system gnu-build-system)
    (native-inputs
     `(("pkg-config" ,pkg-config)))
    (inputs
     `(("guile" ,guile-3.0)))
    (home-page "https://github.com/alezost/guile-daemon")
    (synopsis "Evaluate code in a running Guile process")
    (description
     "Guile-Daemon is a small Guile program that loads your initial
configuration file, and then reads and evaluates Guile expressions that
you send to a FIFO file.")
    (license license:gpl3+)))

(define-public guile-dsv
  (package
    (name "guile-dsv")
    (version "0.4.0")
    (source (origin
              (method git-fetch)
              (uri (git-reference
                    (url "https://github.com/artyom-poptsov/guile-dsv")
                    (commit (string-append "v" version))))
              (file-name (string-append name "-" version "-checkout"))
              (sha256
               (base32
                "1mvyc8i38j56frjh3p6vwziv8lrzlyqndz30663h5nwcp0044sdn"))))
    (build-system gnu-build-system)
    (native-inputs
     `(("autoconf" ,autoconf)
       ("automake" ,automake)
       ("pkg-config" ,pkg-config)
       ("texinfo" ,texinfo)))
    (inputs `(("guile" ,guile-3.0)))
    (propagated-inputs `(("guile-lib" ,guile-lib)))
    (arguments
     `(#:modules (((guix build guile-build-system)
                   #:select (target-guile-effective-version))
                  ,@%gnu-build-system-modules)
       #:imported-modules ((guix build guile-build-system)
                           ,@%gnu-build-system-modules)
       #:phases (modify-phases %standard-phases
                  (add-before 'configure 'set-guilesitedir
                    (lambda _
                      (substitute* "Makefile.in"
                        (("^guilesitedir =.*$")
                         "guilesitedir = \
$(datadir)/guile/site/$(GUILE_EFFECTIVE_VERSION)\n"))
                      (substitute* "modules/Makefile.in"
                        (("^guilesitedir =.*$")
                         "guilesitedir = \
$(datadir)/guile/site/$(GUILE_EFFECTIVE_VERSION)\n"))
                      (substitute* "modules/dsv/Makefile.in"
                        (("^guilesitedir =.*$")
                         "guilesitedir = \
$(datadir)/guile/site/$(GUILE_EFFECTIVE_VERSION)\n"))
                      #t))
                  (add-after 'install 'wrap-program
                    (lambda* (#:key inputs outputs #:allow-other-keys)
                      (let* ((out (assoc-ref outputs "out"))
                             (bin (string-append out "/bin"))
                             (guile-lib (assoc-ref inputs "guile-lib"))
                             (version (target-guile-effective-version))
                             (scm (string-append "/share/guile/site/"
                                                 version))
                             (go (string-append  "/lib/guile/"
                                                 version "/site-ccache")))
                        (wrap-program (string-append bin "/dsv")
                          `("GUILE_LOAD_PATH" prefix
                            (,(string-append out scm)
                             ,(string-append guile-lib scm)))
                          `("GUILE_LOAD_COMPILED_PATH" prefix
                            (,(string-append out go)
                             ,(string-append guile-lib go)))))
                      #t)))))
    (home-page "https://github.com/artyom-poptsov/guile-dsv")
    (synopsis "DSV module for Guile")
    (description
     "Guile-DSV is a GNU Guile module for working with the
delimiter-separated values (DSV) data format.  Guile-DSV supports the
Unix-style DSV format and RFC 4180 format.")
    (license license:gpl3+)))

(define-public guile2.2-dsv
  (package
    (inherit guile-dsv)
    (name "guile2.2-dsv")
    (inputs `(("guile" ,guile-2.2)))
    (propagated-inputs `(("guile-lib" ,guile2.2-lib)))))

(define-public guile-fibers
  (package
    (name "guile-fibers")
    (version "1.0.0")
    (source (origin
              (method url-fetch)
              (uri (string-append "https://wingolog.org/pub/fibers/fibers-"
                                  version ".tar.gz"))
              (sha256
               (base32
                "0vjkg72ghgdgphzbjz9ig8al8271rq8974viknb2r1rg4lz92ld0"))
              (modules '((guix build utils)))
              (snippet
               '(begin
                  ;; Allow builds with Guile 3.0.
                  (substitute* "configure"
                    (("search=\"2\\.2\"")
                     "search=\"3.0 2.2\""))

                  ;; Explicitly include system headers rather than relying on
                  ;; <libguile.h> to do it for us.
                  (substitute* "epoll.c"
                    (("#include.*libguile\\.h.*$" all)
                     (string-append "#include <unistd.h>\n"
                                    "#include <string.h>\n"
                                    all "\n")))

                  ;; Import (ice-9 threads) for 'current-processor-count'.
                  (substitute* "tests/channels.scm"
                    (("#:use-module \\(fibers\\)")
                     (string-append "#:use-module (fibers)\n"
                                    "#:use-module (ice-9 threads)\n")))
                  #t))
              (patches
               ;; fixes a resource leak that causes crashes in the tests
               (search-patches "guile-fibers-destroy-peer-schedulers.patch"))))
    (build-system gnu-build-system)
    (arguments
     '(;; The code uses 'scm_t_uint64' et al., which are deprecated in 3.0.
       #:configure-flags '("CFLAGS=-Wno-error=deprecated-declarations")
       #:phases (modify-phases %standard-phases
                  (add-after 'install 'mode-guile-objects
                    (lambda* (#:key outputs #:allow-other-keys)
                      ;; .go files are installed to "lib/guile/X.Y/cache".
                      ;; This phase moves them to "…/site-ccache".
                      (let* ((out (assoc-ref outputs "out"))
                             (lib (string-append out "/lib/guile"))
                             (old (car (find-files lib "^ccache$"
                                                   #:directories? #t)))
                             (new (string-append (dirname old)
                                                 "/site-ccache")))
                        (rename-file old new)
                        #t))))))
    (native-inputs
     `(("texinfo" ,texinfo)
       ("pkg-config" ,pkg-config)))
    (inputs
     `(("guile" ,guile-3.0)))
    (synopsis "Lightweight concurrency facility for Guile")
    (description
     "Fibers is a Guile library that implements a a lightweight concurrency
facility, inspired by systems like Concurrent ML, Go, and Erlang.  A fiber is
like a \"goroutine\" from the Go language: a lightweight thread-like
abstraction.  Systems built with Fibers can scale up to millions of concurrent
fibers, tens of thousands of concurrent socket connections, and many parallel
cores.  The Fibers library also provides Concurrent ML-like channels for
communication between fibers.

Note that Fibers makes use of some Guile 2.1/2.2-specific features and
is not available for Guile 2.0.")
    (home-page "https://github.com/wingo/fibers")
    (license license:lgpl3+)))

(define-public guile2.0-fibers
  (package
    (inherit guile-fibers)
    (name "guile2.2-fibers")
    (inputs `(("guile" ,guile-2.2)))))

(define-public guile-filesystem
  (package
    (name "guile-filesystem")
    (version "0.1.0")
    (source (origin
              (method git-fetch)
              (uri (git-reference
                    (url "https://gitlab.com/leoprikler/guile-filesystem.git")
                    (commit version)))
              (file-name (git-file-name name version))
              (sha256
               (base32
                "1shmkc0y9r2sj3kw7hrsnamnp7y8xifkhf3m3rnfxczqg63k67vy"))))
    (build-system gnu-build-system)
    (native-inputs
     `(("autoconf" ,autoconf)
       ("automake" ,automake)
       ("pkg-config" ,pkg-config)
       ("texinfo" ,texinfo)))
    (inputs
     `(("guile" ,guile-3.0)))
    (home-page "https://gitlab.com/leoprikler/guile-filesystem")
    (synopsis "Complementary library to Guile's built-in file system procedures")
    (description "@code{guile-filesystem} provides a set of utility functions,
that augment Guile's support for handling files and their names.")
    (license license:lgpl3+)))

(define-public guile2.0-filesystem
  (package
    (inherit guile-filesystem)
    (name "guile2.0-filesystem")
    (inputs `(("guile" ,guile-2.0)))))

(define-public guile2.2-filesystem
  (package
    (inherit guile-filesystem)
    (name "guile2.2-filesystem")
    (inputs `(("guile" ,guile-2.2)))))

(define-public guile-syntax-highlight
  (package
    (name "guile-syntax-highlight")
    (version "0.1")
    (source (origin
              (method url-fetch)
              (uri (string-append "https://files.dthompson.us/"
                                  "guile-syntax-highlight/"
                                  "guile-syntax-highlight-"
                                  version ".tar.gz"))
              (sha256
               (base32
                "1p771kq15x83483m23bhah1sz6vkalg3drm7x279f4j1cxligkzi"))
              (modules '((guix build utils)))
              (snippet
               '(begin
                  ;; Allow builds with Guile 3.0.
                  (substitute* "configure"
                    (("2\\.2 2\\.0")
                     "3.0 2.2 2.0"))
                  #t))))
    (build-system gnu-build-system)
    (native-inputs
     `(("pkg-config" ,pkg-config)))
    (inputs
     `(("guile" ,guile-3.0)))
    (synopsis "General-purpose syntax highlighter for GNU Guile")
    (description "Guile-syntax-highlight is a general-purpose syntax
highlighting library for GNU Guile.  It can parse code written in various
programming languages into a simple s-expression that can be converted to
HTML (via SXML) or any other format for rendering.")
    (home-page "https://dthompson.us/projects/guile-syntax-highlight.html")
    (license license:lgpl3+)))

;; gitile requires a more recent version than the latest release.
(define-public guile-syntax-highlight-for-gitile
  (let ((commit "897fa5156ff41588e0d281eb00e4e94de63ccd8a")
        (revision "0"))
    (package
      (inherit guile-syntax-highlight)
      (version (git-version "0.1" revision commit))
      (source (origin
                (method git-fetch)
                (uri (git-reference
                       (url "https://git.dthompson.us/guile-syntax-highlight.git")
                       (commit commit)))
                (file-name (git-file-name "guile-syntax-highlight" version))
                (sha256
                 (base32
                  "18zlg4mkgd3swgv2ggfz91ivnnzc0zhvc9ybgrxg1y762va9hyvj"))))
      (native-inputs
       `(("autoconf" ,autoconf)
         ("automake" ,automake)
         ("texinfo" ,texinfo)
         ,@(package-native-inputs guile-syntax-highlight)))
      (properties '((hidden? . #t))))))

(define-public guile2.2-syntax-highlight
  (package
    (inherit guile-syntax-highlight)
    (name "guile2.2-syntax-highlight")
    (inputs `(("guile" ,guile-2.2)))))

(define-public guile-sjson
  (package
    (name "guile-sjson")
    (version "0.2.1")
    (source (origin
              (method url-fetch)
              (uri (string-append "https://dustycloud.org/misc/sjson-" version
                                  ".tar.gz"))
              (sha256
               (base32
                "1mzmapln79vv10qxaggz9qwcdbag3jnrj19xx8bgkmxss8h03sv3"))
              (modules '((guix build utils)))
              (snippet
               '(begin
                  ;; Allow builds with Guile 3.0.
                  (substitute* "configure"
                    (("2\\.2 2\\.0")
                     "3.0 2.2 2.0"))
                  #t))))
    (build-system gnu-build-system)
    (native-inputs
     `(("autoconf" ,autoconf)
       ("automake" ,automake)
       ("pkg-config" ,pkg-config)))
    (inputs
     `(("guile" ,guile-3.0)))
    (home-page "https://gitlab.com/dustyweb/guile-sjson")
    (synopsis "S-expression based json reader/writer for Guile")
    (description "guile-sjson is a json reader/writer for Guile.
It has a nice, simple s-expression based syntax.")
    (license license:lgpl3+)))

(define-public guile2.2-sjson
  (package
    (inherit guile-sjson)
    (name "guile2.2-sjson")
    (inputs `(("guile" ,guile-2.2)))))

(define-public guile-squee
  (let ((commit "c1497a216e881cfde39d6aa7c73d0bf6b497c89b")
        (revision "2"))
    (package
      (name "guile-squee")
      (version (string-append "0-" revision "." (string-take commit 7)))
      (source (origin
                (method git-fetch)
                (uri (git-reference
                      (url "https://notabug.org/cwebber/guile-squee.git")
                      (commit commit)))
                (file-name (git-file-name name version))
                (sha256
                 (base32
                  "1alskrplnyl1n5wb39drn72cwplp47a8cpdd1n9cdnw3jhk5p12p"))))
      (build-system guile-build-system)
      (arguments
       '(#:phases
         (modify-phases %standard-phases
           (add-after 'unpack 'patch
             (lambda* (#:key inputs #:allow-other-keys)
               (substitute* "squee.scm"
                 (("dynamic-link \"libpq\"")
                  (string-append
                   "dynamic-link \""
                   (assoc-ref inputs "postgresql") "/lib/libpq.so"
                   "\"")))
               #t)))))
      (inputs
       `(("postgresql" ,postgresql)))
      (native-inputs
       `(("guile" ,guile-3.0)))
      (home-page "https://notabug.org/cwebber/guile-squee")
      (synopsis "Connect to PostgreSQL using Guile")
      (description
       "@code{squee} is a Guile library for connecting to PostgreSQL databases
using Guile's foreign function interface.")
      (license license:lgpl3+))))

(define-public guile2.2-squee
  (package
    (inherit guile-squee)
    (name "guile2.2-squee")
    (native-inputs `(("guile" ,guile-2.2)
                     ,@(alist-delete "guile"
                                     (package-native-inputs guile-squee))))))

(define-public guile-colorized
  (package
    (name "guile-colorized")
    (version "0.1")
    (source
     (origin
       (method git-fetch)
       (uri (git-reference
             (url "https://gitlab.com/NalaGinrut/guile-colorized.git")
             (commit (string-append "v" version))))
       (file-name (git-file-name name version))
       (sha256
        (base32 "10mv8c63159r3qvwwdvsgnsvdg7nc2ghak85zapwqpv4ywrqp9zc"))))
    (build-system guile-build-system)
    (native-inputs
     `(("guile" ,guile-3.0)))
    (home-page "https://gitlab.com/NalaGinrut/guile-colorized")
    (synopsis "Colorized REPL for Guile")
    (description
     "Guile-colorized provides you with a colorized REPL for GNU Guile.")
    (license license:gpl3+)))

(define-public guile2.2-colorized
  (package
    (inherit guile-colorized)
    (name "guile2.2-colorized")
    (native-inputs `(("guile" ,guile-2.2)))))

(define-public guile-pfds
  (package
    (name "guile-pfds")
    (version "0.3")
    (home-page "https://github.com/ijp/pfds")
    (source (origin
              (method git-fetch)
              (uri (git-reference
                    (url home-page)
                    (commit (string-append "v" version))))
              (sha256
               (base32
                "19y33wg94pf0n98dkfqd1zbw93fgky4sawxsxl6s3vyqwl0yi5vh"))
              (file-name (string-append name "-" version "-checkout"))))
    (build-system guile-build-system)
    (arguments
     '(#:source-directory "src"
       #:compile-flags '("--r6rs" "-Wunbound-variable" "-Warity-mismatch")
       #:phases (modify-phases %standard-phases
                  (add-after 'unpack 'patch-sources
                    ;; Initially reported here:
                    ;; https://github.com/ijp/pfds/pull/6, and merged into
                    ;; other projects such as IronScheme (see:
                    ;; https://github.com/IronScheme/pfds/pull/1).
                    (lambda _
                      (substitute* "hamts.sls"
                        (("subtrie-vector vector")
                         "subtrie-vector trie"))))
                  (add-after 'patch-sources 'move-files-around
                    (lambda _
                      ;; Move files under a pfds/ directory to reflect the
                      ;; module hierarchy.
                      (mkdir-p "src/pfds")
                      (for-each (lambda (file)
                                  (rename-file
                                   file (string-append "src/pfds/" file)))
                                '("bbtrees.sls"
                                  "deques"
                                  "deques.sls"
                                  "dlists.sls"
                                  "fingertrees.sls"
                                  "hamts.sls"
                                  "heaps.sls"
                                  "private"
                                  "psqs.sls"
                                  "queues"
                                  "queues.sls"
                                  "sequences.sls"
                                  "sets.sls")))))))
    (native-inputs
     `(("guile" ,guile-3.0)))
    (synopsis "Purely functional data structures for Guile")
    (description
     "This package provides purely functional data structures written in R6RS
Scheme and compiled for Guile.  It has been tested with Racket, Guile 2,
Vicare Scheme and IronScheme.  Right now it contains:

@itemize
@item queues
@item deques
@item bbtrees
@item sets
@item dlists
@item priority search queues (PSQs)
@item finger trees
@item sequences
@item heaps
@item hash array mapped tries (HAMTs).
@end itemize\n")
    (license license:bsd-3)))

(define-public guile2.0-pg
  (package
    (name "guile2.0-pg")
    (version "0.49")
    (source (origin
              (method url-fetch)
              (uri (string-append "mirror://savannah/guile-pg/guile-pg-"
                                  version ".tar.xz"))
              (sha256
               (base32
                "1fizcqga96p9n2jjhi9nprhry20hg9wvcl5b8gya4vhzwz6qhysp"))))
    (build-system gnu-build-system)
    (arguments
     '(#:phases
       (modify-phases %standard-phases
         (add-before 'install 'patch-src/Makefile
           (lambda* (#:key outputs #:allow-other-keys)
             (substitute* "src/Makefile"
               (("\\/share\\/guile\\/site") "/share/guile/site/2.0"))
             #t)))))
    (native-inputs
     `(("procps" ,procps)               ; fake-cluster-control uses ps
       ("guile" ,guile-2.0)
       ("postgresql" ,postgresql)))
    (inputs
     `(("guile" ,guile-2.0)
       ("postgresql" ,postgresql)))
    (home-page "https://www.nongnu.org/guile-pg/")
    (synopsis "Guile modules for accessing PostgreSQL")
    (description
     "Guile-PG is a collection of modules for Guile allowing access to the
PostgreSQL RDBMS from Scheme programs.

This has been tested against PostgreSQL 10 through 13, but currently only
works with Guile 1.4.x to 2.0.x.")
    (license license:gpl3+)))

(define-public guile-prometheus
  (let ((commit "35dc26c0ea44c3d70f1819f240d84e2cbb4b7b4c")
        (revision "5"))
    (package
    (name "guile-prometheus")
    (version (git-version "0" revision commit))
    (source (origin
              (method git-fetch)
              (uri (git-reference
                    (url "https://git.cbaines.net/git/guile/prometheus")
                    (commit commit)))
              (sha256
               (base32
                "07822jj4appw37lf444kc4xlgl7nm64mgldag56072l55kwashgb"))
              (file-name (string-append name "-" version "-checkout"))))
    (build-system gnu-build-system)
    (native-inputs
     `(("pkg-config" ,pkg-config)
       ("autoconf" ,autoconf)
       ("automake" ,automake)
       ("guile" ,guile-3.0)))
    (inputs
     `(("guile" ,guile-3.0)))
    (home-page "https://git.cbaines.net/guile/prometheus")
    (synopsis "Prometheus client library for Guile")
    (description
     "This Guile library provides instrumentation code intended to be used
with the Prometheus time series service.  Counter, gauge and histogram metric
types are supported.")
    (license license:gpl3+))))

(define-public guile2.2-pfds
  (package
    (inherit guile-pfds)
    (name "guile2.2-pfds")
    (native-inputs `(("guile" ,guile-2.2)))
    (arguments
     (substitute-keyword-arguments (package-arguments guile-pfds)
       ((#:phases phases)
        `(modify-phases ,phases
           (delete 'work-around-guile-bug)
           (add-after 'move-files-around 'sls->scm
             (lambda _
               ;; In Guile <= 2.2.4, there's no way to tell 'guild
               ;; compile' to accept the ".sls" extension.  So...
               (for-each (lambda (file)
                           (rename-file file
                                        (string-append
                                         (string-drop-right file 4)
                                         ".scm")))
                         (find-files "." "\\.sls$"))
               #t))))))))

(define-public guile-aa-tree
  (package
    (name "guile-aa-tree")
    (version "3.1.1")
    (source (origin
              (method url-fetch)
              (uri (string-append "mirror://savannah/guile-aa-tree/guile-aa-tree-"
                                  version ".tar.gz"))
              (sha256
               (base32
                "0044c105r3q9vpl17pv3phl1b79kjm1llhkakqgiasixyav01blh"))))
    (build-system guile-build-system)
    (native-inputs `(("guile" ,guile-2.2)))
    ;; https://savannah.nongnu.org/projects/guile-aa-tree
    (home-page "https://qlfiles.net/guile-aa-tree/")
    (synopsis "AA tree data structure for Guile")
    (description
     "This package provides an implementation of @dfn{AA trees}, a
self-balancing binary tree data structure, for Guile.  It ensure @math{O(log
n)} worst case performance for core operations.  The module provides
non-mutating insert, delete, and search operations, with support for
convenient nested tree operations.")
    (license license:gpl3+)))

(define-public guile-simple-zmq
  (let ((commit "b2ea97e5a0e7417ce718b27b6fd55a3146364b82")
        (revision "9"))
    (package
      (name "guile-simple-zmq")
      (version (git-version "0.0.0" revision commit))
      (source
       (origin
         (method git-fetch)
         (uri (git-reference
               (url "https://github.com/jerry40/guile-simple-zmq")
               (commit commit)))
         (sha256
          (base32
           "08qvcxx0njz9545xa0lq3wpf55v9cl9nbb640ry1lig11wpymqxb"))
         (file-name (git-file-name name version))))
      (build-system gnu-build-system)
      (arguments
       '(#:make-flags
         '("GUILE_AUTO_COMPILE=0"))) ;to prevent guild warnings

      (native-inputs
       `(("guile" ,guile-3.0)))
      (inputs
       `(("autoconf" ,autoconf)
         ("automake" ,automake)
         ("pkg-config" ,pkg-config)
         ("zeromq" ,zeromq)))
      (home-page "https://github.com/jerry40/guile-simple-zmq")
      (synopsis "Guile wrapper over ZeroMQ library")
      (description
       "This package provides a Guile programming interface to the ZeroMQ
messaging library.")
      (license license:gpl3+))))

(define-public guile2.2-simple-zmq
  (package
    (inherit guile-simple-zmq)
    (name "guile2.2-simple-zmq")
    (native-inputs `(("guile" ,guile-2.2)))))

(define-public jupyter-guile-kernel
  (let ((commit "f25fb90b95529b17a006a807bd04e6aee12ea304")
        (revision "2"))
    (package
      (name "jupyter-guile-kernel")
      (version (git-version "0.0.0" revision commit))
      (source
       (origin
         (method git-fetch)
         (uri (git-reference
               (url "https://github.com/jerry40/guile-kernel")
               (commit commit)))
         (file-name (git-file-name name version))
         (sha256
          (base32
           "0zr1fasdb2yv9kn21yll993y9higqss4jnfs030ndhjb93raa9sr"))))
      (build-system guile-build-system)
      (arguments
       '(#:phases (modify-phases %standard-phases
                    (add-after 'unpack 'set-openssl-file-name
                      (lambda* (#:key inputs #:allow-other-keys)
                        ;; Record the absolute file name of the 'openssl'
                        ;; command.
                        (substitute* "src/hmac.scm"
                          (("openssl")
                           (search-input-file inputs "/bin/openssl")))))

                    ;; XXX: The code uses 'include' to include its own source
                    ;; files, and "-L src" isn't enough in this case.
                    (add-before 'build 'chdir
                      (lambda _ (chdir "src") #t))
                    (add-after 'build 'chdir-back
                      (lambda _ (chdir "..") #t))

                    (add-after 'install 'install-kernel
                      (lambda* (#:key inputs outputs #:allow-other-keys)
                        (let* ((out   (assoc-ref outputs "out"))
                               (json  (assoc-ref inputs "guile-json"))
                               (zmq   (assoc-ref inputs "guile-simple-zmq"))
                               (deps  (list json zmq))
                               (dir   (string-append
                                       out "/share/jupyter/kernels/guile"))
                               (effective (target-guile-effective-version)))
                          ;; Install kernel.
                          (install-file "src/kernel.json" dir)

                          ;; Fix hard-coded file name in the kernel.
                          (substitute* (string-append dir "/kernel.json")
                            (("/usr/local/.*/guile-jupyter-kernel.scm")
                             (string-append out "/share/guile/site/"
                                            (target-guile-effective-version)
                                            "/guile-jupyter-kernel.scm"))
                            (("\"guile\"")
                             (string-append "\"" (assoc-ref inputs "guile")
                                            "/bin/guile\""))
                            (("-s")
                             ;; Add '-L' and '-C' flags so that the kernel
                             ;; finds its dependencies.
                             (let ((-L (map (lambda (item)
                                              (string-append "\"" item
                                                             "/share/guile/site/"
                                                             effective "\""))
                                            deps))
                                   (-C (map (lambda (item)
                                              (string-append "\"" item
                                                             "/lib/guile/"
                                                             effective
                                                             "/site-ccache\""))
                                            deps)))
                               (string-append "--no-auto-compile\""
                                              (string-join -L ", \"-L\", "
                                                           'prefix)
                                              (string-join -C ", \"-C\", "
                                                           'prefix)
                                              ", \"-s"))))
                          #t))))))
      (inputs
       `(("openssl" ,openssl)
         ("guile" ,guile-3.0)
         ("guile-json" ,guile-json-3)
         ("guile-simple-zmq" ,guile-simple-zmq)))
      (synopsis "Guile kernel for the Jupyter Notebook")
      (description
       "This package provides a Guile 2.x kernel for the Jupyter Notebook.  It
allows users to interact with the Guile REPL through Jupyter.")
      (home-page "https://github.com/jerry40/guile-kernel")
      (license license:gpl3+))))

(define-public guile-sparql
  (package
   (name "guile-sparql")
   (version "0.0.8")
   (source (origin
            (method url-fetch)
            (uri (string-append
                  "https://github.com/roelj/guile-sparql/releases/download/"
                  version "/guile-sparql-" version ".tar.gz"))
            (sha256
             (base32 "1jf4972f9fpm0rd865xpnc9mzl3xv6vhfnp0iygadydy905z9nln"))))
   (build-system gnu-build-system)
   (native-inputs
    `(("pkg-config" ,pkg-config)))
   (inputs
    `(("guile" ,guile-3.0)))
   (home-page "https://github.com/roelj/guile-sparql")
   (synopsis "SPARQL module for Guile")
   (description "This package provides the functionality to query a SPARQL
endpoint.  Additionally, it provides an interface to write SPARQL queries
using S-expressions.")
   (license license:gpl3+)))

(define-public guile-debbugs
  (package
    (name "guile-debbugs")
    (version "0.0.3")
    (source (origin
              (method url-fetch)
              (uri (string-append "mirror://gnu/guile-debbugs/guile-debbugs-"
                                  version ".tar.gz"))
              (sha256
               (base32
                "1cc63nw3xdfjrfk8c58r6d5lidmfq5cpqcy32yd5xp81yccprvn9"))))
    (build-system gnu-build-system)
    (propagated-inputs
     `(("guile-email" ,guile-email)))
    (native-inputs
     `(("guile" ,guile-3.0)
       ("pkg-config" ,pkg-config)))
    (home-page "https://savannah.gnu.org/projects/guile-debbugs/")
    (synopsis "Guile interface to the Debbugs bug tracking service")
    (description
     "This package provides a Guile library to communicate with a Debbugs bug
tracker's SOAP service, such as @url{https://bugs.gnu.org}.")
    (license license:gpl3+)))

(define-public guile-email
  (package
    (name "guile-email")
    (version "0.2.2")
    (source
     (origin
       (method url-fetch)
       (uri (string-append
             "https://guile-email.systemreboot.net/releases/guile-email-"
             version ".tar.lz"))
       (sha256
        (base32
         "1rc8r0fgvflnyq5ckl7ii8sghpsgpkzxa8vskjr1ak2kyar6m35k"))
       (patches
        (search-patches "guile-email-fix-tests.patch"))))
    (build-system gnu-build-system)
    (native-inputs
     `(("pkg-config" ,pkg-config)
       ("lzip" ,lzip)))
    (inputs
     `(("guile" ,guile-3.0)))
    (arguments
     '(#:make-flags '("GUILE_AUTO_COMPILE=0"))) ; to prevent guild warnings
    (home-page "https://guile-email.systemreboot.net")
    (synopsis "Guile email parser")
    (description "guile-email is a collection of email utilities implemented
in pure guile.  It supports parsing MIME (Multipurpose Internet Mail
Extensions) compliant email messages and reading emails from the mbox
format.")
    (license license:agpl3+)))

(define-public guile-email-latest
  (let ((commit "ca0520a33c9042a68691d85c6849f88412ca8357")
        (revision "1"))
    (package
      (inherit guile-email)
      (name "guile-email-latest")
      (version (git-version "0.2.2" revision commit))
      (source
       (origin
         (method git-fetch)
         (uri (git-reference
               (url "https://git.systemreboot.net/guile-email")
               (commit commit)))
         (file-name (git-file-name name version))
         (sha256
          (base32
           "1l5mikalawq83786rnb9zky908ncsd5dna9vyz6bx6kc2frrl7xv"))))
      (native-inputs
       `(("pkg-config" ,pkg-config)
         ("autoconf" ,autoconf)
         ("automake" ,automake)
         ("texinfo" ,texinfo))))))

(define-public guile2.2-email
  (package
    (inherit guile-email)
    (name "guile2.2-email")
    (inputs `(("guile" ,guile-2.2)
              ,@(alist-delete "guile" (package-inputs guile-email))))))

(define-public guile-newt
  (package
    (name "guile-newt")
    (version "0.0.2")
    (source (origin
              (method git-fetch)
              (uri (git-reference
                    (url "https://gitlab.com/mothacehe/guile-newt")
                    (commit version)))
              (file-name (git-file-name name version))
              (sha256
               (base32
                "1gksd1lzgjjh1p9vczghg8jw995d22hm34kbsiv8rcryirv2xy09"))))
    (build-system gnu-build-system)
    (arguments
     '(#:make-flags
       '("GUILE_AUTO_COMPILE=0"))) ;to prevent guild warnings
    (inputs
     `(("guile" ,guile-3.0)
       ("newt" ,newt)))
    (native-inputs
     `(("autoconf" ,autoconf)
       ("automake" ,automake)
       ("pkg-config" ,pkg-config)))
    (synopsis "Guile bindings to Newt")
    (description
     "This package provides bindings for Newt, a programming library for
color text mode, widget based user interfaces.  The bindings are written in pure
Scheme by using Guile’s foreign function interface.")
    (home-page "https://gitlab.com/mothacehe/guile-newt")
    (license license:gpl3+)))

(define-public guile2.2-newt
  (package
    (inherit guile-newt)
    (name "guile2.2-newt")
    (inputs `(("guile" ,guile-2.2)
              ,@(alist-delete "guile" (package-inputs guile-newt))))))

(define-public guile-mastodon
  (let ((commit "74b75bcf547df92acee1e0466ecd7ec07f775392")
        (revision "1"))
    (package
      (name "guile-mastodon")
      (version (git-version "0.0.1" revision commit))
      (source (origin
                (method git-fetch)
                (uri (git-reference
                      (url "https://framagit.org/prouby/guile-mastodon.git")
                      (commit commit)))
                (file-name (string-append name "-" version "-checkout"))
                (sha256
                 (base32
                  "1wx5h6wa9c0na8mrnr2nv1nzjvq68zyrly8yyp11dsskhaw4y33h"))))
      (build-system gnu-build-system)
      (native-inputs
       `(("autoconf" ,autoconf)
         ("automake" ,automake)
         ("emacs" ,emacs-minimal)
         ("pkg-config" ,pkg-config)
         ("texinfo" ,texinfo)))
      (inputs
       `(("guile" ,guile-3.0)
         ("gnutls" ,gnutls)
         ("guile-json" ,guile-json-4)))
      (home-page "https://framagit.org/prouby/guile-mastodon")
      (synopsis "Guile Mastodon REST API module")
      (description "This package provides Guile modules to access the
@uref{https://docs.joinmastodon.org/api/, REST API of Mastodon}, a federated
microblogging service.")
      (license license:gpl3+))))

(define-public guile-parted
  (package
    (name "guile-parted")
    (version "0.0.5")
    (source (origin
              (method git-fetch)
              (uri (git-reference
                    (url "https://gitlab.com/mothacehe/guile-parted")
                    (commit version)))
              (file-name (git-file-name name version))
              (sha256
               (base32
                "1ar6n38br3h1jm54yy6d54rpqdgsy7pmnj3nqdzqrfk8z0kx0rm9"))
              (modules '((guix build utils)))))
    (build-system gnu-build-system)
    (arguments
     '(#:make-flags
       '("GUILE_AUTO_COMPILE=0"))) ;to prevent guild warnings
    (inputs
     `(("guile" ,guile-3.0)
       ("parted" ,parted)))
    (propagated-inputs
     `(("guile-bytestructures" ,guile-bytestructures)))
    (native-inputs
     `(("autoconf" ,autoconf)
       ("automake" ,automake)
       ("pkg-config" ,pkg-config)))
    (synopsis "Guile bindings to GNU Parted")
    (description
     "This package provides bindings for GNU Parted library, a C library
allowing disk partition tables creation and manipulation.  The bindings are
written in pure Scheme by using Guile's foreign function interface.")
    (home-page "https://gitlab.com/mothacehe/guile-parted")
    (license license:gpl3+)))

(define-public guile2.2-parted
  (package
    (inherit guile-parted)
    (name "guile2.2-parted")
    (inputs `(("guile" ,guile-2.2)
              ,@(alist-delete "guile" (package-inputs guile-parted))))
    (propagated-inputs
     `(("guile-bytestructures" ,guile2.2-bytestructures)))))

(define-public guile-xosd
  (package
    (name "guile-xosd")
    (version "0.2.2")
    (source (origin
              (method url-fetch)
              (uri (string-append "https://github.com/alezost/" name
                                  "/releases/download/v" version
                                  "/" name "-" version ".tar.gz"))
              (sha256
               (base32
                "10r29bpyrsvjalnzkam2falj9k34lvxmch05zs606zp1nk93whp3"))))
    (build-system gnu-build-system)
    (arguments
     `(#:phases
       (modify-phases %standard-phases
         (add-before 'build 'set-cpath
           (lambda* (#:key inputs #:allow-other-keys)
             (setenv "CPATH"
                     (string-append
                      (assoc-ref inputs "guile") "/include/guile/3.0:"
                      (or (getenv "CPATH") "")))
             #t)))))
    (native-inputs
     `(("pkg-config" ,pkg-config)))
    (inputs
     `(("guile" ,guile-3.0)
       ("libx11" ,libx11)
       ("libxext" ,libxext)
       ("libxinerama" ,libxinerama)
       ("xosd" ,xosd)))
    (home-page "https://github.com/alezost/guile-xosd")
    (synopsis "XOSD bindings for Guile")
    (description
     "Guile-XOSD provides Guile bindings for @code{libxosd},
@uref{http://sourceforge.net/projects/libxosd/, the X On Screen Display
library}.")
    (license license:gpl3+)))

(define-public guile-dbi
  (package
    (name "guile-dbi")
    (version "2.1.8")
    (source (origin
              (method git-fetch)
              (uri (git-reference
                    (url "https://github.com/opencog/guile-dbi")
                    (commit (string-append "guile-dbi-" version))))
              (file-name (git-file-name name version))
              (sha256
               (base32
                "123m4j82bi60s1v95pjh4djb7bh6zdwmljbpyg7zq8ni2gyal7lw"))))
    (build-system gnu-build-system)
    (arguments
     `(#:modules (((guix build guile-build-system)
                   #:select (target-guile-effective-version))
                  ,@%gnu-build-system-modules)
       #:imported-modules ((guix build guile-build-system)
                           ,@%gnu-build-system-modules)
       #:configure-flags
       (list (string-append
              "--with-guile-site-dir=" %output "/share/guile/site/"
              (target-guile-effective-version (assoc-ref %build-inputs "guile"))))
       #:phases
       (modify-phases %standard-phases
         (add-after 'unpack 'chdir
           (lambda _
             ;; The upstream Git repository contains all the code, so change
             ;; to the directory specific to guile-dbi.
             (chdir "guile-dbi")))
         (add-after 'install 'patch-extension-path
           (lambda* (#:key inputs outputs #:allow-other-keys)
             (let* ((out (assoc-ref outputs "out"))
                    (dbi.scm (string-append out "/share/guile/site/"
                                            (target-guile-effective-version
                                             (assoc-ref inputs "guile"))
                                            "/dbi/dbi.scm"))
                    (ext (string-append out "/lib/libguile-dbi")))
               (substitute* dbi.scm (("libguile-dbi") ext))))))))
    (native-inputs
     `(("autoconf" ,autoconf)
       ("automake" ,automake)
       ("libtool" ,libtool)
       ("perl" ,perl)
       ("texinfo" ,texinfo)))
    (propagated-inputs
     `(("guile" ,guile-2.2)))
    (synopsis "Guile database abstraction layer")
    (home-page "https://github.com/opencog/guile-dbi")
    (description
     "guile-dbi is a library for Guile that provides a convenient interface to
SQL databases.  Database programming with guile-dbi is generic in that the same
programming interface is presented regardless of which database system is used.
It currently supports MySQL, Postgres and SQLite3.")
    (license license:gpl2+)
    (native-search-paths
     (list (search-path-specification
            (variable "GUILE_DBD_PATH")
            (files '("lib")))))))

(define-public guile-dbd-sqlite3
  (package
    (inherit guile-dbi)
    (name "guile-dbd-sqlite3")
    (arguments
     (substitute-keyword-arguments (package-arguments guile-dbi)
       ((#:phases phases)
        `(modify-phases ,phases
           (replace 'chdir
             (lambda _
               ;; The upstream Git repository contains all the code, so change
               ;; to the directory specific to guile-dbd-sqlite3.
               (chdir "guile-dbd-sqlite3")))
           (delete 'patch-extension-path)))))
    (inputs
     `(("sqlite" ,sqlite)
       ("zlib" ,zlib)))
    (native-inputs
     `(("guile-dbi" ,guile-dbi)         ; only required for headers
       ("pkg-config" ,pkg-config)
       ,@(package-native-inputs guile-dbi)))
    (synopsis "Guile DBI driver for SQLite")
    (description
     "guile-dbi is a library for Guile that provides a convenient interface to
SQL databases.  This package implements the interface for SQLite.")))

(define-public guile-dbd-postgresql
  (package
    (inherit guile-dbi)
    (name "guile-dbd-postgresql")
    (arguments
     (substitute-keyword-arguments (package-arguments guile-dbi)
       ((#:phases phases)
        `(modify-phases ,phases
           (replace 'chdir
             (lambda _
               ;; The upstream Git repository contains all the code, so change
               ;; to the directory specific to guile-dbd-mysql.
               (chdir "guile-dbd-postgresql")))
           (add-after 'chdir 'patch-src
             (lambda _
               (substitute* "src/guile-dbd-postgresql.c"
                 (("postgresql/libpq-fe\\.h") "libpq-fe.h"))))
           (delete 'patch-extension-path)))))
    (inputs
     `(("postgresql" ,postgresql)
       ("zlib" ,zlib)))
    (native-inputs
     `(("guile-dbi" ,guile-dbi)         ; only required for headers
       ,@(package-native-inputs guile-dbi)))
    (synopsis "Guile DBI driver for PostgreSQL")
    (description
     "@code{guile-dbi} is a library for Guile that provides a convenient
interface to SQL databases.  This package implements the interface for
PostgreSQL.")))

(define-public guile-dbd-mysql
  (package
    (inherit guile-dbi)
    (name "guile-dbd-mysql")
    (arguments
     (substitute-keyword-arguments (package-arguments guile-dbi)
       ((#:phases phases)
        `(modify-phases ,phases
           (replace 'chdir
             (lambda _
               ;; The upstream Git repository contains all the code, so change
               ;; to the directory specific to guile-dbd-mysql.
               (chdir "guile-dbd-mysql")))
           (add-after 'chdir 'patch-src
             (lambda _
               (substitute* "configure.ac"
                 (("mariadbclient") "mariadb"))
               (substitute* "src/guile-dbd-mysql.c"
                 (("<mariadb/") "<mysql/"))))
           (delete 'patch-extension-path)))))
    (inputs
     `(("mariadb" ,mariadb "dev")
       ("mariadb" ,mariadb "lib")
       ("zlib" ,zlib)))
    (native-inputs
     `(("guile-dbi" ,guile-dbi)         ; only required for headers
       ,@(package-native-inputs guile-dbi)))
    (synopsis "Guile DBI driver for MySQL")
    (description "@code{guile-dbi} is a library for Guile that provides a
convenient interface to SQL databases.  This package implements the interface
for MySQL.")
    (license license:gpl2+)))

(define-public guile-config
  (package
    (name "guile-config")
    (version "0.4.2")
    (source
     (origin
       (method git-fetch)
       (uri (git-reference
             (url "https://gitlab.com/a-sassmannshausen/guile-config")
             (commit version)))
       (file-name (git-file-name name version))
       (sha256 (base32
                "09028ylbddjdp3d67zdjz3pnsjqz6zs2bfck5rr3dfaa0qjap40n"))))
    (build-system gnu-build-system)
    (native-inputs
     `(("autoconf" ,autoconf)
       ("automake" ,automake)
       ("pkg-config" ,pkg-config)
       ("texinfo" ,texinfo)))
    (inputs `(("guile" ,guile-3.0)))
    (synopsis
     "Guile application configuration parsing library.")
    (description
     "Guile Config is a library providing a declarative approach to
application configuration specification.  The library provides clean
configuration declaration forms, and processors that take care of:
configuration file creation; configuration file parsing; command-line
parameter parsing using getopt-long; basic GNU command-line parameter
generation (--help, --usage, --version); automatic output generation for the
above command-line parameters.")
    (home-page
     "https://gitlab.com/a-sassmannshausen/guile-config")
    (license license:gpl3+)))

(define-public guile2.2-config
  (package
    (inherit guile-config)
    (name "guile2.2-config")
    (inputs `(("guile" ,guile-2.2)
              ,@(alist-delete "guile" (package-inputs guile-config))))))

(define-public guile-hall
  (package
    (name "guile-hall")
    (version "0.3.1")
    (source
     (origin
       (method git-fetch)
       (uri (git-reference
             (url "https://gitlab.com/a-sassmannshausen/guile-hall")
             (commit version)))
       (file-name "guile-hall-0.3.1-checkout")
       (sha256
        (base32 "1s24nigdra6rvclvy15l2aw00c3aq9vv8qwxylzs60darbl36206"))))
    (build-system gnu-build-system)
    (arguments
      `(#:modules
        ((ice-9 match)
         (ice-9 ftw)
         ,@%gnu-build-system-modules)
        #:phases
        (modify-phases
          %standard-phases
          (add-after 'install 'hall-wrap-binaries
            (lambda* (#:key inputs outputs #:allow-other-keys)
              (let* ((compiled-dir
                       (lambda (out version)
                         (string-append
                           out "/lib/guile/" version "/site-ccache")))
                     (uncompiled-dir
                       (lambda (out version)
                         (string-append
                          out "/share/guile/site"
                          (if (string-null? version) "" "/") version)))
                     (dep-path
                       (lambda (env modules path)
                         (list env ":" 'prefix
                               (cons modules
                                     (map (lambda (input)
                                            (string-append
                                              (assoc-ref inputs input)
                                              path))
                                          ,''("guile-config"))))))
                     (out (assoc-ref outputs "out"))
                     (bin (string-append out "/bin/"))
                     (site (uncompiled-dir out "")))
                (match (scandir site)
                       (("." ".." version)
                        (for-each
                          (lambda (file)
                            (wrap-program
                              (string-append bin file)
                              (dep-path
                                "GUILE_LOAD_PATH"
                                (uncompiled-dir out version)
                                (uncompiled-dir "" version))
                              (dep-path
                                "GUILE_LOAD_COMPILED_PATH"
                                (compiled-dir out version)
                                (compiled-dir "" version))))
                          ,''("hall"))
                        #t))))))))
    (native-inputs
      `(("autoconf" ,autoconf)
        ("automake" ,automake)
        ("pkg-config" ,pkg-config)
        ("texinfo" ,texinfo)))
    (inputs `(("guile" ,guile-3.0)))
    (propagated-inputs
     `(("guile-config" ,guile-config)))
    (synopsis "Guile project tooling")
    (description
     "Hall is a command-line application and a set of Guile libraries that
allow you to quickly create and publish Guile projects.  It allows you to
transparently support the GNU build system, manage a project hierarchy &
provides tight coupling to Guix.")
    (home-page "https://gitlab.com/a-sassmannshausen/guile-hall")
    (license license:gpl3+)))

(define-public guile2.2-hall
  (package
    (inherit guile-hall)
    (name "guile2.2-hall")
    (inputs `(("guile" ,guile-2.2)
              ,@(alist-delete "guile" (package-inputs guile-hall))))
    (propagated-inputs
     `(("guile-config" ,guile2.2-config)
       ,@(alist-delete "guile-config"
                       (package-propagated-inputs guile-hall))))))

(define-public guile-ics
  (package
    (name "guile-ics")
    (version "0.2.0")
    (source (origin
              (method git-fetch)
              (uri (git-reference
                    (url "https://github.com/artyom-poptsov/guile-ics")
                    (commit (string-append "v" version))))
              (file-name (string-append name "-" version "-checkout"))
              (sha256
               (base32
                "0qjjvadr7gibdq9jvwkmlkb4afsw9n2shfj9phpiadinxk3p4m2g"))
              (modules '((guix build utils)))
              (snippet
               '(begin
                  ;; Allow builds with Guile 3.0.
                  (substitute* "configure.ac"
                    (("^GUILE_PKG.*")
                     "GUILE_PKG([3.0 2.2 2.0])\n"))
                  #t))))
    (build-system gnu-build-system)
    ;; XXX: Tests expect 'test-runner-current' to not return #f after
    ;; 'test-end', which is no longer the case in Guile 3.0.7.
    (arguments '(#:tests? #f))
    (native-inputs
     `(("autoconf" ,autoconf)
       ("automake" ,automake)
       ("texinfo" ,texinfo)
       ;; Gettext brings 'AC_LIB_LINKFLAGS_FROM_LIBS'.
       ("gettext" ,gettext-minimal)
       ("pkg-config" ,pkg-config)))
    (inputs `(("guile" ,guile-3.0) ("which" ,which)))
    (propagated-inputs `(("guile-lib" ,guile-lib)))
    (home-page "https://github.com/artyom-poptsov/guile-ics")
    (synopsis "Guile parser library for the iCalendar format")
    (description
     "Guile-ICS is an iCalendar (RFC5545) format parser library written in
pure Scheme.  The library can be used to read and write iCalendar data.

The library is shipped with documentation in Info format and usage examples.")
    (license license:gpl3+)))

(define-public guile2.2-ics
  (package
    (inherit guile-ics)
    (name "guile2.2-ics")
    (inputs `(("guile" ,guile-2.2)
              ,@(alist-delete "guile" (package-inputs guile-ics))))
    (propagated-inputs `(("guile-lib" ,guile2.2-lib)))))

(define-public guile-imanifest
  (let ((commit "ccd5a2111b008d778106f5595a3a585954d95d0")
        (revision "0"))
    (package
      (name "guile-imanifest")
      (version (git-version "0.0.0" revision commit))
      (source (origin
                (method git-fetch)
                (uri (git-reference
                      (url "https://git.sr.ht/~brown121407/guile-imanifest")
                      (commit commit)))
                (file-name (git-file-name name version))
                (sha256
                 (base32
                  "0i5qllcrhdjhspyj7j9h4dc9y37d3cfbpackmybm3030qgfxqirf"))))
      (build-system guile-build-system)
      (native-inputs
       `(("guile" ,guile-3.0)))
      (propagated-inputs
       `(("guile-readline" ,guile-readline)
         ("guile-colorized" ,guile-colorized)
         ("guix" ,guix)))
      (home-page "https://sr.ht/~brown121407/guile-imanifest")
      (synopsis "Interactive Guix manifests")
      (description "This package provides functions to generate Guix manifests
interactively.  It works by scanning an alist of package categories, to ask the
user which package sets would they like to install from it.")
      (license license:gpl3+))))

(define-public guile-wisp
  (package
    (name "guile-wisp")
    (version "1.0.6")
    (source (origin
              (method hg-fetch)
              (uri (hg-reference
                    (url "https://hg.sr.ht/~arnebab/wisp")
                    (changeset (string-append "v" version))))
              (file-name (git-file-name name version))
              (sha256
               (base32
                "0df0vch2p6qymz3f96clrkl2gphjk6x7fbya236yzxc07hkz2j3g"))))
    (build-system gnu-build-system)
    (arguments
     `(#:modules ((guix build gnu-build-system)
                  ((guix build emacs-build-system) #:prefix emacs:)
                  (guix build utils)
                  (guix build emacs-utils)
                  (ice-9 rdelim)
                  (ice-9 popen))
       #:imported-modules (,@%gnu-build-system-modules
                           (guix build emacs-build-system)
                           (guix build emacs-utils))
       #:phases
       (modify-phases %standard-phases
         (replace 'bootstrap
           (lambda _
             (invoke "autoreconf" "-vif")))
         (add-before 'configure 'patch-/usr/bin/env
           (lambda _
             (substitute* "Makefile.in"
               (("/usr/bin/env bash") (which "bash")))))
         ;; auto compilation breaks, but if we set HOME to /tmp,
         ;; that works ok
         (add-before 'check 'auto-compile-hacky-workaround
           (lambda _ (setenv "HOME" "/tmp") #t))
         (add-after 'install 'install-go-files
           (lambda* (#:key outputs inputs #:allow-other-keys)
             (let* ((out (assoc-ref outputs "out"))
                    (effective (read-line
                                (open-pipe* OPEN_READ
                                            "guile" "-c"
                                            "(display (effective-version))")))
                    (module-dir (string-append out "/share/guile/site/"
                                               effective))
                    (object-dir (string-append out "/lib/guile/" effective
                                               "/site-ccache"))
                    (prefix     (string-length module-dir)))
               ;; compile to the destination
               (for-each (lambda (file)
                           (let* ((base (string-drop (string-drop-right file 4)
                                                     prefix))
                                  (go   (string-append object-dir base ".go")))
                             (invoke "guild" "compile" "-L" module-dir
                                     file "-o" go)))
                         (find-files module-dir "\\.scm$")))))
         (add-after 'install 'install-emacs-files
           (assoc-ref emacs:%standard-phases 'install))
         (add-after 'install-emacs-files 'compile-emacs-files
           (assoc-ref emacs:%standard-phases 'build))
         (add-after 'compile-emacs-files 'make-autoloads
           (assoc-ref emacs:%standard-phases 'make-autoloads)))))
    (home-page "https://www.draketo.de/english/wisp")
    (inputs
     `(("guile" ,guile-3.0)))
    (native-inputs
     `(("autoconf" ,autoconf)
       ("automake" ,automake)
       ("emacs" ,emacs-minimal)
       ("python" ,python)
       ("pkg-config" ,pkg-config)))
    (synopsis "Whitespace to lisp syntax for Guile")
    (description "Wisp is a syntax for Guile which provides a Python-like
whitespace-significant language.  It may be easier on the eyes for some
users and in some situations.")
    (license (list license:gpl3+        ; the project as a whole
                   license:expat))))    ; the language spec (see also SRFI 119)

(define-public guile2.2-wisp
  (package
    (inherit guile-wisp)
    (name "guile2.2-wisp")
    (inputs `(("guile" ,guile-2.2)))))

(define-public guile-udev
  (package
    (name "guile-udev")
    (version "0.2.0")
    (source (origin
              (method git-fetch)
              (uri (git-reference
                    (url "https://github.com/artyom-poptsov/guile-udev")
                    (commit (string-append "v" version))))
              (file-name (git-file-name name version))
              (sha256
               (base32
                "037md1sg7bgsa4478hz1dbsivsxzdnl5acadlrsh4ds2yxbsb5jp"))))
    (build-system gnu-build-system)
    (native-inputs
     `(("autoconf" ,autoconf)
       ("automake" ,automake)
       ("gettext" ,gettext-minimal)
       ("libtool" ,libtool)
       ("texinfo" ,texinfo)
       ("pkg-config" ,pkg-config)
       ("which" ,which)))
    (inputs
     `(("guile" ,guile-3.0)
       ("eudev" ,eudev)))
    (home-page "https://github.com/artyom-poptsov/guile-udev")
    (synopsis "Guile bindings to libudev")
    (description
     "Guile-Udev provides GNU Guile bindings to libudev.")
    (license license:gpl3+)))

(define-public guile-sly
  (package
    (name "guile-sly")
    (version "0.1")
    (source (origin
              (method url-fetch)
              (uri (string-append "https://files.dthompson.us/sly/sly-"
                                  version ".tar.gz"))
              (sha256
               (base32
                "1svzlbz2vripmyq2kjh0rig16bsrnbkwbsm558pjln9l65mcl4qq"))
              (modules '((guix build utils)))
              (snippet
               '(begin
                  (substitute* "configure"
                    (("_guile_required_version=\"2.0.11\"")
                     "_guile_required_version=\"2\"")
                    (("ac_subst_vars='")
                     "ac_subst_vars='GUILE_EFFECTIVE_VERSION\n"))
                  (substitute* (find-files "." "Makefile.in")
                    (("moddir = .*$")
                     (string-append
                      "moddir = "
                      "$(prefix)/share/guile/site/@GUILE_EFFECTIVE_VERSION@\n"))
                    (("godir = .*$")
                     (string-append
                      "godir = "
                      "$(prefix)/lib/guile/@GUILE_EFFECTIVE_VERSION@/site-ccache\n")))
                  #t))))
    (build-system gnu-build-system)
    (arguments
     '(#:configure-flags
       (list (string-append "--with-libfreeimage-prefix="
                            (assoc-ref %build-inputs "freeimage"))
             (string-append "--with-libgslcblas-prefix="
                            (assoc-ref %build-inputs "gsl")))))
    (native-inputs
     `(("pkg-config" ,pkg-config)))
    (propagated-inputs
     `(("guile-sdl" ,guile-sdl)
       ("guile-opengl" ,guile-opengl)))
    (inputs
     `(("guile" ,guile-2.2)
       ("gsl" ,gsl)
       ("freeimage" ,freeimage)
       ("mesa" ,mesa)))
    (synopsis "2D/3D game engine for GNU Guile")
    (description "Sly is a 2D/3D game engine written in Guile Scheme.  Sly
features a functional reactive programming interface and live coding
capabilities.")
    (home-page "https://dthompson.us/projects/sly.html")
    (license license:gpl3+)))

(define-public g-golf
  (let ((commit   "ef830107b9765bd6a2da848d0cbe45e11374c0b5")
        (revision "839"))
    (package
      (name "g-golf")
      (version (git-version "0.1.0" revision commit))
      (source
       (origin
         (method git-fetch)
         (uri (git-reference
               (url "https://git.savannah.gnu.org/git/g-golf.git")
               (commit commit)))
         (file-name (git-file-name name version))
         (sha256
          (base32 "0r472hvmf447kqvkahp1wy4irb5gy8y793hm8r9rc511smdx66cw"))))
      (build-system gnu-build-system)
      (native-inputs
       `(("autoconf" ,autoconf)
         ("automake" ,automake)
         ("texinfo" ,texinfo)
         ("gettext" ,gettext-minimal)
         ("libtool" ,libtool)
         ("pkg-config" ,pkg-config)
         ("xorg-server" ,xorg-server)))
      (inputs
       `(("guile" ,guile-2.2)
         ("guile-lib" ,guile2.2-lib)
         ("clutter" ,clutter)
         ("gtk" ,gtk+)
         ("glib" ,glib)))
      (propagated-inputs
       `(("gobject-introspection" ,gobject-introspection)))
      (arguments
       `(#:phases
         (modify-phases %standard-phases
           (add-before 'configure 'tests-work-arounds
             (lambda* (#:key inputs #:allow-other-keys)
               ;; In build environment, There is no /dev/tty
               (substitute*
                   "test-suite/tests/gobject.scm"
                 (("/dev/tty") "/dev/null"))))
           (add-before 'configure 'substitute-libs
             (lambda* (#:key inputs outputs #:allow-other-keys)
               (let* ((get (lambda (key lib)
                             (string-append (assoc-ref inputs key) "/lib/" lib)))
                      (libgi      (get "gobject-introspection" "libgirepository-1.0"))
                      (libglib    (get "glib" "libglib-2.0"))
                      (libgobject (get "glib" "libgobject-2.0"))
                      (libgdk     (get "gtk" "libgdk-3")))
                 (substitute* "configure"
                   (("SITEDIR=\"\\$datadir/g-golf\"")
                    "SITEDIR=\"$datadir/guile/site/$GUILE_EFFECTIVE_VERSION\"")
                   (("SITECCACHEDIR=\"\\$libdir/g-golf/")
                    "SITECCACHEDIR=\"$libdir/"))
                 (substitute* "g-golf/init.scm"
                   (("libgirepository-1.0") libgi)
                   (("libglib-2.0") libglib)
                   (("libgdk-3") libgdk)
                   (("libgobject-2.0") libgobject)
                   (("\\(dynamic-link \"libg-golf\"\\)")
                    (format #f "~s"
                            `(dynamic-link
                              (format #f "~alibg-golf"
                                      (if (getenv "GUILE_GGOLF_UNINSTALLED")
                                          ""
                                          ,(format #f "~a/lib/"
                                                   (assoc-ref outputs "out"))))))))
                 (setenv "GUILE_AUTO_COMPILE" "0")
                 (setenv "GUILE_GGOLF_UNINSTALLED" "1")
                 #t)))
           (add-before 'check 'start-xorg-server
             (lambda* (#:key inputs #:allow-other-keys)
               ;; The test suite requires a running X server.
               (system (format #f "~a/bin/Xvfb :1 &"
                               (assoc-ref inputs "xorg-server")))
               (setenv "DISPLAY" ":1")
               #t)))))
      (home-page "https://www.gnu.org/software/g-golf/")
      (synopsis "Guile bindings for GObject Introspection")
      (description
       "G-Golf (Gnome: (Guile Object Library for)) is a library for developing
modern applications in Guile Scheme.  It comprises a direct binding to the
GObject Introspection API and higher-level functionality for importing Gnome
libraries and making GObject classes (and methods) available in Guile's
object-oriented programming system, GOOPS.")
      (license license:lgpl3+))))

(define-public g-wrap
  (package
    (name "g-wrap")
    (version "1.9.15")
    (source (origin
              (method url-fetch)
              (uri (string-append "mirror://savannah/g-wrap/g-wrap-"
                                  version ".tar.gz"))
              (sha256
               (base32
                "0ak0bha37dfpj9kmyw1r8fj8nva639aw5xr66wr5gd3l1rqf5xhg"))))
    (build-system gnu-build-system)
    (native-inputs
     `(("pkg-config" ,pkg-config)))
    (propagated-inputs
     `(("guile" ,guile-2.2)
       ("guile-lib" ,guile-lib)))
    (inputs
     `(("libffi" ,libffi)))
    (arguments
     `(#:configure-flags '("--disable-Werror")
       #:phases
       (modify-phases %standard-phases
         (add-before 'configure 'pre-configure
           (lambda* (#:key outputs #:allow-other-keys)
             (let ((out (assoc-ref outputs "out")))
               (substitute* (find-files "." "^Makefile.in$")
                 (("guilemoduledir =.*guile/site" all)
                  (string-append all "/@GUILE_EFFECTIVE_VERSION@")))
               #t))))))
    (synopsis "Generate C bindings for Guile")
    (description "G-Wrap is a tool and Guile library for generating function
wrappers for inter-language calls.  It currently only supports generating Guile
wrappers for C functions.  Given a definition of the types and prototypes for
a given C interface, G-Wrap will automatically generate the C code that
provides access to that interface and its types from the Scheme level.")
    (home-page "https://www.nongnu.org/g-wrap/index.html")
    (license license:lgpl2.1+)))

(define-public guile-miniadapton
  (let ((commit "1b5749422304567c96ac5367f2221dda9eff5880")
        (revision "1"))
    (package
      (name "guile-miniadapton")
      (version (string-append "0-" revision "." (string-take commit 9)))
      (source (origin
                (method git-fetch)
                (uri (git-reference
                      (url "https://github.com/fisherdj/miniAdapton")
                      (commit commit)))
                (file-name (string-append name "-" version "-checkout"))
                (sha256
                 (base32
                  "09q51zkw2fypad5xixskfzw2cjhjgs5cswdp3i7cpp651rb3zndh"))))
      (build-system guile-build-system)
      (native-inputs
       `(("guile" ,guile-2.2)))
      (home-page "https://github.com/fisherdj/miniAdapton")
      (synopsis "Minimal implementation of incremental computation in Guile
Scheme")
      (description "This package provides a complete Scheme implementation of
miniAdapton, which implements the core functionality of the Adapton system for
incremental computation (also known as self-adjusting computation).  Like
Adapton, miniAdapton allows programmers to safely combine mutation and
memoization.  miniAdapton is built on top of an even simpler system,
microAdapton.  Both miniAdapton and microAdapton are designed to be easy to
understand, extend, and port to host languages other than Scheme.")
      (license license:expat))))

(define-public guile-raw-strings
  (let ((commit "aa1cf783f2542811b473f797e12490920b779baa")
        (revision "0"))
    (package
      (name "guile-raw-strings")
      (version (git-version "0.0.0" revision commit))
      (source (origin
                (method git-fetch)
                (uri (git-reference
                      (url "https://github.com/lloda/guile-raw-strings")
                      (commit commit)))
                (file-name (git-file-name name version))
                (sha256
                 (base32
                  "1r2gx86zw5hb6byllra3nap3fw9p7q7rvdmg6qn9myrdxyjpns3l"))))
      (build-system guile-build-system)
      (arguments
       `(#:phases
         (modify-phases %standard-phases
           (add-after 'build 'check
             (lambda* (#:key tests? #:allow-other-keys)
               (when tests?
                 (invoke "guile" "-L" "." "-s" "test.scm")))))))
      (native-inputs
       `(("guile" ,guile-3.0)))
      (home-page "https://github.com/lloda/guile-raw-strings")
      (synopsis "Guile reader extension for `raw strings'")
      (description "This package provides A Guile reader extension for `raw
strings', it lets you write verbatim strings without having to escape double
quotes. ")
      (license license:public-domain))))

(define-public guile-reader
  (package
    (name "guile-reader")
    (version "0.6.3")
    (source  (origin
               (method url-fetch)
               (uri (string-append "mirror://savannah/guile-reader/guile-reader-"
                                   version ".tar.gz"))
               (sha256
                (base32
                 "1fyjckmygkhq22lq8nqc86yl5zzbqd7a944dnz5c1f6vx92b9hiq"))))
    (build-system gnu-build-system)
    (native-inputs `(("pkgconfig" ,pkg-config)
                     ("gperf" ,gperf)))
    (inputs `(("guile" ,guile-3.0)))
    (synopsis "Framework for building readers for GNU Guile")
    (description
     "Guile-Reader is a simple framework for building readers for GNU Guile.

The idea is to make it easy to build procedures that extend Guile’s read
procedure.  Readers supporting various syntax variants can easily be written,
possibly by re-using existing “token readers” of a standard Scheme
readers.  For example, it is used to implement Skribilo’s R5RS-derived
document syntax.

Guile-Reader’s approach is similar to Common Lisp’s “read table”, but
hopefully more powerful and flexible (for instance, one may instantiate as
many readers as needed).")
    (home-page "https://www.nongnu.org/guile-reader/")
    (license license:gpl3+)))

(define-public guile2.2-reader
  (package
    (inherit guile-reader)
    (name "guile2.2-reader")
    (inputs `(("guile" ,guile-2.2)))))

(define-public guile-ncurses
  (package
    (name "guile-ncurses")
    (version "3.0")
    (source (origin
             (method url-fetch)
             (uri (string-append "mirror://gnu/guile-ncurses/guile-ncurses-"
                                 version ".tar.gz"))
             (sha256
              (base32
               "038xbffalhymg26lvmzgf7ljilxz2f2zmqg5r5nfzbipfbprwjhf"))))
    (build-system gnu-build-system)
    (inputs `(("ncurses" ,ncurses)
              ("guile" ,guile-3.0)))
    (native-inputs `(("pkg-config" ,pkg-config)))
    (arguments
     `(#:modules ((guix build gnu-build-system)
                  ((guix build guile-build-system)
                   #:select (target-guile-effective-version))
                  (guix build utils))
       #:imported-modules ((guix build guile-build-system)
                           ,@%gnu-build-system-modules)
       #:configure-flags (list "--with-ncursesw" ; Unicode support
                               "--with-gnu-filesystem-hierarchy")
       #:phases
       (modify-phases %standard-phases
         (add-before 'build 'fix-libguile-ncurses-file-name
           (lambda* (#:key outputs #:allow-other-keys)
             (invoke "make" "install"
                     "-C" "src/ncurses"
                     "-j" (number->string
                           (parallel-job-count)))
             (let* ((out   (assoc-ref outputs "out"))
                    (dir   "src/ncurses")
                    (files (find-files dir ".scm")))
               (substitute* files
                 (("\"libguile-ncurses\"")
                  (format #f "\"~a/lib/guile/~a/libguile-ncurses\""
                          out (target-guile-effective-version))))
               #t))))))
    (home-page "https://www.gnu.org/software/guile-ncurses/")
    (synopsis "Guile bindings to ncurses")
    (description
     "guile-ncurses provides Guile language bindings for the ncurses
library.")
    (license license:lgpl3+)))

(define-public guile2.2-ncurses
  (package
    (inherit guile-ncurses)
    (name "guile2.2-ncurses")
    (inputs `(("ncurses" ,ncurses)
              ("guile" ,guile-2.2)))))

(define-public guile-ncurses/gpm
  (package
    (inherit guile-ncurses)
    (name "guile-ncurses-with-gpm")
    (inputs `(("ncurses" ,ncurses/gpm)
              ("guile" ,guile-3.0)))))

(define-public guile-lib
  (package
    (name "guile-lib")
    (version "0.2.7")
    (source (origin
              (method url-fetch)
              (uri (string-append "mirror://savannah/guile-lib/guile-lib-"
                                  version ".tar.gz"))
              (sha256
               (base32
                "1ph4z4a64m75in36pdb4dw63dzdq3hdgh16gq33q460jby23pvz4"))))
    (build-system gnu-build-system)
    (arguments
     '(#:make-flags '("GUILE_AUTO_COMPILE=0") ;placate guild warnings
       #:phases
       (modify-phases %standard-phases
         (add-before 'configure 'patch-module-dir
           (lambda _
             (substitute* "src/Makefile.in"
               (("^moddir = ([[:graph:]]+)")
                "moddir = $(datadir)/guile/site/@GUILE_EFFECTIVE_VERSION@\n")
               (("^godir = ([[:graph:]]+)")
                "godir = \
$(libdir)/guile/@GUILE_EFFECTIVE_VERSION@/site-ccache\n")))))))
    (native-inputs
     `(("autoconf" ,autoconf)
       ("automake" ,automake)
       ("gettext" ,gettext-minimal)
       ("guile" ,guile-3.0)
       ("pkg-config" ,pkg-config)))
    (inputs
     `(("guile" ,guile-3.0)))           ;for cross-compilation
    (home-page "https://www.nongnu.org/guile-lib/")
    (synopsis "Collection of useful Guile Scheme modules")
    (description
     "Guile-Lib is intended as an accumulation place for pure-scheme Guile
modules, allowing for people to cooperate integrating their generic Guile
modules into a coherent library.  Think \"a down-scaled, limited-scope CPAN
for Guile\".  It provides the following modules:
+@itemize
+@item (apicheck) Describe and verify library programming interfaces.
+@item (config load) Loading configuration files.
+@item (container async-queue) A thread-safe message queue.
+@item (container nodal-tree) A tree consisting of nodes with attributes.
+@item (container delay-tree) A nodal tree with lazily evaluated fields.
+@item (debugging assert) Helpful assert macro.
+@item (debugging time) A simple macro to time the execution of an expression.
+@item (graph topological-sort) Routines to perform topological sorts.
+@item (htmlprag) Neil Van Dyke's permissive (\"pragmatic\") HTML parser.
+@item (io string) SLIB's IO routines dealing with strings.
+@item (logging logger) A flexible logging system.
+@item (logging port-log) A logger that outputs to a port.
+@item (logging rotating-log) A logger that rotates its output files.
+@item (match-bind) Nifty and concise regular expression routines.
+@item (math minima) A golden-section minimum finder.
+@item (math primes) Functions related to prime numbers and factorization.
+@item (os process) Spawning processes and capturing their output.
+@item (scheme documentation) Macros to define different kinds of variables
+with documentation.
+@item (scheme kwargs) Defining functions with flexible keyword arguments.
+@item (search basic) Classic search functions.
+@item (string completion) Building blocks for tab completion.
+@item (string soundex) The SOUNDEX string categorization algorithm.
+@item (string transform) Beyond SRFI-13.
+@item (string wrap) A versatile string formatter.
+@item (term ansi-color) Generate ANSI color escape sequences.
+@item (unit-test) A JUnit-style unit testing framework.
+@end itemize")
    ;; The whole is under GPLv3+, but some modules are under laxer
    ;; distribution terms such as LGPL and public domain.  See `COPYING' for
    ;; details.
    (license license:gpl3+)))

(define-public guile2.0-lib
  (package
    (inherit guile-lib)
    (name "guile2.0-lib")
    (native-inputs
     (alist-replace "guile" (list guile-2.0)
                    (package-native-inputs guile-lib)))
    (inputs
     (alist-replace "guile" (list guile-2.0)
                    (package-inputs guile-lib)))))

(define-public guile2.2-lib
  (package
    (inherit guile-lib)
    (name "guile2.2-lib")
    (native-inputs
     (alist-replace "guile" (list guile-2.2)
                    (package-native-inputs guile-lib)))
    (inputs
     (alist-replace "guile" (list guile-2.2)
                    (package-inputs guile-lib)))))

(define-public guile-minikanren
  (package
    (name "guile-minikanren")
    (version "20150424.e844d85")
    (source (origin
              (method git-fetch)
              (uri (git-reference
                    (url "https://github.com/ijp/minikanren")
                    (commit "e844d85512f8c055d3f96143ee506007389a25e3")))
              (file-name (string-append name "-" version "-checkout"))
              (sha256
               (base32
                "0r50jlpzi940jlmxyy3ddqqwmj5r12gb4bcv0ssini9v8km13xz6"))))
    (build-system guile-build-system)
    (native-inputs
     `(("guile" ,guile-3.0)))
    (home-page "https://github.com/ijp/minikanren")
    (synopsis "MiniKanren declarative logic system, packaged for Guile")
    (description
     "MiniKanren is a relational programming extension to the Scheme
programming Language, written as a smaller version of Kanren suitable for
pedagogical purposes.  It is featured in the book, The Reasoned Schemer,
written by Dan Friedman, William Byrd, and Oleg Kiselyov.

This is Ian Price's r6rs packaged version of miniKanren, which deviates
slightly from miniKanren mainline.

See http://minikanren.org/ for more on miniKanren generally.")
    (license license:expat)))

(define-public guile2.0-minikanren
  (package
    (inherit guile-minikanren)
    (name "guile2.0-minikanren")
    (native-inputs `(("guile" ,guile-2.0)))))

(define-public guile2.2-minikanren
  (package
    (inherit guile-minikanren)
    (name "guile2.2-minikanren")
    (native-inputs `(("guile" ,guile-2.2)))))

(define-public guile-irregex
  (package
    (name "guile-irregex")
    (version "0.9.6")
    (source (origin
              (method url-fetch)
              (uri (string-append
                    "http://synthcode.com/scheme/irregex/irregex-"
                    version ".tar.gz"))
              (sha256
               (base32
                "1ia3m7dp3lcxa048q0gqbiwwsyvn99baw6xkhb4bhhzn4k7bwyqq"))))
    (build-system guile-build-system)
    (arguments
     '(#:phases (modify-phases %standard-phases
                  (add-after 'unpack 'move-files-around
                    (lambda _
                      ;; Move the relevant source files to src/ and create the
                      ;; rx/ directory to match the expected module hierarchy.
                      (mkdir-p "src/rx/source")
                      (rename-file "irregex-guile.scm"
                                   "src/rx/irregex.scm")
                      (rename-file "irregex.scm"
                                   "src/rx/source/irregex.scm")
                      ;; Not really reachable via guile's packaging system,
                      ;; but nice to have around.
                      (rename-file "irregex-utils.scm"
                                   "src/rx/source/irregex-utils.scm")
                      #t)))
       #:source-directory "src"))
    (native-inputs
     `(("guile" ,guile-3.0)))
    (home-page "http://synthcode.com/scheme/irregex")
    (synopsis "S-expression based regular expressions")
    (description
     "Irregex is an s-expression based alternative to your classic
string-based regular expressions.  It implements SRFI 115 and is deeply
inspired by the SCSH regular expression system.")
    (license license:bsd-3)))

(define-public guile2.0-irregex
  (package
    (inherit guile-irregex)
    (name "guile2.0-irregex")
    (native-inputs `(("guile" ,guile-2.0)))))

(define-public guile2.2-irregex
  (package
    (inherit guile-irregex)
    (name "guile2.2-irregex")
    (native-inputs `(("guile" ,guile-2.2)))))

(define-public haunt
  (package
    (name "haunt")
    (version "0.2.5")
    (source (origin
              (method url-fetch)
              (uri (string-append "https://files.dthompson.us/haunt/haunt-"
                                  version ".tar.gz"))
              (sha256
               (base32
                "1gy45l6m91b3wpdbpd9bpisp00zl8610zs0a2nwmbjlpd2cbf90k"))))
    (build-system gnu-build-system)
    (arguments
     `(#:modules ((ice-9 match) (ice-9 ftw)
                  ,@%gnu-build-system-modules)
       #:tests? #f ; test suite is non-deterministic :(
       #:phases (modify-phases %standard-phases
                  (add-after 'install 'wrap-haunt
                    (lambda* (#:key inputs outputs #:allow-other-keys)
                      ;; Wrap the 'haunt' command to refer to the right
                      ;; modules.
                      (let* ((out  (assoc-ref outputs "out"))
                             (bin  (string-append out "/bin"))
                             (site (string-append
                                    out "/share/guile/site"))
                             (guile-reader (assoc-ref inputs "guile-reader"))
                             (deps `(,@(if guile-reader
                                           (list guile-reader)
                                           '())
                                     ,(assoc-ref inputs "guile-commonmark"))))
                        (match (scandir site)
                          (("." ".." version)
                           (let ((modules (string-append site "/" version))
                                 (compiled-modules (string-append
                                                    out "/lib/guile/" version
                                                    "/site-ccache")))
                             (wrap-program (string-append bin "/haunt")
                               `("GUILE_LOAD_PATH" ":" prefix
                                 (,modules
                                  ,@(map (lambda (dep)
                                           (string-append dep
                                                          "/share/guile/site/"
                                                          version))
                                         deps)))
                               `("GUILE_LOAD_COMPILED_PATH" ":" prefix
                                 (,compiled-modules
                                  ,@(map (lambda (dep)
                                           (string-append dep "/lib/guile/"
                                                          version
                                                          "/site-ccache"))
                                         deps))))
                             #t)))))))))
    (native-inputs
     `(("pkg-config" ,pkg-config)
       ("texinfo" ,texinfo)))
    (inputs
     ;; Depend on the latest Guile to avoid bytecode compatibility issues when
     ;; using modules built against the latest version.
     `(("guile" ,guile-3.0-latest)))
    (propagated-inputs
     `(("guile-reader" ,guile-reader)
       ("guile-commonmark" ,guile-commonmark)))
    (synopsis "Functional static site generator")
    (description "Haunt is a static site generator written in Guile
Scheme.  Haunt features a functional build system and an extensible
interface for reading articles in any format.")
    (home-page "https://dthompson.us/projects/haunt.html")
    (license license:gpl3+)))

(define-public guile2.2-haunt
  (package
    (inherit haunt)
    (name "guile2.2-haunt")
    (inputs `(("guile" ,guile-2.2)))
    (propagated-inputs
     `(("guile-reader" ,guile2.2-reader)
       ("guile-commonmark" ,guile2.2-commonmark)))))

(define-public guile2.0-haunt
  (package
    (inherit haunt)
    (name "guile2.0-haunt")
    (inputs `(("guile" ,guile-2.0)))))

(define-public guile-redis
  (package
    (name "guile-redis")
    (version "2.1.1")
    (home-page "https://github.com/aconchillo/guile-redis")
    (source (origin
              (method git-fetch)
              (uri (git-reference
                     (url home-page)
                     (commit version)))
              (file-name (git-file-name name version))
              (sha256
               (base32
                "0pvk4yadgx64wk81cpisdc7zqhk6ww58xi5fs5fs6s28wb6l5bfj"))))
    (build-system gnu-build-system)
    (arguments
     '(#:make-flags '("GUILE_AUTO_COMPILE=0")))
    (native-inputs
     `(("autoconf" ,autoconf)
       ("automake" ,automake)
       ("pkg-config" ,pkg-config)
       ("guile" ,guile-3.0)))
    (synopsis "Redis client library for Guile")
    (description "Guile-redis provides a Scheme interface to the Redis
key-value cache and store.")
    (license license:lgpl3+)))

(define-public guile2.2-redis
  (package
    (inherit guile-redis)
    (name "guile2.2-redis")
    (native-inputs `(("guile" ,guile-2.2)
                     ,@(alist-delete "guile"
                                     (package-native-inputs guile-redis))))))

(define-public guile2.0-redis
  (package
    (inherit guile-redis)
    (name "guile2.0-redis")
    (arguments
     `(#:phases
       (modify-phases %standard-phases
         (add-after 'unpack 'patch-source
           (lambda _
             ;; put-string is in (rnrs io ports) in guile2.0,
             ;; not in (ice-9 textual-ports)
             (substitute* "redis/utils.scm"
               (("\\(ice-9 textual-ports\\)")
                "(rnrs io ports)"))
             #t)))
       ,@(package-arguments guile-redis)))
    (native-inputs `(("guile" ,guile-2.0)
                     ,@(alist-delete "guile"
                                     (package-native-inputs guile-redis))))))

(define-public guile-commonmark
  (package
    (name "guile-commonmark")
    (version "0.1.2")
    (source (origin
              (method url-fetch)
              (uri (string-append "https://github.com/OrangeShark/" name
                                  "/releases/download/v" version
                                  "/" name "-" version ".tar.gz"))
              (sha256
               (base32
                "17lrsdisa3kckh24q114vfmzdc4wkqa6ccwl4hdlrng5wpn1iman"))
              (modules '((guix build utils)))
              (snippet
               '(begin
                  ;; Allow builds with Guile 3.0.
                  (substitute* "configure"
                    (("2\\.2 2\\.0")
                     "3.0 2.2 2.0"))
                  #t))))
    (build-system gnu-build-system)
    ;; The tests throw exceptions with Guile 3.0.5, because they evaluate
    ;; (exit ...).
    ;;
    ;; This has been fixed upstream, but there has not been a new release
    ;; containing this change.
    (arguments
     '(#:phases
       (modify-phases %standard-phases
         (add-after 'unpack 'fix-tests-when-building-with-guile-3.0.5
           (lambda _
             (substitute* (find-files "tests" "\\.scm$")
               (("\\(exit.*") ""))
             #t)))))
    (inputs
     `(("guile" ,guile-3.0)))
    (native-inputs
     `(("pkg-config" ,pkg-config)))
    (synopsis "CommonMark parser for Guile")
    (description
     "guile-commonmark is a library for parsing CommonMark, a fully specified
variant of Markdown.  The library is written in Guile Scheme and is designed
to transform a CommonMark document to SXML.  guile-commonmark tries to closely
follow the @uref{http://commonmark.org/, CommonMark spec}, the main difference
is no support for parsing block and inline level HTML.")
    (home-page "https://github.com/OrangeShark/guile-commonmark")
    (license license:lgpl3+)))

(define-public guile2.2-commonmark
  (package
    (inherit guile-commonmark)
    (name "guile2.2-commonmark")
    (inputs `(("guile" ,guile-2.2)))))

(define-public guile2.0-commonmark
  (package
    (inherit guile-commonmark)
    (name "guile2.0-commonmark")
    (inputs `(("guile" ,guile-2.0)))))

(define-public mcron
  (package
    (name "mcron")
    (version "1.2.1")
    (source (origin
              (method url-fetch)
              (uri (string-append "mirror://gnu/mcron/mcron-"
                                  version ".tar.gz"))
              (sha256
               (base32
                "0bkn235g2ia4f7ispr9d55c7bc18282r3qd8ldhh5q2kiin75zi0"))))
    (build-system gnu-build-system)
    (arguments
     '(#:phases (modify-phases %standard-phases
                  (add-before 'check 'adjust-tests
                    (lambda _
                      (substitute* "tests/job-specifier.scm"
                        ;; (getpw) fails with "entry not found" in the build
                        ;; environment, so pass an argument.
                        (("\\(getpw\\)")
                         "(getpwnam (getuid))")
                        ;; The build environment lacks an entry for root in
                        ;; /etc/passwd.
                        (("\\(getpw 0\\)")
                         "(getpwnam \"nobody\")")

                        ;; FIXME: Skip the 4 faulty tests (see above).
                        (("\\(test-equal \"next-year\"" all)
                         (string-append "(test-skip 4)\n" all)))
                      #t)))))
    (native-inputs `(("pkg-config" ,pkg-config)
                     ("tzdata" ,tzdata-for-tests)
                     ("guile-native"              ;for 'guild compile'
                      ,@(assoc-ref (package-inputs this-package) "guile"))))
    (inputs `(("guile" ,guile-3.0)))
    (home-page "https://www.gnu.org/software/mcron/")
    (synopsis "Run jobs at scheduled times")
    (description
     "GNU Mcron is a complete replacement for Vixie cron.  It is used to run
tasks on a schedule, such as every hour or every Monday.  Mcron is written in
Guile, so its configuration can be written in Scheme; the original cron
format is also supported.")
    (license license:gpl3+)))

(define-public guile2.2-mcron
  (package
    (inherit mcron)
    (name "guile2.2-mcron")
    (inputs `(("guile" ,guile-2.2)))))

(define-public guile-picture-language
  (let ((commit "a1322bf11945465241ca5b742a70893f24156d12")
        (revision "5"))
    (package
      (name "guile-picture-language")
      (version (git-version "0.0.1" revision commit))
      (source (origin
                (method git-fetch)
                (uri (git-reference
                      (url "https://git.elephly.net/software/guile-picture-language.git")
                      (commit commit)))
                (file-name (git-file-name name version))
                (sha256
                 (base32
                  "03i528z92ainccgm28shg4haxiav5x4cyhyi5dggq1rm027vbm99"))))
      (build-system gnu-build-system)
      (inputs
       `(("guile" ,guile-3.0)))
      (propagated-inputs
       `(("guile-cairo" ,guile-cairo)
         ("guile-rsvg" ,guile-rsvg)))
      (native-inputs
       `(("autoconf" ,autoconf)
         ("automake" ,automake)
         ("librsvg" ,librsvg)
         ("pkg-config" ,pkg-config)
         ("texinfo" ,texinfo)))
      (home-page "https://git.elephly.net/software/guile-picture-language.git")
      (synopsis "Picture language for Guile")
      (description
       "This package provides a simple SVG-based picture language for Guile.
The picture values can directly be displayed in Geiser.")
      ;; (pict base64) is under GPLv3+, the rest is under LGPLv3+
      (license (list license:lgpl3+
                     license:gpl3+)))))

(define-public guile2.2-picture-language
  (package
    (inherit guile-picture-language)
    (name "guile2.2-picture-language")
    (inputs `(("guile" ,guile-2.2)))
    (propagated-inputs
     `(("guile-cairo" ,guile2.2-cairo)
       ("guile-rsvg" ,guile2.2-rsvg)))))

(define-public guile-studio
  (let ((commit "dd0ad42e51feafebda7cc29afe7c8bc7a182a842")
        (revision "1"))
    (package
      (name "guile-studio")
      (version (git-version "0.1.1" revision commit))
      (source (origin
                (method git-fetch)
                (uri (git-reference
                      (url "https://git.elephly.net/software/guile-studio.git")
                      (commit commit)))
                (file-name (git-file-name name version))
                (sha256
                 (base32
                  "1cpqilly8dqmai1qsgjxy99zs34sfz95zwxhzx979wryqb69vi0q"))))
      (build-system gnu-build-system)
      (arguments
       `(#:modules
         ((ice-9 match)
          (srfi srfi-1)
          ,@%gnu-build-system-modules)
         #:tests? #f                    ; there are none
         #:make-flags
         (list (string-append "PICT_DIR="
                              (assoc-ref %build-inputs "guile-picture-language"))
               (string-append "EMACS_DIR="
                              (assoc-ref %build-inputs "emacs"))
               (string-append "GUILE_DIR="
                              (assoc-ref %build-inputs "guile"))
               (string-join (cons "INPUTS="
                                  (filter-map
                                   (lambda (input)
                                     (match input
                                       ((label . pkg)
                                        (and (string-prefix? "emacs" label) pkg))))
                                   %build-inputs)))
               (string-append "PREFIX=" (assoc-ref %outputs "out")))
         #:phases
         (modify-phases %standard-phases
           (delete 'configure)
           (delete 'install))))
      (inputs
       `(("guile" ,guile-3.0)
         ("guile-picture-language" ,guile-picture-language)
         ("emacs" ,emacs)
         ("emacs-f" ,emacs-f)                       ; needed by doom-modeline
         ("emacs-memoize" ,emacs-memoize)           ; needed by all-the-icons
         ("emacs-all-the-icons" ,emacs-all-the-icons) ; needed by doom-modeline
         ("emacs-all-the-icons-dired" ,emacs-all-the-icons-dired)
         ("emacs-dired-sidebar" ,emacs-dired-sidebar)
         ("emacs-doom-modeline" ,emacs-doom-modeline)
         ("emacs-modus-themes" ,emacs-modus-themes)
         ("emacs-geiser" ,emacs-geiser)
         ("emacs-geiser-guile" ,emacs-geiser-guile)
         ("emacs-company" ,emacs-company)
         ("emacs-ivy" ,emacs-ivy)
         ("emacs-flycheck" ,emacs-flycheck)
         ("emacs-flycheck-guile" ,emacs-flycheck-guile)
         ("emacs-paren-face" ,emacs-paren-face)))
      (native-inputs
       `(("texinfo" ,texinfo)))
      (home-page "https://gnu.org/software/guile")
      (synopsis "IDE for Guile")
      (description
       "This is Emacs with a few settings that make working with Guile easier
for people new to Emacs.  Features include: CUA mode, Geiser, tool bar icons
to evaluate Guile buffers, support for Guile's very own picture language, code
completion, a simple mode line, etc.")
      (license license:gpl3+))))

(define-public guile-stis-parser
  (package
    (name "guile-stis-parser")
    (version "1.2.4.1")
    (source (origin
              (method git-fetch)
              (uri (git-reference
                    (url "https://gitlab.com/tampe/stis-parser")
                    (commit (string-append "v" version))))
              (file-name (git-file-name name version))
              (sha256
               (base32
                "1fvxdfvc80zqhwzq5x3kxyr6j8p4b51yx85fx1gr3d4gy2ddpx5w"))))
    (build-system gnu-build-system)
    (arguments
     `(#:parallel-build? #f             ; not supported
       #:phases
       (modify-phases %standard-phases
         (add-after 'unpack 'chdir
           (lambda _ (chdir "modules") #t))
         (add-after 'chdir 'delete-broken-symlink
           (lambda _
             (delete-file "parser/stis-parser/lang/.#calc.scm")
             #t)))))
    (inputs
     `(("guile" ,guile-3.0)))
    (native-inputs
     `(("autoconf" ,autoconf)
       ("automake" ,automake)
       ("pkg-config" ,pkg-config)))
    (home-page "https://gitlab.com/tampe/stis-parser")
    (synopsis "Parser combinator framework")
    (description
     "This package provides a functional parser combinator library that
supports backtracking and a small logical framework. The idea is to build up
chunks that are memoized and there is no clear scanner/parser separation,
chunks can be expressions as well as simple tokens.")
    (license license:lgpl2.0+)))

(define-public guile-persist
  (package
    (name "guile-persist")
    (version "1.2.3")
    (source (origin
              (method git-fetch)
              (uri (git-reference
                    (url "https://gitlab.com/tampe/guile-persist")
                    (commit (string-append "v" version))))
              (file-name (git-file-name name version))
              (sha256
               (base32
                "19f8hqcax4v40858kx2j8fy1cvzc2djj99r0n17dy1xxmwa097qi"))))
    (build-system gnu-build-system)
    (arguments
     `(#:phases
       (modify-phases %standard-phases
         (add-after 'unpack 'patch-prefix
           (lambda* (#:key inputs outputs #:allow-other-keys)
             (substitute* "src/Makefile.am"
               (("/usr/local/lib/guile")
                (string-append (assoc-ref outputs "out") "/lib/guile"))
               (("/usr/local/include/guile")
                (search-input-directory inputs "/include/guile"))
               (("-L/usr/local/lib")
                (string-append "-L" (assoc-ref inputs "guile") "/lib")))
             #t))
         (add-after 'unpack 'patch-library-reference
           (lambda* (#:key outputs #:allow-other-keys)
             (let ((out (assoc-ref outputs "out")))
               (substitute* "persist/persistance.scm"
                 (("\"libguile-persist\"")
                  (format #f "\"~a/lib/guile/3.0/extensions/libguile-persist\"" out)))
               #t))))))
    (inputs
     `(("guile" ,guile-3.0)))
    (native-inputs
     `(("autoconf" ,autoconf)
       ("automake" ,automake)
       ("libtool" ,libtool)
       ("pkg-config" ,pkg-config)))
    (home-page "https://gitlab.com/tampe/guile-persist")
    (synopsis "Persistence programming framework for Guile")
    (description
     "This is a serialization library for serializing objects like classes
and objects, closures and structs.  This currently does not support
serializing continuations or delimited continuations.")
    (license license:lgpl2.0+)))

(define-public python-on-guile
  (package
    (name "python-on-guile")
    (version "1.2.3.5")
    (home-page "https://gitlab.com/python-on-guile/python-on-guile")
    (source (origin
              (method git-fetch)
              (uri (git-reference (url home-page)
                                  (commit (string-append "v" version))))
              (file-name (git-file-name name version))
              (sha256
               (base32
                "05xrvcj6a4gzq1ybyin270qz8wamgc7w2skyi9iy6hkpgdhxy8vf"))))
    (build-system gnu-build-system)
    (arguments
     `(#:parallel-build? #f                   ;not supported
       #:make-flags '("GUILE_AUTO_COMPILE=0") ;to prevent guild warnings
       #:phases
       (modify-phases %standard-phases
         (add-after 'unpack 'chdir
           (lambda _ (chdir "modules") #t))
         (add-after 'chdir 'augment-GUILE_LOAD_PATH
           (lambda _
             ;; TODO: It would be better to patch the Makefile.
             (setenv "GUILE_LOAD_PATH"
                     (string-append ".:"
                                    (getenv "GUILE_LOAD_PATH")))
             #t))
         (add-after 'install 'wrap
           (lambda* (#:key outputs #:allow-other-keys)
             ;; Wrap the 'python' executable so it can find its
             ;; dependencies and own modules.
             (let* ((out (assoc-ref outputs "out"))
                    (guile-version ,(version-major+minor
                                     (package-version guile-3.0)))
                    (scm (string-append out "/share/guile/site/"
                                        guile-version))
                    (ccache (string-append out "/lib/guile/" guile-version
                                           "/site-ccache"))
                    (load-path (string-join
                                (cons scm
                                      ;; XXX: cdr because we augment it above.
                                      (cdr (string-split
                                            (getenv "GUILE_LOAD_PATH") #\:)))
                                ":"))
                    (compiled-path (string-append
                                    ccache ":"
                                    (getenv "GUILE_LOAD_COMPILED_PATH"))))
               (wrap-program (string-append out "/bin/python")
                 `("GUILE_LOAD_PATH" ":" prefix
                   (,load-path))
                 `("GUILE_LOAD_COMPILED_PATH" ":" prefix
                   (,compiled-path)))
               #t))))))
    (inputs
     `(("guile" ,guile-3.0)
       ("guile-persist" ,guile-persist)
       ("guile-readline" ,guile-readline)
       ("guile-stis-parser" ,guile-stis-parser)))
    (native-inputs
     `(("autoconf" ,autoconf)
       ("automake" ,automake)
       ("libtool" ,libtool)
       ("pkg-config" ,pkg-config)))
    (synopsis "Python implementation in Guile")
    (description
     "This package allows you to compile a Guile Python file to any target
from @code{tree-il}.")
    (license license:lgpl2.0+)))

(define-public guile-file-names
  (package
    (name "guile-file-names")
    (version "0.3")
    (source (origin
              (method url-fetch)
              (uri (string-append "http://brandon.invergo.net/software/download/"
                                  "guile-file-names/guile-file-names-"
                                  version ".tar.gz"))
              (sha256
               (base32
                "01chizdxkhw6aqv629vxka9f5x3534ij7r0jqndawsg2vxm1r9sz"))))
    (build-system gnu-build-system)
    (arguments
     `(#:phases
       (modify-phases %standard-phases
         (add-after 'unpack 'fix-target-directory
           (lambda _
             (substitute* "src/Makefile.in"
               (("guilemoddir = \\$\\(GUILE_SITE\\)")
                "guilemoddir = $(datadir)/guile/site/$(GUILE_EFFECTIVE_VERSION)\n"))
             #t)))))
    (inputs
     `(("guile" ,guile-2.2)))
    (native-inputs
     `(("pkg-config" ,pkg-config)))
    (home-page "https://gitlab.com/brandoninvergo/guile-file-names")
    (synopsis "Manipulate file names")
    (description
     "The @code{(file-names)} module provides tools for manipulating file
names.  The module was built on the idea that doing anything more than a
non-trivial modification of a file name string is a pain (making sure all
slashes are present and accounted for, resolving @code{.} and @code{..}, etc).
Inevitably, you have to break the string up into chunks and operate on that
list of components.  This module takes care of that for you.")
    (license license:lgpl3+)))

(define-public guile-gi
  (package
    (name "guile-gi")
    (version "0.3.1")
    (source (origin
              (method url-fetch)
              (uri (string-append "http://lonelycactus.com/tarball/guile_gi-"
                                  version ".tar.gz"))
              (sha256
               (base32
                "1ljcfyar1nb6h4jskxnnzrcxcsblawc50qqfdn8cax3zqfskmvzj"))))
    (build-system glib-or-gtk-build-system)
    (arguments
     `(#:configure-flags '("--with-gnu-filesystem-hierarchy")
       #:modules ((guix build glib-or-gtk-build-system)
                  (guix build utils)
                  (ice-9 popen)
                  (ice-9 rdelim))
       #:phases
       (modify-phases %standard-phases
         (add-after 'unpack 'remove-dotted-circle-from-combining-character
           ;; The test/string.scm files contain ◌̀, which is a dotted circle
           ;; (U+25cc) followed by an upper combining character (U+0300). The
           ;; old guile 3.0.2 reader incorrectly ignores the dotted circle,
           ;; and parses it as the combining character alone, but the new
           ;; guile reader does not.
           ;; See https://github.com/spk121/guile-gi/issues/112
           (lambda* _
             (substitute* "test/string.scm"
               (("#\\\\◌̀") "#\\x0300"))))
         (add-after 'unpack 'patch-references-to-extension
           (lambda* (#:key outputs #:allow-other-keys)
             (let ((effective (read-line
                               (open-pipe* OPEN_READ
                                           "guile" "-c"
                                           "(display (effective-version))"))))
               (substitute* (find-files "module" ".*\\.scm")
                 (("\\(load-extension \"libguile-gi\" \"(.*)\"\\)" m arg)
                  (format #f "~s"
                          `(load-extension
                            (format #f "~alibguile-gi"
                                    (if (getenv "GUILE_GI_UNINSTALLED")
                                        ""
                                        ,(format #f "~a/lib/guile/~a/extensions/"
                                                 (assoc-ref outputs "out")
                                                 effective)))
                            ,arg)))))
             (setenv "GUILE_GI_UNINSTALLED" "1")
             #t))
         (add-before 'check 'start-xorg-server
           (lambda* (#:key inputs #:allow-other-keys)
             ;; The init_check test requires a running X server.
             (system (format #f "~a/bin/Xvfb :1 &"
                             (assoc-ref inputs "xorg-server")))
             (setenv "DISPLAY" ":1")
             #t)))))
    (native-inputs
     `(("gettext" ,gettext-minimal)
       ("glib:bin" ,glib "bin") ; for glib-compile-resources
       ("libtool" ,libtool)
       ("pkg-config" ,pkg-config)
       ("xorg-server" ,xorg-server)))
    (propagated-inputs
     `(("glib" ,glib)
       ("gobject-introspection" ,gobject-introspection)
       ("gssettings-desktop-schemas" ,gsettings-desktop-schemas)
       ("gtk+" ,gtk+)
       ("guile-lib" ,guile-lib)
       ("webkitgtk" ,webkitgtk)))
    (inputs `(("guile" ,guile-3.0)))
    (home-page "https://github.com/spk121/guile-gi")
    (synopsis "GObject bindings for Guile")
    (description
     "Guile-GI is a library for Guile that allows using GObject-based
libraries, such as GTK+3.  Its README comes with the disclaimer: This is
pre-alpha code.")
    (license license:gpl3+)))

(define-public guile2.2-gi
  (package
    (inherit guile-gi)
    (name "guile2.2-gi")
    (inputs
     `(("guile" ,guile-2.2)
       ,@(alist-delete "guile" (package-inputs guile-gi))))))

(define-public guile-srfi-89
  (package
    (name "guile-srfi-89")
    (version "0.0.1")
    (source
     (origin
       (method git-fetch)
       (uri (git-reference
             (url "https://gitlab.com/mjbecze/guile-srfi-89.git")
             (commit version)))
       (sha256
         (base32
           "1981c0rrzxqx3md9jx8ir7j3m2mzg9m72b33p5jvw36zirbzpl20"))
       (file-name (git-file-name name version))))
    (build-system guile-build-system)
    (native-inputs
     `(("guile" ,guile-3.0)))
    (home-page "https://gitlab.com/mjbecze/guile-srfi-89")
    (synopsis "Hygienic implementation of SRFI-89 for Guile")
    (description
     "This package provides SRFI-89 optional positional and named
parameters, which  define* and lambda* special forms")
    (license license:gpl3+)))

(define-public guile-srfi-145
  (package
    (name "guile-srfi-145")
    (version "0.0.1")
    (source
     (origin
       (method git-fetch)
       (uri (git-reference
             (url "https://gitlab.com/mjbecze/guile-srfi-145.git")
             (commit version)))
       (sha256
         (base32
           "1gssa8cmcp8640fil9z8dpil8v5l279wlalqjcx3fls5jwv13q1b"))
       (file-name (git-file-name name version))))
    (build-system guile-build-system)
    (native-inputs
     `(("guile" ,guile-3.0)))
    (home-page "https://gitlab.com/mjbecze/guile-srfi-145")
    (synopsis "SRFI-145 port for Guile")
    (description
     "This package provides SRFI-145.  This provides the means to
denote the invalidity of certain code paths in a Scheme program.")
    (license license:gpl3+)))

(define-public guile-srfi-158
  (package
    (name "guile-srfi-158")
    (version "0.0.1")
    (source
     (origin
       (method git-fetch)
       (uri (git-reference
             (url "https://gitlab.com/mjbecze/guile-srfi-158.git")
             (commit version)))
       (sha256
        (base32
         "0b8hlv1bldbcwkcxi9y8mm6xp5gbgpg7b15bwqxv70iynl9d9a7c"))
       (file-name (git-file-name name version))))
    (build-system gnu-build-system)
    (native-inputs
     `(("autoconf" ,autoconf)
       ("automake" ,automake)
       ("pkg-config" ,pkg-config)))
    (inputs
     `(("guile" ,guile-3.0)))
    (home-page "https://gitlab.com/samplet/guile-srfi-158")
    (synopsis "SRFI 158 (Generators and Accumulators) for Guile")
    (description "This package provides an implementation of SRFI 158
for Guile.  SRFI 158 defines utility procedures that create,
transform, and consume generators.  It also defines procedures that
return accumulators.  It is implemented by wrapping the sample
implementation in a thin Guile compatibility layer.")
    (license license:gpl3+)))

(define-public guile-srfi-159
  (let ((commit "1bd98abda2ae4ef8f36761a167903e55c6bda7bb")
        (revision "0"))
    (package
      (name "guile-srfi-159")
      (version (git-version "0" revision commit))
      (home-page "https://bitbucket.org/bjoli/guile-srfi-159")
      (source (origin
                (method hg-fetch)
                (uri (hg-reference (changeset commit)
                                   (url home-page)))
                (sha256
                 (base32
                  "1zw6cmcy7xdbfiz3nz9arqnn7l2daidaps6ixkcrc9b6k51fdv3p"))
                (file-name (git-file-name name version))))
      (build-system guile-build-system)
      (arguments
       ;; The *-impl.scm files are actually included from module files; they
       ;; should not be compiled separately, but they must be installed.
       '(#:not-compiled-file-regexp "-impl\\.scm$"))
      (inputs
       `(("guile" ,guile-2.2)))
      (synopsis "Formatting combinators for Guile")
      (description
       "The @code{(srfi-159)} module and its sub-modules implement the
formatting combinators specified by
@uref{https://srfi.schemers.org/srfi-159/srfi-159.html, SRFI-159}.  These are
more expressive and flexible than the traditional @code{format} procedure.")
      (license license:bsd-3))))

(define-public guile-srfi-180
  (let ((commit "9188bf9724c6d320ef804579d222e855b007b193")
        (revision "0"))
    (package
      (name "guile-srfi-180")
      (version (git-version "0" revision commit))
      (source
       (origin
         (method git-fetch)
         (uri (git-reference
               (url "https://github.com/scheme-requests-for-implementation/srfi-180")
               (commit commit)))
         (sha256
          (base32
           "08lf70rsak8mwfij55xc37pg9zg7c87fizmhz7ln46skzj68sl3y"))
         (modules '((guix build utils)))
         (snippet
          '(begin
             (delete-file-recursively "srfi/files")
             (delete-file "srfi/run-r7rs-checks.guile.scm")
             (delete-file "srfi/run-r7rs-checks.scm")
             (delete-file "srfi/check.scm")
             #t))
         (file-name (git-file-name name version))))
      (build-system guile-build-system)
      (arguments
       '(#:not-compiled-file-regexp "body\\.scm$"))
      (native-inputs
       `(("guile" ,guile-3.0)))
      (propagated-inputs
       `(("guile-srfi-145" ,guile-srfi-145)))
      (home-page "https://srfi.schemers.org/srfi-180/")
      (synopsis "JSON parser and printer for Guile")
      (description
       "This library implements a JavaScript Object Notation (JSON) parser and printer.
It also supports parsing JSON objects that may be bigger than memory with a streaming
API.")
      (license license:expat))))

(define-public emacsy
  (package
    (name "emacsy")
    (version "0.4.1")
    (source (origin
              (method url-fetch)
              (uri (string-append "mirror://savannah/emacsy/emacsy-"
                                  version ".tar.gz"))
              (sha256
               (base32
                "1cpb85dl1nibd34c2x2h7vfmjpkgh353p5b1w20v6cs6gmvgg4np"))
              (modules '((guix build utils)))
              (snippet
               '(begin
                  (substitute* "configure"
                    ;; Allow builds with Guile 3.0.
                    (("2\\.2 2\\.0")
                     "3.0 2.2 2.0")

                    ;; Freeglut 3.2 provides 'glut.pc', not 'freeglut.pc'.
                    (("freeglut >= ")
                     "glut >= "))

                  (substitute* '("emacsy/emacsy.c"
                                 "example/hello-emacsy.c")
                    (("#include <libguile\\.h>")
                     (string-append "#include <stdlib.h>\n"
                                    "#include <stdio.h>\n"
                                    "#include <string.h>\n"
                                    "#include <unistd.h>\n"
                                    "#include <libguile.h>\n")))))))
    (build-system gnu-build-system)
    (native-inputs
     `(("bzip2" ,bzip2)
       ("guile" ,guile-3.0)
       ("gettext" ,gettext-minimal)
       ("libtool" ,libtool)
       ("perl" ,perl)
       ("pkg-config" ,pkg-config)
       ("texinfo" ,texinfo)
       ("texlive" ,(texlive-updmap.cfg (list texlive-epsf)))))
    (inputs
     `(("dbus-glib" ,dbus-glib)
       ("guile" ,guile-3.0)
       ("guile-lib" ,guile-lib)
       ("guile-readline" ,guile-readline)
       ("freeglut" ,freeglut)
       ("webkitgtk" ,webkitgtk)))
    (propagated-inputs
     `(("glib-networking" ,glib-networking)
       ("gssettings-desktop-schemas" ,gsettings-desktop-schemas)))
    (arguments
     `(#:modules ((guix build gnu-build-system)
                  (guix build utils)
                  (ice-9 popen)
                  (ice-9 rdelim)
                  (ice-9 regex)
                  (ice-9 ftw)
                  (srfi srfi-26))
       #:phases
       (modify-phases %standard-phases
         (add-before 'configure 'setenv
           (lambda _
             (setenv "GUILE_AUTO_COMPILE" "0")
             #t))
         (add-after 'install 'wrap-binaries
           (lambda* (#:key inputs outputs #:allow-other-keys)
             (let* ((out (assoc-ref outputs "out"))
                    (effective (read-line
                                (open-pipe* OPEN_READ
                                            "guile" "-c"
                                            "(display (effective-version))")))
                    (deps (map (cut assoc-ref inputs <>)
                               '("guile-lib" "guile-readline")))
                    (scm-path (map (cut string-append <> "/share/guile/site/"
                                        effective) `(,out ,@deps)))
                    (go-path (map (cut string-append <> "/lib/guile/" effective
                                       "/site-ccache/") `(,out ,@deps)))
                    (examples (filter (cut string-match "emacsy" <>)
                                      (scandir (string-append out "/bin/"))))
                    (progs (map (cut string-append out "/bin/" <>)
                                examples)))
               (map (cut wrap-program <>
                         `("GUILE_LOAD_PATH" ":" prefix ,scm-path)
                         `("GUILE_LOAD_COMPILED_PATH" ":" prefix ,go-path))
                    progs)
               #t))))))
    (home-page "https://savannah.nongnu.org/projects/emacsy")
    (synopsis "Embeddable GNU Emacs-like library using Guile")
    (description
     "Emacsy is an embeddable Emacs-like library that uses GNU Guile
as extension language.  Emacsy can give a C program an Emacsy feel with
keymaps, minibuffer, recordable macros, history, tab completion, major
and minor modes, etc., and can also be used as a pure Guile library.  It
comes with a simple counter example using FreeGLUT and browser examples
in C using Gtk+-3 and WebKitGtk.")
    (license license:gpl3+)))

(define-public emacsy-minimal
  (let ((commit "v0.4.1-37-g5f91ee6"))
    (package
      (inherit emacsy)
      (name "emacsy-minimal")
      (version (string-drop commit 1))
      (source
       (origin
         (method git-fetch)
         (uri (git-reference
               (url "https://git.savannah.gnu.org/git/emacsy.git")
               (commit commit)))
         (file-name (git-file-name name version))
         (sha256
          (base32 "03ym14g9qhjqmryr5z065kynqm8yhmvnbs2djl6vp3i9cmqln8cl"))))
      (build-system gnu-build-system)
      (native-inputs
       `(("autoconf" ,autoconf)
         ("automake" ,automake)
         ("gettext" ,gettext-minimal)
         ("libtool" ,libtool)
         ("makeinfo" ,texinfo)
         ("pkg-config" ,pkg-config)))
      (inputs
       `(("guile" ,guile-2.2)
         ("guile-lib" ,guile2.2-lib)
         ("guile-readline" ,guile2.2-readline)))
      (propagated-inputs '())
      (arguments
       `(#:configure-flags '("--without-examples")
         #:phases
         (modify-phases %standard-phases
           (add-before 'configure 'setenv
             (lambda _
               (setenv "GUILE_AUTO_COMPILE" "0")
               #t))))))))

(define-public guile-jpeg
  (let ((commit "6a1673578b297c2c1b28e44a76bd5c49e76a5046")
        (revision "0"))
    (package
      (name "guile-jpeg")
      (version (git-version "0.0" revision commit))
      (home-page "https://gitlab.com/wingo/guile-jpeg")
      (source (origin
                (method git-fetch)
                (uri (git-reference (url home-page)
                                    (commit commit)))
                (sha256
                 (base32
                  "05z9m408w3h6aqb5k3r3qa7khir0k10rxwvsrzhkcq1hr5vbmr4m"))
                (file-name (git-file-name name version))
                (modules '((guix build utils)))
                (snippet
                 '(begin
                    ;; Install .go files in the right place.
                    (substitute* "Makefile.am"
                      (("/ccache") "/site-ccache"))
                    #t))))
      (build-system gnu-build-system)
      (native-inputs
       `(("autoconf" ,autoconf)
         ("automake" ,automake)
         ("pkg-config" ,pkg-config)
         ("guile" ,guile-2.2)))
      (synopsis "JPEG file parsing library for Guile")
      (description
       "Guile-JPEG is a Scheme library to parse JPEG image files and to
perform geometrical transforms on JPEG images.")
      (license license:gpl3+))))

(define-public nomad
  (package
    (name "nomad")
    (version "0.2.0-alpha-199-g3e7a475")
    (source (origin
              (method git-fetch)
              (uri (git-reference
                    (url "https://git.savannah.gnu.org/git/nomad.git/")
                    (commit version)))
              (file-name (git-file-name name version))
              (sha256
               (base32
                "0p0ha6prp7pyadp61clbhc6b55023vxzfwy14j2qygb2mkq7fhic"))))
    (build-system gnu-build-system)
    (native-inputs
     `(("autoconf" ,autoconf)
       ("automake" ,automake)
       ("bash" ,bash)
       ("pkg-config" ,pkg-config)
       ("libtool" ,libtool)
       ("guile" ,guile-2.2)
       ("glib:bin" ,glib "bin")
       ("texinfo" ,texinfo)
       ("gettext" ,gettext-minimal)
       ("perl" ,perl)))
    (inputs
     `(;; Guile
       ("guile" ,guile-2.2)
       ("guile-lib" ,guile2.2-lib)
       ("guile-readline" ,guile2.2-readline)
       ("guile-gcrypt" ,guile2.2-gcrypt)
       ("gnutls" ,gnutls)
       ("g-golf" ,g-golf)
       ("shroud" ,shroud)
       ("emacsy" ,emacsy-minimal)
       ;; Gtk
       ("glib" ,glib)
       ("dbus-glib" ,dbus-glib)
       ("glib-networking" ,glib-networking)
       ("gtk+" ,gtk+)
       ("gtk+:bin" ,gtk+ "bin")
       ("webkitgtk" ,webkitgtk)
       ("gtksourceview" ,gtksourceview)
       ("gsettings-desktop-schemas" ,gsettings-desktop-schemas)
       ("vte" ,vte)
       ;; Gstreamer
       ("gstreamer" ,gstreamer)
       ("gst-plugins-base" ,gst-plugins-base)
       ("gst-plugins-good" ,gst-plugins-good)
       ("gst-plugins-bad" ,gst-plugins-bad)
       ("gst-plugins-ugly" ,gst-plugins-ugly)
       ;; Util
       ("xorg-server" ,xorg-server)))
    (arguments
     `(#:modules ((guix build gnu-build-system)
                  (guix build utils)
                  (ice-9 popen)
                  (ice-9 rdelim)
                  (srfi srfi-26))
       #:phases
       (modify-phases %standard-phases
         (add-before 'check 'start-xorg-server
           (lambda* (#:key inputs #:allow-other-keys)
             ;; The test suite requires a running X server.
             (system (format #f "~a/bin/Xvfb :1 &"
                             (assoc-ref inputs "xorg-server")))
             (setenv "DISPLAY" ":1")
             #t))
         (add-after 'install 'wrap-binaries
           (lambda* (#:key inputs outputs #:allow-other-keys)
             (let* ((out        (assoc-ref outputs "out"))
                    (effective  (read-line (open-pipe*
                                            OPEN_READ
                                            "guile" "-c"
                                            "(display (effective-version))")))
                    (gst-plugins (map (lambda (i)
                                        (string-append (assoc-ref inputs i)
                                                       "/lib/gstreamer-1.0"))
                                      `("gstreamer"
                                        "gst-plugins-base"
                                        "gst-plugins-good"
                                        "gst-plugins-bad"
                                        "gst-plugins-ugly")))
                    (out-append (lambda (. args)
                                  (apply string-append out args)))
                    (gi-path    (out-append "/lib/girepository-1.0"))
                    (load-path  (out-append "/share/guile/site/" effective))
                    (comp-path  (out-append "/lib/guile/"
                                            effective "/site-ccache"))
                    (ext-path   (out-append "/libexec/nomad")))
               (wrap-program (string-append out "/bin/nomad")
                 `("GUILE_LOAD_PATH" ":" prefix
                   (,load-path
                    ,(getenv "GUILE_LOAD_PATH")))
                 `("GUILE_LOAD_COMPILED_PATH" ":" prefix
                   (,comp-path
                    ,(getenv "GUILE_LOAD_COMPILED_PATH")))
                 `("GI_TYPELIB_PATH" ":" prefix
                   (,gi-path ,(getenv "GI_TYPELIB_PATH")))
                 `("GIO_EXTRA_MODULES" ":" prefix
                   (,(getenv "GIO_EXTRA_MODULES")))
                 `("GST_PLUGIN_SYSTEM_PATH" ":" prefix ,gst-plugins)
                 `("NOMAD_WEB_EXTENSION_DIR" ":" prefix (,ext-path)))
               #t))))))
    (home-page "https://savannah.nongnu.org/projects/nomad/")
    (synopsis "Extensible Web Browser in Guile Scheme")
    (description "Nomad is a Emacs-like web browser that consists of a modular
feature-set, fully programmable in Guile Scheme.")
    (license license:gpl3+)))

(define-public guile-cv
  (package
    (name "guile-cv")
    (version "0.2.1")
    (source (origin
              (method url-fetch)
              (uri (string-append "mirror://gnu/guile-cv/guile-cv-"
                                  version ".tar.gz"))
              (sha256
               (base32
                "0qdf0s2h1xj5lbhnc1pfw69i3zg08pqy2y6869b92ydfis8r82j9"))))
    (build-system gnu-build-system)
    (arguments
     `(#:phases
       (modify-phases %standard-phases
         (add-after 'unpack 'prepare-build
           (lambda* (#:key inputs outputs #:allow-other-keys)
             (substitute* "configure"
               (("SITEDIR=\"\\$datadir/guile-cv\"")
                "SITEDIR=\"$datadir/guile/site/$GUILE_EFFECTIVE_VERSION\"")
               (("SITECCACHEDIR=\"\\$libdir/guile-cv/")
                "SITECCACHEDIR=\"$libdir/"))
             (substitute* "cv/init.scm"
               (("\\(dynamic-link \"libvigra_c\"\\)")
                (string-append "(dynamic-link \""
                               (assoc-ref inputs "vigra-c")
                               "/lib/libvigra_c\")"))
               (("\\(dynamic-link \"libguile-cv\"\\)")
                (format #f "~s"
                        `(dynamic-link
                          (format #f "~alibguile-cv"
                                  (if (getenv "GUILE_CV_UNINSTALLED")
                                      ""
                                      ,(format #f "~a/lib/"
                                               (assoc-ref outputs "out"))))))))
             (setenv "GUILE_CV_UNINSTALLED" "1")
             ;; Only needed to satisfy the configure script.
             (setenv "LD_LIBRARY_PATH"
                     (string-append (assoc-ref inputs "vigra-c") "/lib"))
             #t)))))
    (inputs
     `(("vigra" ,vigra)
       ("vigra-c" ,vigra-c)
       ("guile" ,guile-2.2)))
    (native-inputs
     `(("texlive" ,(texlive-updmap.cfg (list texlive-booktabs
                                        texlive-lm
                                        texlive-siunitx
                                        texlive-standalone
                                        texlive-xcolor
                                        texlive-fonts-iwona)))
       ("pkg-config" ,pkg-config)))
    (propagated-inputs
     `(("guile-lib" ,guile2.2-lib)))
    (home-page "https://www.gnu.org/software/guile-cv/")
    (synopsis "Computer vision library for Guile")
    (description "Guile-CV is a Computer Vision functional programming library
for the Guile Scheme language.  It is based on Vigra (Vision with Generic
Algorithms), a C++ image processing and analysis library.  Guile-CV contains
bindings to Vigra C (a C wrapper to most of the Vigra functionality) and is
enriched with pure Guile Scheme algorithms, all accessible through a nice,
clean and easy to use high level API.")
    (license license:gpl3+)))

(define-public guile-ffi-fftw
  (let ((commit "294ad9e7491dcb40026d2fec9be2af05263be1c0")
        (revision "2"))
    (package
      (name "guile-ffi-fftw")
      (version (git-version "0" revision commit))
      (source (origin
                (method git-fetch)
                (uri (git-reference
                      (url "https://github.com/lloda/guile-ffi-fftw")
                      (commit commit)))
                (file-name (git-file-name "guile-ffi-fftw" version))
                (sha256
                 (base32
                  "08j40a5p6a8pgvhffmzb5rfdnrav2mksy3gfjkdqy93jfj1z5afg"))))
      (build-system guile-build-system)
      (arguments
       `(#:source-directory "mod"
         #:phases
         (modify-phases %standard-phases
           (add-after 'unpack 'prepare-build
             (lambda* (#:key inputs #:allow-other-keys)
               (substitute* "mod/ffi/fftw.scm"
                 (("\\(getenv \"GUILE_FFI_FFTW_LIBFFTW3_PATH\"\\)")
                  (format #f "\"~a/lib\"" (assoc-ref inputs "fftw"))))
               #t))
           (add-after 'build 'check
             (lambda _
               (invoke "guile" "-L" "mod"
                       "-s" "test/test-ffi-fftw.scm"))))))
      (inputs
       `(("fftw" ,fftw)
         ("guile" ,guile-2.2)))
      (home-page "https://github.com/lloda/guile-ffi-fftw/")
      (synopsis "Access FFTW through Guile's FFI")
      (description "This is a minimal set of Guile FFI bindings for the FFTW
library's ‘guru interface’.  It provides two functions: @code{fftw-dft! rank
sign in out} and @code{fftw-dft rank sign in}.  These bindings being minimal,
there is no support for computing & reusing plans, or split r/i transforms, or
anything other than straight complex DFTs.")
      (license license:lgpl3+))))

(define-public srfi-64-driver
  (package
    (name "srfi-64-driver")
    (version "0.1")
    (source (origin
              (method url-fetch)
              (uri (string-append "https://files.ngyro.com/srfi-64-driver/"
                                  "srfi-64-driver-" version ".tar.gz"))
              (sha256
               (base32
                "188b6mb7sjjg0a8zldikinglf40ky8mg8rwh5768gjmch6gkk3ph"))))
    (build-system gnu-build-system)
    (arguments
     `(#:tests? #f
       #:phases
       (modify-phases %standard-phases
         (delete 'build))))
    (native-inputs
     `(("pkg-config" ,pkg-config)))
    (inputs
     `(("guile" ,guile-2.2)))
    (home-page "https://ngyro.com/software/srfi-64-driver.html")
    (synopsis "Automake test driver for SRFI 64 test suites")
    (description "This package provides an Automake test driver that can
run SRFI 64 test suites.  It gives Automake insight into the individual
tests being run, resulting clearer and more specific output.")
    (license license:gpl3+)))

(define-public guile-semver
  (package
    (name "guile-semver")
    (version "0.1.1")
    (source (origin
              (method url-fetch)
              (uri (string-append "https://files.ngyro.com/guile-semver/"
                                  "guile-semver-" version ".tar.gz"))
              (sha256
               (base32
                "109p4n39ln44cxvwdccf9kgb96qx54makvd2ir521ssz6wchjyag"))))
    (build-system gnu-build-system)
    (native-inputs
     `(("pkg-config" ,pkg-config)))
    (inputs
     `(("guile" ,guile-3.0)))
    (home-page "https://ngyro.com/software/guile-semver.html")
    (synopsis "Semantic Versioning (SemVer) for Guile")
    (description "This Guile library provides tools for reading,
comparing, and writing Semantic Versions.  It also includes ranges in
the style of the Node Package Manager (NPM).")
    (license license:gpl3+)))

(define-public guile2.2-semver
  (package
    (inherit guile-semver)
    (name "guile2.2-semver")
    (inputs
     `(("guile" ,guile-2.2)))))

(define-public guile-hashing
  (package
    (name "guile-hashing")
    (version "1.2.0")
    (home-page "https://github.com/weinholt/hashing")
    (source (origin
              (method git-fetch)
              (uri (git-reference
                    (url home-page)
                    (commit (string-append "v" version))))
              (file-name (git-file-name name version))
              (sha256
               (base32
                "1362d3lmpv7slmv1zmr9wy8panq9sjr9787gc2hagd646mpsfpkl"))))
    (build-system guile-build-system)
    (arguments
     `(#:modules ((guix build guile-build-system)
                  (guix build utils)
                  (srfi srfi-26)
                  (ice-9 ftw))
       #:implicit-inputs? #f                      ;needs nothing but Guile
       #:phases (modify-phases %standard-phases
                  (add-before 'build 'move-sls-files
                    (lambda _
                      ;; Move the source under hashing/ in order to match
                      ;; module names, and rename .sls files to .scm.
                      (define (target file)
                        (string-append "hashing/" file))

                      (define (sls->scm sls)
                        (string-append (string-drop-right sls 4)
                                       ".scm"))

                      (mkdir "hashing")
                      (for-each (lambda (file)
                                  (rename-file file (sls->scm file)))
                                (find-files "." "\\.sls$"))
                      (for-each (lambda (file)
                                  (rename-file file (target file)))
                                (scandir "." (cut string-suffix? ".scm" <>)))
                      (rename-file "private" "hashing/private")
                      #t)))))
    (native-inputs
     `(("guile" ,guile-3.0)))
    (synopsis "Cryprographic hash functions implemented in Scheme")
    (description
     "The @code{(hashing @dots{})} modules implement cryptographic hash
functions in pure R6RS Scheme: CRC, HMAC, MD5, SHA-1, and SHA-2 (SHA-256,
SHA-512).")
    (license license:expat)))

(define-public guile2.2-hashing
  (package
    (inherit guile-hashing)
    (name "guile2.2-hashing")
    (native-inputs
     `(("guile" ,guile-2.2)))))

(define-public guile-packrat
  (package
    (name "guile-packrat")
    (version "0.1.1")
    (home-page "https://github.com/weinholt/packrat")
    (source (origin
              (method git-fetch)
              (uri (git-reference
                    (url home-page)
                    (commit (string-append "v" version))))
              (file-name (git-file-name name version))
              (sha256
               (base32
                "1aga17164fkhbgllqc7ni6fk5zl8mkmgkl5zcsy67x7ngpyalbby"))))
    (build-system guile-build-system)
    (arguments
     `(#:implicit-inputs? #f                      ;needs nothing but Guile
       #:compile-flags '("--r6rs" "-Wunbound-variable" "-Warity-mismatch")
       #:not-compiled-file-regexp "/extensible\\.scm$"
       #:phases (modify-phases %standard-phases
                  (add-before 'build 'no-srfi-23
                    (lambda _
                      (substitute* "packrat.sls"
                        (("\\(srfi :23 error\\)")
                         (object->string '(only (guile) error))))
                      #t)))))
    (native-inputs
     `(("guile" ,guile-3.0)))
    (synopsis "Packrat parser library in R6RS Scheme")
    (description
     "This is an R6RS Scheme adaptation of the
@uref{https://bford.info/packrat/, packrat parsing}.  Packrat parsing is a
memoizing, backtracking, recursive-descent parsing technique that runs in time
and space linear in the size of the input text.")
    (license license:expat)))

(define-public guile-ac-d-bus
  (package
    (name "guile-ac-d-bus")
    (version "1.0.0-beta.0")
    (home-page "https://gitlab.com/weinholt/ac-d-bus/")
    (source (origin
              (method git-fetch)
              (uri (git-reference
                    (url home-page)
                    (commit (string-append "v" version))))
              (file-name (git-file-name name version))
              (sha256
               (base32
                "0rl809qimhgz6b0rixakb42r2l4g53jr09a2g0s1hxgab0blz0kb"))))
    (build-system guile-build-system)
    (arguments
     `(#:implicit-inputs? #f                      ;needs nothing but Guile
       #:compile-flags '("--r6rs" "-Wunbound-variable" "-Warity-mismatch")
       #:phases (modify-phases %standard-phases
                  (add-before 'build 'adjust-for-guile
                    (lambda _
                      ;; Adjust source file names for Guile.
                      (define (guile-sls->sls file)
                        (string-append (string-drop-right
                                        file (string-length ".guile.sls"))
                                       ".sls"))

                      ;; Remove files targeting other implementations:
                      ;; *.mosh.sls, etc.
                      (for-each delete-file
                                (find-files
                                 "compat"
                                 (lambda (file stat)
                                   (not (string-contains file ".guile.")))))

                      ;; Rename *.guile.sls to *.sls so the ".guile" bit does
                      ;; not appear in .go file names.
                      (for-each (lambda (file)
                                  (rename-file file (guile-sls->sls file)))
                                (find-files "compat" "\\.guile\\.sls"))

                      ;; Move directories under d-bus/ to match module names.
                      (mkdir "d-bus")
                      (for-each (lambda (directory)
                                  (rename-file directory
                                               (string-append "d-bus/"
                                                              directory)))
                                '("compat" "protocol"))

                      #t)))))
    (native-inputs
     `(("guile" ,guile-3.0)))
    (propagated-inputs
     `(("guile-packrat" ,guile-packrat)))
    (synopsis "D-Bus protocol implementation in R6RS Scheme")
    (description
     "AC/D-Bus is an implementation of the D-Bus wire protocol.  D-Bus is an
interprocess communication protocol popular on GNU/Linux systems to
communicate with a variety of services.  Originally designed for desktop
environments, it is now used by programs like VLC media player, BlueZ,
NetworkManager, Pulseaudio, systemd (including logind and resolved), Polkit,
gnome-keyring, and many more.")
    (license license:expat)))

(define-public guile-webutils
  (let ((commit "8541904f761066dc9c27b1153e9a838be9a55299")
        (revision "0"))
    (package
      (name "guile-webutils")
      (version (git-version "0.1" revision commit))
      (source (origin
                (method git-fetch)
                (uri (git-reference
                      (url "https://notabug.org/cwebber/guile-webutils.git")
                      (commit commit)))
                (file-name (git-file-name name version))
                (sha256
                 (base32
                  "1s9n3hbxd7lfpdi0x8wr0cfvlsf6g62ird9gbspxdrp5p05rbi64"))
                (modules '((guix build utils)))
                (snippet
                 '(begin
                    ;; Allow builds with Guile 3.0.
                    (substitute* "configure.ac"
                      (("2\\.2 2\\.0")
                       "3.0 2.2 2.0"))
                    #t))))
      (build-system gnu-build-system)
      (native-inputs
       `(("autoconf" ,autoconf)
         ("automake" ,automake)
         ("pkg-config" ,pkg-config)
         ("texinfo" ,texinfo)))
      (inputs
       `(("guile" ,guile-3.0)))
      (propagated-inputs
       `(("guile-irregex" ,guile-irregex)
         ("guile-gcrypt" ,guile-gcrypt)))
      (home-page "https://notabug.org/cwebber/guile-webutils")
      (synopsis "Web application authoring utilities for Guile")
      (description
       "This package provides tooling to write web applications in Guile, such
as signed sessions, multipart message support, etc.")
      (license license:gpl3+))))

(define-public guile2.2-webutils
  (package
    (inherit guile-webutils)
    (name "guile2.2-webutils")
    (inputs
     `(("guile" ,guile-2.2)))
    (propagated-inputs
     `(("guile-irregex" ,guile2.2-irregex)
       ("guile-gcrypt" ,guile2.2-gcrypt)))))

(define-public guile-lens
  (let ((commit "14b15d07255f9d3f55d40a3b750d13c9ee3a154f")
        (revision "0"))
    (package
      (name "guile-lens")
      (version (git-version "0.1" revision commit))
      (source (origin
                (method git-fetch)
                (uri (git-reference
                      (url "https://gitlab.com/a-sassmannshausen/guile-lens.git")
                      (commit commit)))
                (file-name (git-file-name name version))
                (sha256
                 (base32
                  "0w8jzqyla56yrgj7acsgd4nspyir6zgp3vgxid4xmwhg9wmf1ida"))))
      (build-system gnu-build-system)
      (arguments
       '(#:phases
         (modify-phases %standard-phases
           (add-after 'unpack 'run-hall
             (lambda _
               (setenv "HOME" "/tmp")   ; for ~/.hall
               (invoke "hall" "dist" "-x"))))))
      (native-inputs
       `(("autoconf" ,autoconf)
         ("automake" ,automake)
         ("guile" ,guile-3.0)
         ("guile-hall" ,guile-hall)
         ("pkg-config" ,pkg-config)
         ("texinfo" ,texinfo)))
      (home-page "https://gitlab.com/a-sassmannshausen/guile-lens.git")
      (synopsis "Composable lenses for data structures in Guile")
      (description
       "Guile-Lens is a library implementing lenses in Guile.  The library is
currently a re-implementation of the lentes library for Clojure.  Lenses
provide composable procedures, which can be used to focus, apply functions
over, or update a value in arbitrary data structures.")
      (license license:gpl3+))))

(define-public guile2.2-lens
  (package
    (inherit guile-lens)
    (name "guile2.2-lens")
    (native-inputs
     `(("guile" ,guile-2.2)
       ,@(alist-delete "guile" (package-native-inputs guile-lens))))))

(define-public guile-xapian
  (package
    (name "guile-xapian")
    (version "0.1.0")
    (home-page "https://git.systemreboot.net/guile-xapian")
    (source
     (origin
       (method git-fetch)
       (uri (git-reference (url home-page)
                           (commit (string-append "v" version))))
       (file-name (git-file-name name version))
       (sha256
        (base32
         "16k61f1jn3g48jaf3730b9l0izr5j933jzyri73nmcnjd09gm35i"))
       (modules '((guix build utils)))
       (snippet
        ;; Guile >= 3.0.7 no longer uses libltdl so we need to explicitly add
        ;; ".libs" so that 'load-extension' finds the '.so' file.
        '(substitute* "pre-inst-env.in"
           (("^LD_LIBRARY_PATH=.*$")
            "LD_LIBRARY_PATH=\"$abs_top_builddir/.libs\"\n")))))
    (build-system gnu-build-system)
    (arguments
     '(#:make-flags '("GUILE_AUTO_COMPILE=0"))) ; to prevent guild warnings
    (inputs
     `(("guile" ,guile-3.0)
       ("xapian" ,xapian)
       ("zlib" ,zlib)))
    (native-inputs
     `(("autoconf" ,autoconf)
       ("autoconf-archive" ,autoconf-archive)
       ("automake" ,automake)
       ("libtool" ,libtool)
       ("pkg-config" ,pkg-config)
       ("swig" ,swig)))
    (synopsis "Guile bindings for Xapian")
    (description "@code{guile-xapian} provides Guile bindings for Xapian, a
search engine library.  Xapian is a highly adaptable toolkit which allows
developers to easily add advanced indexing and search facilities to their own
applications.  It has built-in support for several families of weighting
models and also supports a rich set of boolean query operators.")
    (license license:gpl2+)))

(define-public guile2.2-xapian
  (package
    (inherit guile-xapian)
    (name "guile2.2-xapian")
    (inputs
     `(("guile" ,guile-2.2)
       ,@(alist-delete "guile" (package-inputs guile-xapian))))))

(define-public guile-torrent
  (package
    (name "guile-torrent")
    (version "0.1.3")
    (source (origin (method git-fetch)
                    (uri (git-reference
                          (url
                           "https://github.com/o-nly/torrent")
                          (commit version)))
                    (file-name (git-file-name name version))
                    (sha256
                     (base32
                      "1yiagi55ncq1x7s9n7salzywjm4l96y3n7y3s47a9anvz87mrmim"))))
    (build-system gnu-build-system)
    (native-inputs
     `(("autoconf" ,autoconf)
       ("automake" ,automake)
       ("guile" ,guile-2.2)
       ("texinfo" ,texinfo)
       ("perl" ,perl)
       ("pkg-config" ,pkg-config)))
    (propagated-inputs
     `(("guile-gcrypt" ,guile-gcrypt)))
    (home-page "https://github.com/o-nly/torrent")
    (synopsis "Torrent library for GNU Guile")
    (description "This package provides facilities for working with
@code{.torrent} or metainfo files.  Implements a bencode reader and writer
according to Bitorrent BEP003.")
    (license license:gpl3+)))

(define-public guile-irc
  (let ((commit "375d3bde9c6ae7ccc9d7cc65817966b6fda8f26a")
        (revision "0"))
    (package
      (name "guile-irc")
      (version (git-version "0.3.0" revision commit))
      (source (origin
                (method git-fetch)
                (uri (git-reference
                      (url "https://github.com/rekado/guile-irc")
                      (commit commit)))
                (file-name (git-file-name name version))
                (sha256
                 (base32
                  "113lcckcywrz9060w1c3fnvr8d7crdsjgsv4h47hgmr1slgadl4y"))))
      (build-system gnu-build-system)
      (arguments
       `(#:configure-flags '("--enable-gnutls=yes")))
      (native-inputs
       `(("autoconf" ,autoconf)
         ("automake" ,automake)
         ("texinfo" ,texinfo)))
      (inputs
       `(("gnutls" ,gnutls)
         ("guile" ,guile-3.0)))
      (home-page "https://github.com/rekado/guile-irc")
      (synopsis "IRC library for Guile")
      (description "This package provides a Guile library for @dfn{Internet
Relay Chat} (IRC).")
      ;; Some file headers incorrectly say LGPLv2+.
      (license license:lgpl2.1+))))

(define-public guile-websocket
  (let ((commit "d17878f6c12c10a49196bb08f737f36b11e61c31")
        (revision "1"))
    (package
      (name "guile-websocket")
      (version (git-version "0.1" revision commit))
      (source
       (origin
         (method git-fetch)
         (uri (git-reference
               (url "https://git.dthompson.us/guile-websocket.git")
               (commit commit)))
         (file-name (git-file-name name version))
         (sha256
          (base32
           "0kcmhjyb6amm4b9k4ng0r5s38m041mvh5jgmjbz6ichz39k255v7"))))
      (build-system gnu-build-system)
      (arguments
       '(#:make-flags
         '("GUILE_AUTO_COMPILE=0")))
      (native-inputs
       `(("autoconf" ,autoconf)
         ("automake" ,automake)
         ("pkg-config" ,pkg-config)))
      (inputs
       `(("guile" ,guile-3.0)))
      (synopsis "Websocket server/client for Guile")
      (description "Guile-websocket provides an implementation of the
WebSocket protocol as defined by RFC 6455.")
      (home-page "https://git.dthompson.us/guile-websocket.git")
      (license license:lgpl3+))))

(define-public guile-rdf
  (package
    (name "guile-rdf")
    (version "1.0")
    (source
      (origin
        (method git-fetch)
        (uri (git-reference
               (url "https://framagit.org/tyreunom/guile-rdf")
               (commit version)))
        (file-name (git-file-name name version))
        (sha256
         (base32
          "0dwn3app1fscbpmpgvjs5jy1y0gwy3j5gdx8br79af6a88zjlnqf"))))
    (build-system gnu-build-system)
    (arguments
     `(#:tests? #f)); tests require network
    (inputs
     `(("guile" ,guile-3.0)))
    (native-inputs
     `(("automake" ,automake)
       ("autoconf" ,autoconf)
       ("pkg-config" ,pkg-config)
       ("texinfo" ,texinfo)))
    (home-page "https://framagit.org/tyreunom/guile-rdf")
    (synopsis "Guile implementation of the RDF abstract and concrete syntaxes")
    (description "Guile RDF is an implementation of the RDF (Resource Description
Framework) format defined by the W3C for GNU Guile.  RDF structures include
triples (facts with a subject, a predicate and an object), graphs which are
sets of triples, and datasets, which are collections of graphs.

RDF specifications include the specification of concrete syntaxes and of
operations on graphs.  This library implements some basic functionalities,
such as parsing and producing turtle and nquads syntax, as well as
manipulating graphs and datasets.")
    (license license:gpl3+)))

(define-public guile-jsonld
  (package
    (name "guile-jsonld")
    (version "1.0.2")
    (source
      (origin
        (method git-fetch)
        (uri (git-reference
               (url "https://framagit.org/tyreunom/guile-jsonld")
               (commit version)))
        (file-name (git-file-name name version))
        (sha256
         (base32
          "1ryyvh71899z2inivqglb8d78zzp1sd0wv9a56kvcmrxf1966z6r"))))
    (build-system gnu-build-system)
    (arguments
     `(#:tests? #f)); require network
    (propagated-inputs
     `(("guile-gnutls" ,gnutls)
       ("guile-json" ,guile-json-4)
       ("guile-rdf" ,guile-rdf)))
    (inputs
     `(("guile" ,guile-3.0)))
    (native-inputs
     `(("automake" ,automake)
       ("autoconf" ,autoconf)
       ("pkg-config" ,pkg-config)
       ("texinfo" ,texinfo)))
    (home-page "https://framagit.org/tyreunom/guile-jsonld")
    (synopsis "Guile implementation of the JsonLD API specification")
    (description "Guile JsonLD is an implementation of the JsonLD (Json for
Linked Data) API defined by the W3C for GNU Guile.  It allows you to express links
between data, in a way that is very similar to WikiData or RDF for instance.
An object can have relations (in the form of an IRI) that relates it to one or
more objects or strings, represented by a Json object or an IRI.")
    (license license:gpl3+)))

(define-public guile-struct-pack
  (package
    (name "guile-struct-pack")
    (version "1.1.1")
    (source
     (origin
       (method git-fetch)
       (uri (git-reference
             (url "https://github.com/weinholt/struct-pack")
             (commit (string-append "v" version))))
       (file-name (git-file-name name version))
       (sha256
        (base32 "0hd72m821pahjphzyjn26i55542v8makr55xzjll2cycja4wsbc1"))))
    (build-system guile-build-system)
    (arguments
     `(#:compile-flags '("--r6rs" "-Wunbound-variable" "-Warity-mismatch")
       #:modules ((guix build guile-build-system)
                  (guix build utils)
                  (srfi srfi-26)
                  (ice-9 ftw))
       #:phases (modify-phases %standard-phases
                  (add-before 'build 'move-sls-files
                    (lambda _
                      ;; Move files under a struct/ directory to reflect the
                      ;; module hierarchy.
                      (define dst-folder "struct")
                      (define (target file)
                        (string-append dst-folder "/" file))
                      (define files
                        (scandir "." (negate (cut member <> '("." "..")))))
                      (mkdir dst-folder)
                      (for-each (lambda (file)
                                  (rename-file file (target file)))
                                files)
                      #t)))))
    (native-inputs
     `(("guile" ,guile-3.0)))
    (home-page "https://github.com/weinholt/struct-pack")
    (synopsis "R6RS library for working with packed byte structures")
    (description
     "This is an R6RS library for working with packed byte structures.  It is
similar to struct in Python or pack and unpack in Perl.")
    (license license:expat)))

(define-public guile-machine-code
  (package
    (name "guile-machine-code")
    (version "2.1.0")
    (source
     (origin
       (method git-fetch)
       (uri (git-reference
             (url "https://github.com/weinholt/machine-code")
             (commit (string-append "v" version))))
       (file-name (git-file-name name version))
       (sha256
        (base32 "0wzj3caj2jypzyjqfkfqkvr3kkbjabsnhldv9kvnx9w9qnria5yd"))))
    (build-system guile-build-system)
    (arguments
     `(#:compile-flags '("--r6rs" "-Wunbound-variable" "-Warity-mismatch")
       #:modules ((guix build guile-build-system)
                  (guix build utils)
                  (srfi srfi-26)
                  (ice-9 ftw))
       #:phases (modify-phases %standard-phases
                  (add-before 'build 'move-sls-files
                    (lambda _
                      ;; Move files under a struct/ directory to reflect the
                      ;; module hierarchy.
                      (define dst-folder "machine-code")
                      (define (target file)
                        (string-append dst-folder "/" file))
                      (define files
                        (scandir "." (negate (cut member <> '("." "..")))))
                      (mkdir dst-folder)
                      (for-each (lambda (file)
                                  (rename-file file (target file)))
                                files)
                      #t)))))
    (native-inputs
     `(("guile" ,guile-3.0)))
    (propagated-inputs
     `(("guile-struct-pack" ,guile-struct-pack)))
    (home-page "https://github.com/weinholt/machine-code")
    (synopsis "Tools that relate to machine code and object formats")
    (description
     "This project is about the development of tools that relate to machine
code and object formats; for all architectures.  Here you'll find libraries
for working with binary code: assembly, disassembly, instruction tables,
object formats and related areas.")
    (license license:expat)))

(define-public guile-laesare
  (package
    (name "guile-laesare")
    (version "1.0.0")
    (source
     (origin
       (method git-fetch)
       (uri (git-reference
             (url "https://github.com/weinholt/laesare")
             (commit (string-append "v" version))))
       (file-name (git-file-name name version))
       (sha256
        (base32 "15q619gzw717r8r1ql23zfdaibpnp9qqs96032vdc3rj74msxc92"))))
    (build-system guile-build-system)
    (arguments
     `(#:compile-flags '("--r6rs" "-Wunbound-variable" "-Warity-mismatch")
       #:modules ((guix build guile-build-system)
                  (guix build utils)
                  (srfi srfi-26)
                  (ice-9 ftw))
       #:phases (modify-phases %standard-phases
                  (add-before 'build 'move-sls-files
                    (lambda _
                      ;; Move files under a laesare directory to reflect
                      ;; the module hierarchy.
                      (define dst-folder "laesare")
                      (define (target file)
                        (string-append dst-folder "/" file))
                      (define files
                        (scandir "." (negate (cut member <> '("." "..")))))
                      (mkdir dst-folder)
                      (for-each (lambda (file)
                                  (rename-file file (target file)))
                                files)
                      #t)))))
    (native-inputs
     `(("guile" ,guile-3.0)))
    (home-page "https://github.com/weinholt/laesare")
    (synopsis "R6RS Scheme library that provides a reader")
    (description
     "This is an R6RS Scheme library that provides a reader with some extra
features not found in the standard read procedure such as a compatible mode
with support for other RnRS standards and a tolerant mode that continues on
errors.")
    (license license:expat)))

(define-public guile-avahi
  (let ((commit "6d43caf64f672a9694bf6c98bbf7a734f17a51e8")
        (revision "1"))
    (package
      (name "guile-avahi")
      (version (git-version "0.4.0" revision commit))
      (source (origin
                (method git-fetch)
                (uri (git-reference
                      (url "git://git.sv.gnu.org/guile-avahi.git")
                      (commit commit)))
                (file-name (git-file-name name version))
                (sha256
                 (base32
                  "0fvrf8x22yvc71180hd3xkhspg9yvadi0pbv8shzlsaxqncwy1m9"))
                (modules '((guix build utils)))))
      (build-system gnu-build-system)
      (arguments
       `(#:modules (((guix build guile-build-system)
                     #:select (target-guile-effective-version))
                    ,@%gnu-build-system-modules)
         #:imported-modules ((guix build guile-build-system)
                             ,@%gnu-build-system-modules)
         #:make-flags
         '("GUILE_AUTO_COMPILE=0")    ;to prevent guild warnings
         ;; Parallel builds fail on powerpc64le-linux.
         ;; See https://lists.nongnu.org/archive/html/guile-avahi-bugs/2021-01/msg00000.html
         #:parallel-build? #f
         #:phases
         (modify-phases %standard-phases
           (add-before 'check 'fix-guile-avahi-file-name
           (lambda* (#:key outputs #:allow-other-keys)
             (with-directory-excursion "src"
               (invoke "make" "install"
                       "-j" (number->string
                             (parallel-job-count))))
             (let* ((out   (assoc-ref outputs "out"))
                    (files (find-files "modules" ".scm")))
               (substitute* files
                 (("\"guile-avahi-v-0\"")
                  (format #f "\"~a/lib/guile/~a/extensions/guile-avahi-v-0\""
                          out (target-guile-effective-version))))
               #t))))))
      (inputs
       `(("guile" ,guile-3.0)
         ("avahi" ,avahi)))
      (native-inputs
       `(("autoconf" ,autoconf)
         ("automake" ,automake)
         ("libtool" ,libtool)
         ("pkg-config" ,pkg-config)
         ("texinfo" ,texinfo)))
      (synopsis "Guile bindings to Avahi")
      (description
       "This package provides bindings for Avahi.  It allows programmers to
use functionalities of the Avahi client library from Guile Scheme programs.
Avahi itself is an implementation of multicast DNS (mDNS) and DNS Service
Discovery (DNS-SD).")
      (home-page "https://www.nongnu.org/guile-avahi/")
      (license license:lgpl3+))))

(define-public guile-jwt
  (package
    (name "guile-jwt")
    (version "0.2.0")
    (source
     (origin
       (method git-fetch)
       (uri (git-reference
             (url "https://github.com/aconchillo/guile-jwt")
             (commit version)))
       (file-name (git-file-name name version))
       (sha256
        (base32
         "1p8sapiv5im18rjnzc8xnw6y7dr661rycf9g10z5ww0dl4rfz3z1"))))
    (build-system gnu-build-system)
    (native-inputs
     `(("autoconf" ,autoconf)
       ("automake" ,automake)
       ("pkg-config" ,pkg-config)))
    (propagated-inputs
     `(("guile-json" ,guile-json-4)))
    (inputs
     `(("guile" ,guile-3.0)))
    (home-page "https://github.com/aconchillo/guile-jwt")
    (synopsis "JSON Web Token library for Guile")
    (description
     "guile-jwt is a JSON Web Token module for Guile.  JSON Web Tokens are an
open, industry standard (RFC 7519) method for representing claims securely
between two parties.  guile-jwt allows you to decode, verify and generate
JWT.  Supported algorithms: HS256, HS384, HS512.")
    (license license:gpl3+)))

(define-public guile-sodium
  (package
    (name "guile-sodium")
    (version "0.1.0")
    (source
      (origin
        (method git-fetch)
        (uri (git-reference
               (url "https://inqlab.net/git/guile-sodium.git")
               (commit (string-append "v" version))))
        (file-name (git-file-name name version))
        (sha256 (base32 "189jsj87hycs57a54x0b9lifwvhr63nypb9vfxdrq7rwrpcvi5f8"))))
    (build-system gnu-build-system)
    (arguments `())
    (native-inputs
      `(("autoconf" ,autoconf)
        ("automake" ,automake)
        ("pkg-config" ,pkg-config)
        ("texinfo" ,texinfo)))
    (inputs `(("guile" ,guile-3.0)))
    (propagated-inputs `(("libsodium" ,libsodium)))
    (synopsis "Guile bindings to the libsodium cryptographic library")
    (description
     "This package provides Guile bindings to the libsodium cryptographic library
which provides core cryptographic primitives needed to build higher-level
tools.")
    (home-page "https://inqlab.net/git/guile-sodium.git")
    (license license:gpl3+)))

(define-public guile-eris
  (package
    (name "guile-eris")
    (version "0.2.0")
    (source
     (origin
       (method git-fetch)
       (uri (git-reference
             (url "https://inqlab.net/git/eris.git")
             (commit (string-append "v" version))))
       (file-name (git-file-name name version))
       (sha256 (base32 "1ijglmwkdy1l87gj429qfjis0v8b1zlxhbyfhx5za8664h68nqka"))))
    (build-system gnu-build-system)
    (arguments '())
    (native-inputs
     `(("autoconf" ,autoconf)
       ("automake" ,automake)
       ("pkg-config" ,pkg-config)
       ("texinfo" ,texinfo)
       ;; test dependency
       ("guile-srfi-180" ,guile-srfi-180)))
    (inputs `(("guile" ,guile-3.0)))
    (propagated-inputs
     `(("guile-sodium" ,guile-sodium)))
    (synopsis "Guile implementation of the Encoding for Robust Immutable Storage (ERIS)")
    (description
     "Guile-ERIS is the reference implementation of the Encoding for Robust
Immutable Storage (ERIS).  ERIS allows arbitrary content to be encoded into
uniformly sized, encrypted blocks that can be reassembled using a short
read-capability.")
    (home-page "https://inqlab.net/git/eris.git")
    (license license:gpl3+)))

(define-public guile-r6rs-protobuf
  (package
    (name "guile-r6rs-protobuf")
    (version "0.9")
    (source
     (origin
       (method git-fetch)
       (uri (git-reference
             (url "https://gitlab.com/joolean/r6rs-protobuf")
             (commit (string-append "v" version))))
       (file-name (git-file-name name version))
       (sha256
        (base32
         "1xmn7jlr1xiqgd35klq910p1bnil1iwdvqxkjr3zzml3spy8p2aa"))))
    (build-system guile-build-system)
    (arguments
     `(#:compile-flags '("--r6rs")))
    (inputs
     `(("guile" ,guile-3.0)))
    (home-page "https://gitlab.com/joolean/r6rs-protobuf/")
    (synopsis "Scheme implementation of Protocol Buffers")
    (description
     "This project provides a pure Scheme implementation of Protocol Buffers,
including parsing and code generation.")
    (license license:gpl3+)))

(define-public guile-shapefile
  (package
    (name "guile-shapefile")
    (version "0.1.2")
    (source
     (origin
       (method git-fetch)
       (uri (git-reference
             (url "https://github.com/HugoNikanor/guile-shapefile")
             (commit (string-append "v" version))))
       (file-name (git-file-name name version))
       (sha256
        (base32
         "1zvrpc8bshw9w0vhdpmhv00j07mzsdyg2f9hfabr83v08zhfi8ml"))))
    (build-system guile-build-system)
    (arguments
     `(#:phases
       (modify-phases %standard-phases
         (add-after 'unpack 'delete-pre-generated-docs
           (lambda _
             (delete-file-recursively "docs")
             #t))
         (add-after 'install 'install-info-documentation
           (lambda* (#:key inputs outputs #:allow-other-keys)
             (let* ((share (string-append (assoc-ref outputs "out") "/share"))
                    (doc (string-append share "/doc/" ,name "-" ,version))
                    (info (string-append share "/info/"))
                    (makeinfo (search-input-file inputs
                                                 "/bin/makeinfo")))
               (invoke makeinfo "guile-shapefile.texi" "-o" info)
               #t))))))
    (inputs
     `(("guile" ,guile-3.0)))
    (native-inputs
     `(("texinfo" ,texinfo)))
    (home-page "https://github.com/HugoNikanor/guile-shapefile")
    (synopsis "Parse shapefiles in Guile")
    (description
     "Guile Shapefile is a Guile library for reading shapefiles.")
    (license license:expat)))

(define-public guile-drmaa
  (package
    (name "guile-drmaa")
    (version "0.1.0")
    (source
     (origin
       (method git-fetch)
       (uri (git-reference
             (url "https://git.elephly.net/software/guile-drmaa.git")
             (commit version)))
       (file-name (git-file-name name version))
       (sha256
        (base32
         "1m2x62n3x5hi5vnsvv2zgqhgpzrfq7r5095fzzjd1aaybi9i9igg"))))
    (build-system gnu-build-system)
    (native-inputs
     `(("autoconf" ,autoconf)
       ("automake" ,automake)
       ("pkg-config" ,pkg-config)
       ("texinfo" ,texinfo)
       ("sed" ,sed)))
    (inputs
     `(("guile" ,guile-3.0)))
    (propagated-inputs
     `(("guile-bytestructures" ,guile-bytestructures)
       ("nyacc" ,nyacc)))
    (home-page "https://git.elephly.net/software/guile-drmaa.git")
    (synopsis "Guile bindings to DRMAA")
    (description "This project provides Guile bindings to the DRMAA library
version 1.  DRMAA is a resource management library implemented by HPC cluster
schedulers.")
    (license license:gpl3+)))

(define-public guile-libyaml
  (let ((commit "2bdacb72a65ab63264b2edc9dac9692df7ec9b3e")
        (revision "2"))
    (package
      (name "guile-libyaml")
      (version (git-version "0" revision commit))
      (source
       (origin
         (method git-fetch)
         (uri (git-reference
               (url "https://github.com/mwette/guile-libyaml")
               (commit commit)))
         (file-name (git-file-name name version))
         (sha256
          (base32
           "1bssby1ri1vjll2rvi8b33xr2ghwjyxsd4yc15najj3h8n2ss87i"))))
      (build-system gnu-build-system)
      (arguments
       `(#:modules (((guix build guile-build-system)
                     #:prefix guile:)
                    ,@%gnu-build-system-modules)
         #:imported-modules ((guix build guile-build-system)
                             ,@%gnu-build-system-modules)
         #:tests? #false ; there are none
         #:phases
         (modify-phases %standard-phases
           (delete 'configure)
           (add-after 'unpack 'remove-unused-files
             (lambda* (#:key inputs #:allow-other-keys)
<<<<<<< HEAD
               (for-each delete-file
                         '("guix.scm" "demo1.yml" "demo1.scm"
                           "yaml/libyaml.scm"
                           ;; This file is mismatched with the generated FFI code.
                           "yaml/ffi-help-rt.scm"))
               (copy-file (search-input-file
                           inputs "/share/guile/site/3.0/system/ffi-help-rt.scm")
                          "yaml/ffi-help-rt.scm")
               (substitute* "yaml/ffi-help-rt.scm"
                 (("system ffi-help-rt") "yaml ffi-help-rt"))
               #true))
=======
               (for-each delete-file '("guix.scm" "demo1.yml" "demo1.scm"))))
>>>>>>> 10554e0a
           (add-before 'build 'build-ffi
             (lambda* (#:key inputs #:allow-other-keys)
               (invoke "guild" "compile-ffi"
                       "--no-exec" ; allow us to patch the generated file
                       "yaml/libyaml.ffi")
               (substitute* "yaml/libyaml.scm"
                 (("dynamic-link \"libyaml\"")
                  (format #false "dynamic-link \"~a/lib/libyaml\""
                          (assoc-ref inputs "libyaml"))))))
           (replace 'build
             (assoc-ref guile:%standard-phases 'build))
           (delete 'install))))
      (inputs
       `(("guile" ,guile-3.0)
         ("libyaml" ,libyaml)))
      (propagated-inputs
       `(("guile-bytestructures" ,guile-bytestructures)
         ("nyacc" ,nyacc)))
      (home-page "https://github.com/mwette/guile-libyaml")
      (synopsis "Guile wrapper for libyaml")
      (description
       "This package provides a simple yaml module for Guile using the
ffi-helper from nyacc.")
      (license license:lgpl3+))))

(define-public schmutz
  (let ((commit "add24588c59552537b8f1316df99a0cdd62c221e")
        (revision "1"))
    (package
      (name "schmutz")
      (version (git-version "0" revision commit))
      (source (origin
                (method git-fetch)
                (uri (git-reference
                      (url "https://github.com/arximboldi/schmutz")
                      (commit commit)))
                (file-name (git-file-name name version))
                (sha256
                 (base32
                  "1z3n61sj62lnn15mandvyrpjzli07rp9r62ypvgg3a8bvh37yc89"))))
      (build-system cmake-build-system)
      (arguments `(#:tests? #f))
      (native-inputs
       `(("pkg-config" ,pkg-config)))
      (inputs
       `(("guile" ,guile-2.2)))
      (home-page "https://github.com/arximboldi/schmutz")
      (synopsis "Bind C++ code to Scheme")
      (description "Schmutz is a header-only library to declare Scheme bindings
for C++ code using a simple embedded DSL.  Think of it as @code{Boost.Python}
or @code{LuaBind} but for Scheme.")
      (license license:boost1.0))))

(define-public guile-cbor
  (package
    (name "guile-cbor")
    (version "0.1.0")
    (source
      (origin
        (method git-fetch)
        (uri (git-reference
               (url "https://inqlab.net/git/guile-cbor.git")
               (commit (string-append "v" version))))
        (file-name (git-file-name name version))
        (sha256 (base32 "0bdqg3ifayf7m2j09lqrgdfprbdaa67azf09bcq9b4k71inxfnxl"))))
    (build-system gnu-build-system)
    (arguments `())
    (native-inputs
     `(("autoconf" ,autoconf)
       ("automake" ,automake)
       ("pkg-config" ,pkg-config)
       ("texinfo" ,texinfo)))
    (inputs `(("guile" ,guile-3.0)))
    (synopsis "Guile implementation of CBOR")
    (description
     "The Concise Binary Object Representation (CBOR), as specified by RFC 8949, is
a binary data serialization format.  CBOR is similar to JSON but serializes to
binary which is smaller and faster to generate and parse.  This package provides
a Guile implementation of CBOR.")
    (home-page "https://inqlab.net/git/guile-cbor.git")
    (license license:gpl3+)))

(define-public guile-quickcheck
  (package
    (name "guile-quickcheck")
    (version "0.1.0")
    (source (origin
              (method url-fetch)
              (uri (string-append "https://files.ngyro.com/"
                                  "guile-quickcheck/guile-quickcheck-"
                                  version ".tar.gz"))
              (sha256
               (base32
                "03mwi1l3354x52nar0zwhcm0x29yai9xjln4p4gbchwvx5dsr6fb"))))
    (build-system gnu-build-system)
    (native-inputs
     `(("pkg-config" ,pkg-config)))
    (inputs
     `(("guile" ,guile-3.0)))
    (home-page "https://ngyro.com/software/guile-quickcheck.html")
    (synopsis "Randomized property-based testing for Guile")
    (description "Guile-Quickcheck is a library for random testing of program
properties inspired by ghc-quickcheck.  You can use it to express properties,
which functions should satisfy, as Scheme code and then check whether they hold
in a large number of randomly generated test cases.")
    (license license:gpl3+)))

(define-public guile-fslib
  (package
    (name "guile-fslib")
    (version "0.2.0")
    (source
     (origin
       (method git-fetch)
       (uri (git-reference
             (url "https://notabug.org/ZelphirKaltstahl/guile-fslib/")
             (commit version)))
       (file-name (git-file-name name version))
       (sha256
        (base32
         "118d84p443w7hrslv8hjyhgws631ia08mggiyklkmk0b9plfdsvz"))))
    (build-system guile-build-system)
    (inputs
     `(("guile" ,guile-3.0)))
    (home-page "https://notabug.org/ZelphirKaltstahl/guile-fslib")
    (synopsis "Helper functions for working with locations in file systems")
    (description
     "This package contains helper functions for working with file system
locations.")
    (license license:agpl3+)))

(define-public guile-netlink
  (package
    (name "guile-netlink")
    (version "1.1")
    (source
     (origin
       (method git-fetch)
       (uri (git-reference
              (url "https://git.lepiller.eu/git/guile-netlink")
              (commit version)))
       (file-name (git-file-name name version))
       (sha256
        (base32
         "1x1rx6agjdah56r50cfs41vyvycydyjdq0plq3jxgvl1q2dar1gw"))))
    (build-system gnu-build-system)
    (arguments
     `(#:tests? #f)); no tests
    (inputs
     `(("guile" ,guile-3.0)))
    (native-inputs
     `(("automake" ,automake)
       ("autoconf" ,autoconf)
       ("pkg-config" ,pkg-config)
       ("texinfo" ,texinfo)))
    (home-page "https://git.lepiller.eu/guile-netlink")
    (synopsis "Netlink protocol implementation for Guile")
    (description "Guile Netlink is a GNU Guile library providing an implementation
of the netlink protocol.

It provides a generic library for writing implementations of a netlink
protocol, a low-level rtnetlink implementation that uses that library and a
high-level API for network management that uses rtnetlink.")
    (license license:gpl3+)))

(define-public guile-gitlab
  (package
    (name "guile-gitlab")
    (version "0.2.1")
    (source
     (origin
       (method git-fetch)
       (uri (git-reference
             (url "https://github.com/artyom-poptsov/guile-gitlab")
             (commit (string-append "v" version))))
       (file-name (string-append name "-" version))
       (sha256
        (base32
         "0srkmchd4kmfa7q65r6fdzwklhgdlck1ll0s7smzs8ddjdgz2lwm"))))
    (build-system gnu-build-system)
    (arguments
     `(#:make-flags '("GUILE_AUTO_COMPILE=0")     ;to prevent guild warnings
       #:modules (((guix build guile-build-system)
                   #:select (target-guile-effective-version))
                  ,@%gnu-build-system-modules)
       #:imported-modules ((guix build guile-build-system)
                           ,@%gnu-build-system-modules)
       #:phases
       (modify-phases %standard-phases
         (add-after 'install 'wrap-program
           (lambda* (#:key inputs outputs #:allow-other-keys)
             (let* ((out       (assoc-ref outputs "out"))
                    (bin       (string-append out "/bin"))
                    (guile-lib (assoc-ref inputs "guile-lib"))
                    (json      (assoc-ref inputs "guile-json"))
                    (tls       (assoc-ref inputs "guile-gnutls"))
                    (version   (target-guile-effective-version))
                    (scm       (string-append "/share/guile/site/"
                                              version))
                    (go        (string-append  "/lib/guile/"
                                               version "/site-ccache")))
               (wrap-program (string-append bin "/gitlab-cli")
                 `("GUILE_LOAD_PATH" prefix
                   (,(string-append out scm)
                    ,(string-append guile-lib scm)
                    ,(string-append json scm)
                    ,(string-append tls scm)))
                 `("GUILE_LOAD_COMPILED_PATH" prefix
                   (,(string-append out go)
                    ,(string-append guile-lib go)
                    ,(string-append json go)
                    ,(string-append tls go))))))))))
    (native-inputs
     `(("autoconf" ,autoconf)
       ("automake" ,automake)
       ("pkg-config" ,pkg-config)
       ("texinfo" ,texinfo)))
    (inputs
     `(("bash" ,bash-minimal)
       ("guile" ,guile-2.2)
       ("guile-json" ,guile2.2-json)
       ("guile-lib" ,guile2.2-lib)
       ("guile-gnutls" ,guile2.2-gnutls)))
    (home-page "https://github.com/artyom-poptsov/guile-gitlab")
    (synopsis "Guile interface to GitLab")
    (description
     "This package provides bindings to the GitLab Community Edition REST API
as well as the @samp{gitlab-cli} command line tool for interacting with a
GitLab instance.")
    (license license:gpl3)))

(define-public guile-smc
  (package
    (name "guile-smc")
    (version "0.3.0")
    (source
     (origin
       (method git-fetch)
       (uri (git-reference
             (url "https://github.com/artyom-poptsov/guile-smc")
             (commit (string-append "v" version))))
       (file-name (string-append name "-" version))
       (sha256
        (base32
         "0szkjmasi70m1vppck7nhdxg4lnxzjq6mihi6r1552s8sxm5z008"))))
    (build-system gnu-build-system)
    (arguments
     `(#:make-flags '("GUILE_AUTO_COMPILE=0")     ;to prevent guild warnings
       #:modules (((guix build guile-build-system)
                   #:select (target-guile-effective-version))
                  ,@%gnu-build-system-modules)
       #:imported-modules ((guix build guile-build-system)
                           ,@%gnu-build-system-modules)
       #:phases
       (modify-phases %standard-phases
         (delete 'strip)
         (add-after 'configure 'patch
           (lambda* (#:key inputs outputs #:allow-other-keys)
             (substitute* "modules/smc/core/log.scm"
               (("  #:use-module \\(logging logger\\)")
                (string-append
                 "  #:use-module (logging logger)\n"
                 "  #:use-module (logging rotating-log)"))
               (("#:init-value \"logger\"")
                (format #f
                        "#:init-value \"~a/bin/logger\""
                        (assoc-ref inputs "inetutils")))
             (("\\(add-handler! %logger %syslog\\)")
              (string-append
               "(add-handler! %logger\n"
               "              (make <rotating-log>\n"
               "                    #:file-name \"smc.log\"))\n")))
             #t))
         (add-after 'install 'wrap-program
           (lambda* (#:key inputs outputs #:allow-other-keys)
             (let* ((out       (assoc-ref outputs "out"))
                    (bin       (string-append out "/bin"))
                    (guile-lib (assoc-ref inputs "guile-lib"))
                    (version   (target-guile-effective-version))
                    (scm       (string-append "/share/guile/site/"
                                              version))
                    (go        (string-append  "/lib/guile/"
                                               version "/site-ccache")))
               (wrap-program (string-append bin "/smc")
                 `("GUILE_LOAD_PATH" prefix
                   (,(string-append out scm)
                    ,(string-append guile-lib scm)))
                 `("GUILE_LOAD_COMPILED_PATH" prefix
                   (,(string-append out go)
                    ,(string-append guile-lib go)))))
             #t)))))
    (native-inputs
     `(("autoconf"   ,autoconf)
       ("automake"   ,automake)
       ("pkg-config" ,pkg-config)
       ("texinfo"    ,texinfo)))
    (inputs
     `(("bash"      ,bash-minimal)
       ("guile"     ,guile-3.0)
       ("guile-lib" ,guile-lib)
       ("inetutils" ,inetutils)))
    (home-page "https://github.com/artyom-poptsov/guile-smc")
    (synopsis "GNU Guile state machine compiler")
    (description
     "Guile-SMC is a state machine compiler that allows users to describe
finite state machines (FSMs) in Scheme in terms of transition tables.  It is
capable to generate such transition tables from a @url{https://plantuml.com/,
PlantUML} state diagrams.

A transition table can be verified and checked for dead-ends and infinite
loops.  Also Guile-SMC FSMs gather statistics when they run.

Guile-SMC comes with a Scheme program called @command{smc} -- a state machine
compiler itself.  It produces a Scheme code for an FSM from the PlantUML
format.  This tool is meant to be called on a PlantUML file when a program
with a FSM is being built (for example, from a Makefile.)")
    (license license:gpl3)))

(define-public guile-ini
  (package
    (name "guile-ini")
    (version "0.3.0")
    (source
     (origin
       (method git-fetch)
       (uri (git-reference
             (url "https://github.com/artyom-poptsov/guile-ini")
             (commit (string-append "v" version))))
       (file-name (string-append name "-" version))
       (sha256
        (base32
         "0injn60530valhx3gsmdp72g6z886yf0n08hscky21h3dafm14kc"))))
    (build-system gnu-build-system)
    (arguments
     `(#:make-flags '("GUILE_AUTO_COMPILE=0")))     ;to prevent guild warnings
    (native-inputs
     `(("autoconf" ,autoconf)
       ("automake" ,automake)
       ("pkg-config" ,pkg-config)
       ("texinfo" ,texinfo)))
    (inputs
     `(("bash" ,bash-minimal)
       ("guile" ,guile-3.0)
       ("guile-lib" ,guile-lib)))
    (propagated-inputs
     `(("guile-smc" ,guile-smc)))
    (home-page "https://github.com/artyom-poptsov/guile-ini")
    (synopsis "Guile library for INI format support")
    (description
     "@code{guile-ini} is a GNU Guile library for working with the
@url{https://en.wikipedia.org/wiki/INI_file, INI format}.  This library
provides API for reading and writing INI data.")
    (license license:gpl3)))<|MERGE_RESOLUTION|>--- conflicted
+++ resolved
@@ -4636,21 +4636,7 @@
            (delete 'configure)
            (add-after 'unpack 'remove-unused-files
              (lambda* (#:key inputs #:allow-other-keys)
-<<<<<<< HEAD
-               (for-each delete-file
-                         '("guix.scm" "demo1.yml" "demo1.scm"
-                           "yaml/libyaml.scm"
-                           ;; This file is mismatched with the generated FFI code.
-                           "yaml/ffi-help-rt.scm"))
-               (copy-file (search-input-file
-                           inputs "/share/guile/site/3.0/system/ffi-help-rt.scm")
-                          "yaml/ffi-help-rt.scm")
-               (substitute* "yaml/ffi-help-rt.scm"
-                 (("system ffi-help-rt") "yaml ffi-help-rt"))
-               #true))
-=======
                (for-each delete-file '("guix.scm" "demo1.yml" "demo1.scm"))))
->>>>>>> 10554e0a
            (add-before 'build 'build-ffi
              (lambda* (#:key inputs #:allow-other-keys)
                (invoke "guild" "compile-ffi"
