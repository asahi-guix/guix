--- conflicted
+++ resolved
@@ -217,24 +217,7 @@
     (properties '((hidden? . #t)))          ;people should install 'guile-2.0'
     (replacement #f)))
 
-<<<<<<< HEAD
-(define-public guile-next
-=======
-(define guile-2.0.13
-  (package
-    (inherit guile-2.0)
-    (version "2.0.13")
-    (source (origin
-              (method url-fetch)
-              (uri (string-append "mirror://gnu/guile/guile-" version
-                                  ".tar.xz"))
-              (sha256
-               (base32
-                "12yqkr974y91ylgw6jnmci2v90i90s7h9vxa4zk0sai8vjnz4i1p"))
-              (patches (search-patches "guile-repl-server-test.patch"))))))
-
 (define-public guile-2.2
->>>>>>> e05fc441
   (package (inherit guile-2.0)
     (name "guile")
     (version "2.2.0")
