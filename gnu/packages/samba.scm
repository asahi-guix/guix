--- conflicted
+++ resolved
@@ -306,9 +306,6 @@
         (uri (string-append "https://download.samba.org/pub/samba/stable/"
                             "samba-" version ".tar.gz"))
         (sha256
-<<<<<<< HEAD
-         (base32 "0fl2y5avmyxjadh6zz0fwz35akd6c4j9lldzp2kyvjrgm36qx1h4")))))))
-=======
          (base32 "1nrp85aya0pbbqdqjaqcw82cnzzys16yls37hi2h6mci8d09k4si"))))
      (native-inputs
       (list perl-parse-yapp
@@ -324,7 +321,6 @@
             docbook-xsl
             libxslt
             libxml2)))))
->>>>>>> 5dc5d6fa
 
 (define-public talloc
   (package
