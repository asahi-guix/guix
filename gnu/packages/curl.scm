;;; GNU Guix --- Functional package management for GNU
;;; Copyright © 2013, 2014, 2015 Andreas Enge <andreas@enge.fr>
;;; Copyright © 2015 Mark H Weaver <mhw@netris.org>
;;; Copyright © 2015 Tomáš Čech <sleep_walker@suse.cz>
;;; Copyright © 2015, 2020, 2021 Ludovic Courtès <ludo@gnu.org>
;;; Copyright © 2016, 2017, 2019 Leo Famulari <leo@famulari.name>
;;; Copyright © 2017, 2019, 2020 Marius Bakke <mbakke@fastmail.com>
;;; Copyright © 2017 Efraim Flashner <efraim@flashner.co.il>
;;; Copyright © 2017, 2018 Tobias Geerinckx-Rice <me@tobias.gr>
;;; Copyright © 2018 Roel Janssen <roel@gnu.org>
;;; Copyright © 2019, 2021 Ricardo Wurmus <rekado@elephly.net>
;;; Copyright © 2020 Jakub Kądziołka <kuba@kadziolka.net>
;;; Copyright © 2020 Dale Mellor <guix-devel-0brg6b@rdmp.org>
;;; Copyright © 2020 Jan (janneke) Nieuwenhuizen <janneke@gnu.org>
;;;
;;; This file is part of GNU Guix.
;;;
;;; GNU Guix is free software; you can redistribute it and/or modify it
;;; under the terms of the GNU General Public License as published by
;;; the Free Software Foundation; either version 3 of the License, or (at
;;; your option) any later version.
;;;
;;; GNU Guix is distributed in the hope that it will be useful, but
;;; WITHOUT ANY WARRANTY; without even the implied warranty of
;;; MERCHANTABILITY or FITNESS FOR A PARTICULAR PURPOSE.  See the
;;; GNU General Public License for more details.
;;;
;;; You should have received a copy of the GNU General Public License
;;; along with GNU Guix.  If not, see <http://www.gnu.org/licenses/>.

(define-module (gnu packages curl)
  #:use-module ((guix licenses) #:prefix license:)
  #:use-module (guix packages)
  #:use-module (guix download)
  #:use-module (guix git-download)
  #:use-module (guix utils)
  #:use-module (guix build-system cmake)
  #:use-module (guix build-system gnu)
  #:use-module (guix build-system go)
  #:use-module (gnu packages)
  #:use-module (gnu packages compression)
  #:use-module (gnu packages golang)
  #:use-module (gnu packages guile)
  #:use-module (gnu packages kerberos)
  #:use-module (gnu packages libidn)
  #:use-module (gnu packages perl)
  #:use-module (gnu packages pkg-config)
  #:use-module (gnu packages python)
  #:use-module (gnu packages tls)
  #:use-module (gnu packages web)
  #:use-module (srfi srfi-1))

(define-public curl
  (package
   (name "curl")
   (version "7.77.0")
   (source (origin
             (method url-fetch)
             (uri (string-append "https://curl.haxx.se/download/curl-"
                                 version ".tar.xz"))
             (sha256
              (base32
               "0jsrc97vbghvljic997r9nypc9qqddcil2lzvv032br8ahn5hr0g"))
             (patches (search-patches "curl-use-ssl-cert-env.patch"))))
   (build-system gnu-build-system)
   (outputs '("out"
              "doc"))                             ;1.2 MiB of man3 pages
   (inputs `(("gnutls" ,gnutls)
             ("libidn" ,libidn)
             ("mit-krb5" ,mit-krb5)
             ("nghttp2" ,nghttp2 "lib")
             ("zlib" ,zlib)))
   (native-inputs
     `(("nghttp2" ,nghttp2)
       ("perl" ,perl)
       ("pkg-config" ,pkg-config)
       ("python" ,python-minimal-wrapper)))
   (native-search-paths
    ;; These variables are introduced by curl-use-ssl-cert-env.patch.
    (list (search-path-specification
           (variable "SSL_CERT_DIR")
           (separator #f)                        ;single entry
           (files '("etc/ssl/certs")))
          (search-path-specification
           (variable "SSL_CERT_FILE")
           (file-type 'regular)
           (separator #f)                        ;single entry
           (files '("etc/ssl/certs/ca-certificates.crt")))
          ;; Note: This search path is respected by the `curl` command-line
          ;; tool only.  Patching libcurl to read it too would bring no
          ;; advantages and require maintaining a more complex patch.
          (search-path-specification
           (variable "CURL_CA_BUNDLE")
           (file-type 'regular)
           (separator #f)                         ;single entry
           (files '("etc/ssl/certs/ca-certificates.crt")))))
   (arguments
    `(#:disallowed-references ("doc")
      #:configure-flags (list "--with-gnutls"
                              (string-append "--with-gssapi="
                                             (assoc-ref %build-inputs "mit-krb5"))
                              "--disable-static")
      #:phases
      (modify-phases %standard-phases
        (add-after 'unpack 'do-not-record-configure-flags
          (lambda _
            ;; Do not save the configure options to avoid unnecessary references.
            (substitute* "curl-config.in"
              (("@CONFIGURE_OPTIONS@")
               "\"not available\""))
            #t))
        (add-after
         'install 'move-man3-pages
         (lambda* (#:key outputs #:allow-other-keys)
           ;; Move section 3 man pages to "doc".
           (let ((out (assoc-ref outputs "out"))
                 (doc (assoc-ref outputs "doc")))
             (mkdir-p (string-append doc "/share/man"))
             (rename-file (string-append out "/share/man/man3")
                          (string-append doc "/share/man/man3"))
             #t)))
        (replace
         'check
         (lambda _
           (substitute* "tests/runtests.pl"
             (("/bin/sh") (which "sh")))

           ;; The top-level "make check" does "make -C tests quiet-test", which
           ;; is too quiet.  Use the "test" target instead, which is more
           ;; verbose.
           (invoke "make" "-C" "tests" "test"))))))
   (synopsis "Command line tool for transferring data with URL syntax")
   (description
    "curl is a command line tool for transferring data with URL syntax,
supporting DICT, FILE, FTP, FTPS, Gopher, HTTP, HTTPS, IMAP, IMAPS, LDAP,
LDAPS, POP3, POP3S, RTMP, RTSP, SCP, SFTP, SMTP, SMTPS, Telnet and TFTP.
curl supports SSL certificates, HTTP POST, HTTP PUT, FTP uploading, HTTP
form based upload, proxies, cookies, file transfer resume, user+password
authentication (Basic, Digest, NTLM, Negotiate, kerberos...), proxy
tunneling, and so on.")
   (license (license:non-copyleft "file://COPYING"
                                  "See COPYING in the distribution."))
   (home-page "https://curl.haxx.se/")))

(define-public curl-minimal
<<<<<<< HEAD
  (deprecated-package "curl-minimal" curl))
=======
  (hidden-package
   (package/inherit
    curl
    (name "curl-minimal")
    (inputs (alist-delete "openldap" (package-inputs curl))))))

(define-public curl-7.77.0
  (package
    (inherit curl)
    (version "7.77.0")
    (source
     (origin
       (inherit (package-source curl))
       (uri (string-append "https://curl.haxx.se/download/curl-"
                           version ".tar.xz"))
       (patches (search-patches "curl-7.76-use-ssl-cert-env.patch"
                                "curl-7.77-tls-priority-string.patch"))
       (sha256
        (base32
         "0jsrc97vbghvljic997r9nypc9qqddcil2lzvv032br8ahn5hr0g"))))))
>>>>>>> dece03e2

(define-public kurly
  (package
    (name "kurly")
    (version "1.2.2")
    (source (origin
              (method git-fetch)
              (uri (git-reference
                     (url "https://gitlab.com/davidjpeacock/kurly.git")
                     (commit (string-append "v" version))))
              (file-name (git-file-name name version))
              (sha256
               (base32
                "003jv2k45hg2svhjpy5253ccd250vi2r17x2zhm51iw54kgwxipm"))))
    (build-system go-build-system)
    (arguments
     `(#:import-path "gitlab.com/davidjpeacock/kurly"
       #:install-source? #f
       #:phases
       (modify-phases %standard-phases
         (add-after 'install 'install-documentation
           (lambda* (#:key import-path outputs #:allow-other-keys)
             (let* ((source (string-append "src/" import-path))
                    (out (assoc-ref outputs "out"))
                    (doc (string-append out "/share/doc/" ,name "-" ,version))
                    (man (string-append out "/share/man/man1")))
               (with-directory-excursion source
                 (install-file "README.md" doc)
                 (mkdir-p man)
                 (copy-file "doc/kurly.man"
                            (string-append man "/kurly.1")))
               #t))))))
    (inputs
     `(("go-github-com-alsm-ioprogress" ,go-github-com-alsm-ioprogress)
       ("go-github-com-aki237-nscjar" ,go-github-com-aki237-nscjar)
       ("go-github-com-urfave-cli" ,go-github-com-urfave-cli)))
    (synopsis "Command-line HTTP client")
    (description "kurly is an alternative to the @code{curl} program written in
Go.  kurly is designed to operate in a similar manner to curl, with select
features.  Notably, kurly is not aiming for feature parity, but common flags and
mechanisms particularly within the HTTP(S) realm are to be expected.  kurly does
not offer a replacement for libcurl.")
    (home-page "https://gitlab.com/davidjpeacock/kurly")
    (license license:asl2.0)))

(define-public guile-curl
  (package
   (name "guile-curl")
   (version "0.9")
   (source (origin
            (method url-fetch)
            (uri (string-append "http://www.lonelycactus.com/tarball/"
                                "guile_curl-" version ".tar.gz"))
            (sha256
             (base32
              "0y7wfhilfm6vzs0wyifrrc2pj9nsxfas905c7qa5cw4i6s74ypmi"))))
   (build-system gnu-build-system)
   (arguments
    `(#:modules (((guix build guile-build-system)
                  #:select (target-guile-effective-version))
                 ,@%gnu-build-system-modules)
      #:imported-modules ((guix build guile-build-system)
                          ,@%gnu-build-system-modules)
      #:configure-flags (list (string-append
                               "--with-guilesitedir="
                               (assoc-ref %outputs "out")
                               "/share/guile/site/"
                               (target-guile-effective-version
                                (assoc-ref %build-inputs "guile")))
                              (string-append
                               "-with-guileextensiondir="
                               (assoc-ref %outputs "out")
                               "/lib/guile/"
                               (target-guile-effective-version
                                (assoc-ref %build-inputs "guile"))
                               "/extensions"))
      #:phases
      (modify-phases %standard-phases
        (add-after 'unpack 'patch-undefined-references
          (lambda* _
            (substitute* "module/curl.scm"
              ;; The following #defines are missing from our curl package
              ;; and therefore result in the evaluation of undefined symbols.
              ((",CURLOPT_HAPROXYPROTOCOL") "#f")
              ((",CURLOPT_DISALLOW_USERNAME_IN_URL") "#f")
              ((",CURLOPT_TIMEVALUE_LARGE") "#f")
              ((",CURLOPT_DNS_SHUFFLE_ADDRESSES") "#f")
              ((",CURLOPT_HAPPY_EYEBALLS_TIMEOUT_MS") "#f"))))
        (add-after 'install 'patch-extension-path
          (lambda* (#:key outputs #:allow-other-keys)
            (let* ((out      (assoc-ref outputs "out"))
                   (curl.scm (string-append
                              out "/share/guile/site/"
                              (target-guile-effective-version)
                              "/curl.scm"))
                   (curl.go  (string-append
                              out "/lib/guile/"
                              (target-guile-effective-version)
                              "/site-ccache/curl.go"))
                   (ext      (string-append out "/lib/guile/"
                                            (target-guile-effective-version)
                                            "/extensions/libguile-curl")))
              (substitute* curl.scm (("libguile-curl") ext))
              ;; The build system does not actually compile the Scheme module.
              ;; So we can compile it and put it in the right place in one go.
              (invoke "guild" "compile" curl.scm "-o" curl.go)))))))
   (native-inputs `(("pkg-config" ,pkg-config)))
   (inputs
    `(("curl" ,curl)
      ("guile" ,guile-3.0)))
   (home-page "http://www.lonelycactus.com/guile-curl.html")
   (synopsis "Curl bindings for Guile")
   (description "@code{guile-curl} is a project that has procedures that allow
Guile to do client-side URL transfers, like requesting documents from HTTP or
FTP servers.  It is based on the curl library.")
   (license license:gpl3+)))

(define-public guile2.2-curl
  (package
    (inherit guile-curl)
    (name "guile2.2-curl")
    (inputs
     `(("curl" ,curl)
       ("guile" ,guile-2.2)))))

(define-public curlpp
  (package
    (name "curlpp")
    (version "0.8.1")
    (source
     (origin
       (method git-fetch)
       (uri (git-reference
             (url "https://github.com/jpbarrette/curlpp")
             (commit (string-append "v" version))))
       (sha256
        (base32 "1b0ylnnrhdax4kwjq64r1fk0i24n5ss6zfzf4hxwgslny01xiwrk"))
       (file-name (git-file-name name version))))
    (build-system cmake-build-system)
    ;; There are no build tests to be had.
    (arguments
     '(#:tests? #f))
    ;; The installed version needs the header files from the C library.
    (propagated-inputs
     `(("curl" ,curl)))
    (synopsis "C++ wrapper around libcURL")
    (description
     "This package provides a free and easy-to-use client-side C++ URL
transfer library, supporting FTP, FTPS, HTTP, HTTPS, GOPHER, TELNET, DICT,
FILE and LDAP; in particular it supports HTTPS certificates, HTTP POST, HTTP
PUT, FTP uploading, kerberos, HTTP form based upload, proxies, cookies,
user+password authentication, file transfer resume, http proxy tunneling and
more!")
    (home-page "http://www.curlpp.org")
    (license license:expat)))<|MERGE_RESOLUTION|>--- conflicted
+++ resolved
@@ -61,7 +61,8 @@
              (sha256
               (base32
                "0jsrc97vbghvljic997r9nypc9qqddcil2lzvv032br8ahn5hr0g"))
-             (patches (search-patches "curl-use-ssl-cert-env.patch"))))
+             (patches (search-patches "curl-use-ssl-cert-env.patch"
+                                      "curl-7.77-tls-priority-string.patch"))))
    (build-system gnu-build-system)
    (outputs '("out"
               "doc"))                             ;1.2 MiB of man3 pages
@@ -143,30 +144,7 @@
    (home-page "https://curl.haxx.se/")))
 
 (define-public curl-minimal
-<<<<<<< HEAD
   (deprecated-package "curl-minimal" curl))
-=======
-  (hidden-package
-   (package/inherit
-    curl
-    (name "curl-minimal")
-    (inputs (alist-delete "openldap" (package-inputs curl))))))
-
-(define-public curl-7.77.0
-  (package
-    (inherit curl)
-    (version "7.77.0")
-    (source
-     (origin
-       (inherit (package-source curl))
-       (uri (string-append "https://curl.haxx.se/download/curl-"
-                           version ".tar.xz"))
-       (patches (search-patches "curl-7.76-use-ssl-cert-env.patch"
-                                "curl-7.77-tls-priority-string.patch"))
-       (sha256
-        (base32
-         "0jsrc97vbghvljic997r9nypc9qqddcil2lzvv032br8ahn5hr0g"))))))
->>>>>>> dece03e2
 
 (define-public kurly
   (package
