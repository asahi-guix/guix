--- conflicted
+++ resolved
@@ -127,17 +127,6 @@
                                      "patchelf-rework-for-arm.patch")))
          '()))
     (arguments
-<<<<<<< HEAD
-     (if (string-prefix? "arm" (or (%current-target-system) (%current-system)))
-         `(#:phases (modify-phases %standard-phases
-                      (add-after 'unpack 'patch/rework-for-arm
-                        (lambda* (#:key inputs #:allow-other-keys)
-                          (let ((patch-file
-                                 (assoc-ref inputs "patch/rework-for-arm")))
-                            (invoke "patch" "--force" "-p1"
-                                    "--input" patch-file)
-                            #t)))))
-=======
      (if (target-arm32?)
          `(#:phases
            (modify-phases %standard-phases
@@ -145,7 +134,6 @@
                (lambda* (#:key inputs #:allow-other-keys)
                  (let ((patch-file (assoc-ref inputs "patch/rework-for-arm")))
                    (invoke "patch" "--force" "-p1" "--input" patch-file))))))
->>>>>>> 4a78fd46
          '()))
 
     (home-page "https://nixos.org/patchelf.html")
