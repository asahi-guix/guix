;;; GNU Guix --- Functional package management for GNU
;;; Copyright © 2013 Andreas Enge <andreas@enge.fr>
;;; Copyright © 2014, 2015, 2016, 2017 Mark H Weaver <mhw@netris.org>
;;; Copyright © 2015 Ricardo Wurmus <rekado@elephly.net>
;;; Copyright © 2013, 2015, 2016, 2017 Ludovic Courtès <ludo@gnu.org>
;;; Copyright © 2017 Alex Vong <alexvong1995@gmail.com>
;;; Copyright © 2017, 2018 Efraim Flashner <efraim@flashner.co.il>
;;; Copyright © 2017 Leo Famulari <leo@famulari.name>
;;; Copyright © 2018 Tobias Geerinckx-Rice <me@tobias.gr>
;;; Copyright © 2018 Marius Bakke <mbakke@fastmail.com>
;;;
;;; This file is part of GNU Guix.
;;;
;;; GNU Guix is free software; you can redistribute it and/or modify it
;;; under the terms of the GNU General Public License as published by
;;; the Free Software Foundation; either version 3 of the License, or (at
;;; your option) any later version.
;;;
;;; GNU Guix is distributed in the hope that it will be useful, but
;;; WITHOUT ANY WARRANTY; without even the implied warranty of
;;; MERCHANTABILITY or FITNESS FOR A PARTICULAR PURPOSE.  See the
;;; GNU General Public License for more details.
;;;
;;; You should have received a copy of the GNU General Public License
;;; along with GNU Guix.  If not, see <http://www.gnu.org/licenses/>.

(define-module (gnu packages ghostscript)
  #:use-module (gnu packages)
  #:use-module (gnu packages autotools)
  #:use-module (gnu packages compression)
  #:use-module (gnu packages cups)
  #:use-module (gnu packages fontutils)
  #:use-module (gnu packages image)
  #:use-module (gnu packages perl)
  #:use-module (gnu packages pkg-config)
  #:use-module (gnu packages python)
  #:use-module (gnu packages tcl)
  #:use-module (gnu packages xorg)
  #:use-module ((guix licenses) #:prefix license:)
  #:use-module (guix packages)
  #:use-module (guix download)
  #:use-module (guix utils)
  #:use-module (guix build-system gnu)
  #:use-module (guix build-system trivial)
  #:use-module (srfi srfi-1))

(define-public lcms
  (package
   (name "lcms")
   (version "2.9")
   (source (origin
            (method url-fetch)
            (uri (string-append "mirror://sourceforge/lcms/lcms/" version
                                "/lcms2-" version ".tar.gz"))
            (sha256 (base32
                     "083xisy6z01zhm7p7rgk4bx9d6zlr8l20qkfv1g29ylnhgwzvij8"))))
   (build-system gnu-build-system)
   (inputs `(("libjpeg" ,libjpeg)
             ("libtiff" ,libtiff)
             ("zlib" ,zlib)))
   (synopsis "Little CMS, a small-footprint colour management engine")
   (description
    "Little CMS is a small-footprint colour management engine, with special
focus on accuracy and performance.  It uses the International Color
Consortium standard (ICC), approved as ISO 15076-1.")
   (license license:x11)
   (home-page "http://www.littlecms.com/")
   (properties '((cpe-name . "little_cms_color_engine")))))

(define-public libpaper
  (package
   (name "libpaper")
   (version "1.1.24")
   (source (origin
            (method url-fetch)
            (uri (string-append
                   ;; Debian moved their libpaper-1.1.24 to archive.debian.net
                   ;; but in the move the hash of their tarball changed.
                   "http://pkgs.fedoraproject.org/repo/pkgs/libpaper/libpaper_"
                   version ".tar.gz/5bc87d494ba470aba54f6d2d51471834/libpaper_"
                   version ".tar.gz"))
            (sha256 (base32
                     "0zhcx67afb6b5r936w5jmaydj3ks8zh83n9rm5sv3m3k8q8jib1q"))))
   (build-system gnu-build-system)
   (synopsis "Library for handling paper sizes")
   (description
    "The paper library and accompanying files are intended to provide a simple
way for applications to take actions based on a system- or user-specified
paper size.")
   (license license:gpl2)
   (home-page "https://packages.qa.debian.org/libp/libpaper.html")))

(define-public psutils
  (package
   (name "psutils")
   (version "17")
   (source (origin
            (method url-fetch)
            (uri "ftp://ftp.knackered.org/pub/psutils/psutils.tar.gz")
            (sha256 (base32
                     "1r4ab1fvgganm02kmm70b2r1azwzbav2am41gbigpa2bb1wynlrq"))))
   (build-system gnu-build-system)
   (inputs `(("perl" ,perl)))
   (arguments
    `(#:tests? #f ; none provided
      #:phases
      (modify-phases %standard-phases
        (replace 'configure
          (lambda* (#:key inputs outputs #:allow-other-keys #:rest args)
           (let ((perl (assoc-ref inputs "perl"))
                 (out (assoc-ref outputs "out")))
            (copy-file "Makefile.unix" "Makefile")
            (substitute* "Makefile"
              (("/usr/local/bin/perl") (string-append perl "/bin/perl")))
            (substitute* "Makefile"
              (("/usr/local") out))
            ;; for the install phase
            (substitute* "Makefile"
              (("-mkdir") "mkdir -p"))
            ;; drop installation of non-free files
            (substitute* "Makefile"
              ((" install.include") "")))
           #t)))))
   (synopsis "Collection of utilities for manipulating PostScript documents")
   (description
    "PSUtils is a collection of utilities for manipulating PostScript
documents.  Programs included are psnup, for placing out several logical pages
on a single sheet of paper, psselect, for selecting pages from a document,
pstops, for general imposition, psbook, for signature generation for booklet
printing, and psresize, for adjusting page sizes.")
   (license (license:non-copyleft "file://LICENSE"
                                "See LICENSE in the distribution."))
   (home-page "http://knackered.org/angus/psutils/")))

(define-public ghostscript
  (package
    (name "ghostscript")
    (version "9.23")
    (source
      (origin
        (method url-fetch)
        (uri (string-append "https://github.com/ArtifexSoftware/"
                            "ghostpdl-downloads/releases/download/gs"
                            (string-delete #\. version)
                            "/ghostscript-" version ".tar.xz"))
        (sha256
         (base32
          "1ng8d9fm5lza7k1f7ybc791275c07z5hcmpkrl2i226nshkxrkhz"))
        (patches (search-patches "ghostscript-runpath.patch"
                                 "ghostscript-CVE-2018-10194.patch"
                                 "ghostscript-no-header-creationdate.patch"
                                 "ghostscript-no-header-id.patch"
                                 "ghostscript-no-header-uuid.patch"))
        (modules '((guix build utils)))
        (snippet
          ;; Remove bundled libraries. The bundled OpenJPEG is a patched fork so
          ;; we leave it, at least for now.
          ;; TODO Try unbundling ijs, which is developed alongside Ghostscript.
          ;; Likewise for the thread-safe lcms2 fork called "lcms2art".
         '(begin
            (for-each delete-file-recursively '("freetype" "jbig2dec" "jpeg"
                                                "libpng" "tiff" "zlib"))
            #t))))
    (build-system gnu-build-system)
    (outputs '("out" "doc"))                  ;19 MiB of HTML/PS doc + examples
    (arguments
     `(#:disallowed-references ("doc")
       #:configure-flags
       (list "--with-system-libtiff"
             "LIBS=-lz"
             (string-append "ZLIBDIR="
                            (assoc-ref %build-inputs "zlib") "/include")
             "--enable-dynamic"

             ,@(if (%current-target-system)
                   '(;; Specify the native compiler, which is used to build 'echogs'
                     ;; and other intermediary tools when cross-compiling; see
                     ;; <https://ghostscript.com/FAQ.html>.
                     "CCAUX=gcc"

                     ;; Save 'config.log' etc. of the native build under
                     ;; auxtmp/, useful for debugging.
                     "--enable-save_confaux")
                   '()))
       #:phases
       (modify-phases %standard-phases
        (add-after 'configure 'remove-doc-reference
          (lambda _
            ;; Don't retain a reference to the 'doc' output in 'gs'.
            ;; The only use of this definition is in the output of
            ;; 'gs --help', so this change is fine.
            (substitute* "base/gscdef.c"
              (("GS_DOCDIR")
               "\"~/.guix-profile/share/doc/ghostscript\""))
            ;; The docdir default changed in 9.23 and a compatibility
            ;; symlink was added from datadir->docdir.  Remove it.
            (substitute* "base/unixinst.mak"
              (("ln -s \\$\\(DESTDIR\\)\\$\\(docdir\\).*") ""))
            #t))
         (add-after 'configure 'patch-config-files
           (lambda _
             (substitute* "base/unixhead.mak"
               (("/bin/sh") (which "sh")))
             #t))
         ,@(if (%current-target-system)
               `((add-after 'configure 'add-native-lz
                   (lambda _
                     ;; Add missing '-lz' for native tools such as 'mkromfs'.
                     (substitute* "Makefile"
                       (("^AUXEXTRALIBS=(.*)$" _ value)
                        (string-append "AUXEXTRALIBS = -lz " value "\n")))
                     #t)))
               '())
         (replace 'build
           (lambda _
             ;; Build 'libgs.so', but don't build the statically-linked 'gs'
             ;; binary (saves 22 MiB).
             (invoke "make" "so" "-j"
                     (number->string (parallel-job-count)))))
         (replace 'install
           (lambda _
             (invoke "make" "soinstall")))
         (add-after 'install 'create-gs-symlink
           (lambda* (#:key outputs #:allow-other-keys)
             (let ((out (assoc-ref outputs "out")))
               ;; Some programs depend on having a 'gs' binary available.
               (symlink "gsc" (string-append out "/bin/gs"))
               #t))))))
    (native-inputs
     `(("perl" ,perl)
       ("python" ,python-wrapper)
       ("tcl" ,tcl)

       ;; When cross-compiling, some of the natively-built tools require all
       ;; these libraries.
       ,@(if (%current-target-system)
             `(("zlib/native" ,zlib)
               ("libjpeg/native" ,libjpeg))
             '())))
    (inputs
     `(("freetype" ,freetype)
       ("jbig2dec" ,jbig2dec)
       ("libjpeg" ,libjpeg)
       ("libpaper" ,libpaper)
       ("libpng" ,libpng)
       ("libtiff" ,libtiff)
       ("zlib" ,zlib)))
    (synopsis "PostScript and PDF interpreter")
    (description
     "Ghostscript is an interpreter for the PostScript language and the PDF
file format.  It also includes a C library that implements the graphics
capabilities of the PostScript language.  It supports a wide variety of
output file formats and printers.")
    (home-page "https://www.ghostscript.com/")
    (license license:agpl3+)))

<<<<<<< HEAD
=======
(define-public ghostscript/fixed
  (hidden-package
    (package
      (inherit ghostscript)
      (version "9.24")
      (source
        (origin
          (inherit (package-source ghostscript))
          (uri (string-append "https://github.com/ArtifexSoftware/"
                              "ghostpdl-downloads/releases/download/gs"
                              (string-delete #\. version)
                              "/ghostscript-" version ".tar.xz"))
          (sha256
           (base32
            "1mk922rnml93w2g42yxiyn8xqanc50cm65irrgh0b6lp4kgifjfl"))
          (patches (search-patches "ghostscript-CVE-2018-16509.patch"
                                   "ghostscript-bug-699708.patch"
                                   "ghostscript-no-header-creationdate.patch"
                                   "ghostscript-no-header-id.patch"
                                   "ghostscript-no-header-uuid.patch"))))
      (arguments
       (substitute-keyword-arguments (package-arguments ghostscript)
         ((#:configure-flags flags)
          ;; Notice that we removed the 'ghostscript-runpath' patch above.
          ;; The reason is that it conflicts with an upstream change that
          ;; takes LDFLAGS into account.
          `(cons (string-append "LDFLAGS=-Wl,-rpath="
                                (assoc-ref %outputs "out") "/lib")
                 ,flags))
         ((#:phases phases)
          `(modify-phases ,phases
             (add-before 'configure 'create-output-directory
               (lambda* (#:key outputs #:allow-other-keys)
                 ;; Unfortunately the configure script refuses to function if
                 ;; the directory specified as -rpath does not already exist.
                 (mkdir-p (string-append (assoc-ref outputs "out") "/lib"))
                 #t)))))))))

>>>>>>> 0084744b
(define-public ghostscript/x
  (package/inherit ghostscript
    (name (string-append (package-name ghostscript) "-with-x"))
    (inputs `(("libxext" ,libxext)
              ("libxt" ,libxt)
              ,@(package-inputs ghostscript)))))

(define-public ghostscript/cups
  (package/inherit ghostscript
    (name "ghostscript-with-cups")
    (inputs `(("cups" ,cups-minimal)
              ,@(package-inputs ghostscript)))))

(define-public ijs
  (package
   (name "ijs")
   (version (package-version ghostscript))
   (source (package-source ghostscript))
   (build-system gnu-build-system)
   (native-inputs
    `(("libtool"    ,libtool)
      ("automake"   ,automake)
      ("autoconf"   ,autoconf)))
   (arguments
    `(#:phases
      (modify-phases %standard-phases
        (add-after 'unpack 'autogen
          (lambda _
            ;; need to regenerate macros
            (system* "autoreconf" "-if")
            ;; do not run configure
            (substitute* "autogen.sh"
              (("^.*\\$srcdir/configure.*") ""))
            (system* "bash" "autogen.sh")
            ;; create configure script in ./ijs/
            (chdir "ijs")
            ;; do not run configure
            (substitute* "autogen.sh"
              (("^.*\\$srcdir/configure.*") "")
              (("^ + && echo Now type.*$")  ""))
            (invoke "bash" "autogen.sh"))))))
   (synopsis "IJS driver framework for inkjet and other raster devices")
   (description
    "IJS is a protocol for transmission of raster page images.  This package
provides the reference implementation of the raster printer driver
architecture.")
   (license license:expat)
   (home-page (package-home-page ghostscript))))

(define-public gs-fonts
  (package
   (name "gs-fonts")
   (version "8.11")
   (source (origin
            (method url-fetch)
            (uri (string-append "mirror://sourceforge/gs-fonts/gs-fonts/"
                                version
                                "%20%28base%2035%2C%20GPL%29/ghostscript-fonts-std-"
                                version
                                ".tar.gz"))
            (sha256 (base32
                     "00f4l10xd826kak51wsmaz69szzm2wp8a41jasr4jblz25bg7dhf"))))
   (build-system gnu-build-system)
   (arguments
    `(#:tests? #f ; nothing to check, just files to copy

      #:modules ((guix build gnu-build-system)
                 (guix build utils)
                 (srfi srfi-1))
      #:phases
      (modify-phases %standard-phases
        (delete 'configure)
        (delete 'build)
        (replace 'install
          (lambda* (#:key outputs #:allow-other-keys)
            (let* ((out (assoc-ref outputs "out"))
                   (dir (string-append out "/share/fonts/type1/ghostscript")))
              (mkdir-p dir)
              (for-each
                (lambda (file)
                  (copy-file file (string-append dir "/" file)))
                (find-files "." "pfb|afm"))
              #t))))))
   (synopsis "Free replacements for the PostScript fonts")
   (description
    "Ghostscript fonts provides fonts and font metrics customarily distributed with
Ghostscript.  It currently includes the 35 standard PostScript fonts.")
   (license license:gpl2)
   (home-page "https://sourceforge.net/projects/gs-fonts/")))

(define-public libspectre
  (package
   (name "libspectre")
   (version "0.2.8")
   (source (origin
            (method url-fetch)
            (uri (string-append "https://libspectre.freedesktop.org/releases/libspectre-"
                                version ".tar.gz"))
            (sha256 (base32
                     "1a67iglsc3r05mzngyg9kb1gy8whq4fgsnyjwi7bqfw2i7rnl9b5"))))
   (build-system gnu-build-system)
   (inputs `(("ghostscript" ,ghostscript)))
   (native-inputs `(("pkg-config" ,pkg-config)))
   (synopsis "Postscript rendering library")
   (description
    "libspectre is a small library for rendering Postscript documents.
It provides a convenient easy to use API for handling and rendering
Postscript documents.")
   (license license:gpl2+)
   (home-page "https://www.freedesktop.org/wiki/Software/libspectre")))<|MERGE_RESOLUTION|>--- conflicted
+++ resolved
@@ -135,6 +135,7 @@
 (define-public ghostscript
   (package
     (name "ghostscript")
+    (replacement ghostscript/fixed)
     (version "9.23")
     (source
       (origin
@@ -254,8 +255,6 @@
     (home-page "https://www.ghostscript.com/")
     (license license:agpl3+)))
 
-<<<<<<< HEAD
-=======
 (define-public ghostscript/fixed
   (hidden-package
     (package
@@ -294,7 +293,6 @@
                  (mkdir-p (string-append (assoc-ref outputs "out") "/lib"))
                  #t)))))))))
 
->>>>>>> 0084744b
 (define-public ghostscript/x
   (package/inherit ghostscript
     (name (string-append (package-name ghostscript) "-with-x"))
