--- conflicted
+++ resolved
@@ -1200,12 +1200,7 @@
            (lambda* (#:key inputs #:allow-other-keys)
              ;; For mu/test/test-mu-query.c
              (setenv "TZDIR"
-<<<<<<< HEAD
                      (search-input-directory inputs "share/zoneinfo"))))
-=======
-                     (string-append (assoc-ref inputs "tzdata")
-                                    "/share/zoneinfo"))))
->>>>>>> 4eb0a514
          (add-after 'install 'install-emacs-autoloads
            (lambda* (#:key outputs #:allow-other-keys)
              (emacs-generate-autoloads
