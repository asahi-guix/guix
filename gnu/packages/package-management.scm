--- conflicted
+++ resolved
@@ -73,15 +73,9 @@
   ;; Latest version of Guix, which may or may not correspond to a release.
   ;; Note: the 'update-guix-package.scm' script expects this definition to
   ;; start precisely like this.
-<<<<<<< HEAD
-  (let ((version "0.12.0")
-        (commit "ce92d269fea0a2bfac0ac20414f77127d2f07500")
-        (revision 11))
-=======
   (let ((version "0.13.0")
         (commit "a6d728b7aaee09892b0b420d07ed2dbb7de5e63f")
         (revision 1))
->>>>>>> 7c63fff6
     (package
       (name "guix")
 
@@ -97,11 +91,7 @@
                       (commit commit)))
                 (sha256
                  (base32
-<<<<<<< HEAD
-                  "17l9r2mdzzv8vfxb3bc5zkdqkl472q979iwsarp7lcqss1jxys7w"))
-=======
                   "1nrskyk8z6w5i9cdfh5zxfgsrqf744sb30ssqi2g5xhijwagr1yq"))
->>>>>>> 7c63fff6
                 (file-name (string-append "guix-" version "-checkout"))))
       (build-system gnu-build-system)
       (arguments
