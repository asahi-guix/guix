;;; GNU Guix --- Functional package management for GNU
;;; Copyright © 2013 Nikita Karetnikov <nikita@karetnikov.org>
;;; Copyright © 2013, 2014, 2015, 2016 Ludovic Courtès <ludo@gnu.org>
;;; Copyright © 2013, 2014, 2015, 2016 Andreas Enge <andreas@enge.fr>
;;; Copyright © 2014, 2015 Mark H Weaver <mhw@netris.org>
;;; Copyright © 2014 Eric Bavier <bavier@member.fsf.org>
;;; Copyright © 2014, 2015 Federico Beffa <beffa@fbengineering.ch>
;;; Copyright © 2015 Omar Radwan <toxemicsquire4@gmail.com>
;;; Copyright © 2015 Pierre-Antoine Rault <par@rigelk.eu>
;;; Copyright © 2015, 2016 Ricardo Wurmus <rekado@elephly.net>
;;; Copyright © 2015, 2016 Christopher Allan Webber <cwebber@dustycloud.org>
;;; Copyright © 2015 Eric Dvorsak <eric@dvorsak.fr>
;;; Copyright © 2015, 2016 David Thompson <davet@gnu.org>
;;; Copyright © 2015, 2016 Leo Famulari <leo@famulari.name>
;;; Copyright © 2015 Ben Woodcroft <donttrustben@gmail.com>
;;; Copyright © 2015, 2016 Erik Edrosa <erik.edrosa@gmail.com>
;;; Copyright © 2015, 2016 Efraim Flashner <efraim@flashner.co.il>
;;; Copyright © 2015 Kyle Meyer <kyle@kyleam.com>
;;; Copyright © 2015, 2016 Chris Marusich <cmmarusich@gmail.com>
;;; Copyright © 2016 Danny Milosavljevic <dannym+a@scratchpost.org>
;;;
;;; This file is part of GNU Guix.
;;;
;;; GNU Guix is free software; you can redistribute it and/or modify it
;;; under the terms of the GNU General Public License as published by
;;; the Free Software Foundation; either version 3 of the License, or (at
;;; your option) any later version.
;;;
;;; GNU Guix is distributed in the hope that it will be useful, but
;;; WITHOUT ANY WARRANTY; without even the implied warranty of
;;; MERCHANTABILITY or FITNESS FOR A PARTICULAR PURPOSE.  See the
;;; GNU General Public License for more details.
;;;
;;; You should have received a copy of the GNU General Public License
;;; along with GNU Guix.  If not, see <http://www.gnu.org/licenses/>.

(define-module (gnu packages python)
  #:use-module ((guix licenses)
                #:select (asl2.0 bsd-4 bsd-3 bsd-2 non-copyleft cc0 x11 x11-style
                          gpl2 gpl2+ gpl3 gpl3+ lgpl2.0+ lgpl2.1 lgpl2.1+ lgpl3+ agpl3+
                          isc mpl2.0 psfl public-domain repoze unlicense x11-style
                          zpl2.1))
  #:use-module ((guix licenses) #:select (expat zlib) #:prefix license:)
  #:use-module (gnu packages)
  #:use-module (gnu packages algebra)
  #:use-module (gnu packages attr)
  #:use-module (gnu packages backup)
  #:use-module (gnu packages compression)
  #:use-module (gnu packages databases)
  #:use-module (gnu packages file)
  #:use-module (gnu packages fontutils)
  #:use-module (gnu packages gcc)
  #:use-module (gnu packages ghostscript)
  #:use-module (gnu packages glib)
  #:use-module (gnu packages gtk)
  #:use-module (gnu packages icu4c)
  #:use-module (gnu packages image)
  #:use-module (gnu packages imagemagick)
  #:use-module (gnu packages libffi)
  #:use-module (gnu packages linux)
  #:use-module (gnu packages maths)
  #:use-module (gnu packages multiprecision)
  #:use-module (gnu packages networking)
  #:use-module (gnu packages ncurses)
  #:use-module (gnu packages pcre)
  #:use-module (gnu packages perl)
  #:use-module (gnu packages pkg-config)
  #:use-module (gnu packages readline)
  #:use-module (gnu packages statistics)
  #:use-module (gnu packages texlive)
  #:use-module (gnu packages texinfo)
  #:use-module (gnu packages tls)
  #:use-module (gnu packages version-control)
  #:use-module (gnu packages web)
  #:use-module (gnu packages base)
  #:use-module (gnu packages xml)
  #:use-module (gnu packages xorg)
  #:use-module (gnu packages xdisorg)
  #:use-module (gnu packages zip)
  #:use-module (gnu packages tcl)
  #:use-module (gnu packages bdw-gc)
  #:use-module (gnu packages pcre)
  #:use-module (guix packages)
  #:use-module (guix download)
  #:use-module (guix git-download)
  #:use-module (guix utils)
  #:use-module (guix build-system gnu)
  #:use-module (guix build-system cmake)
  #:use-module (guix build-system python)
  #:use-module (guix build-system trivial)
  #:use-module (srfi srfi-1))

(define-public python-2
  (package
    (name "python")
    (version "2.7.11")
    (source
     (origin
      (method url-fetch)
      (uri (string-append "https://www.python.org/ftp/python/"
                          version "/Python-" version ".tar.xz"))
      (sha256
       (base32
<<<<<<< HEAD
        "0iiz844riiznsyhhyy962710pz228gmhv8qi3yk4w4jhmx2lqawn"))
      (patches (map search-patch
                    '("python-2.7-search-paths.patch"
                      "python-2-deterministic-build-info.patch"
                      "python-2.7-source-date-epoch.patch")))
      (modules '((guix build utils)))
      ;; suboptimal to delete failing tests here, but if we delete them in the
      ;; arguments then we need to make sure to strip out that phase when it
      ;; gets inherited by python and python-minimal.
      (snippet
       '(begin
          (for-each delete-file
                    '("Lib/test/test_compileall.py"
                      "Lib/test/test_distutils.py"
                      "Lib/test/test_import.py"
                      "Lib/test/test_shutil.py"
                      "Lib/test/test_socket.py"
                      "Lib/test/test_subprocess.py"))
          #t))))
=======
        "1h7zbrf9pkj29hlm18b10548ch9757f75m64l47sy75rh43p7lqw"))
      (patches (search-patches
                "python-2.7-search-paths.patch"
                "python-2-deterministic-build-info.patch"
                "python-2.7-source-date-epoch.patch"))))
>>>>>>> b74f64a9
    (outputs '("out"
               "tk"))                     ;tkinter; adds 50 MiB to the closure
    (build-system gnu-build-system)
    (arguments
     `(;; 356 tests OK.
       ;; 6 tests failed:
       ;;     test_compileall test_distutils test_import test_shutil test_socket
       ;;     test_subprocess
       ;; 39 tests skipped:
       ;;     test_aepack test_al test_applesingle test_bsddb test_bsddb185
       ;;     test_bsddb3 test_cd test_cl test_codecmaps_cn test_codecmaps_hk
       ;;     test_codecmaps_jp test_codecmaps_kr test_codecmaps_tw test_curses
       ;;     test_dl test_gdb test_gl test_imageop test_imgfile test_ioctl
       ;;     test_kqueue test_linuxaudiodev test_macos test_macostools
       ;;     test_msilib test_ossaudiodev test_scriptpackages test_smtpnet
       ;;     test_socketserver test_startfile test_sunaudiodev test_timeout
       ;;     test_tk test_ttk_guionly test_urllib2net test_urllibnet
       ;;     test_winreg test_winsound test_zipfile64
       ;; 4 skips unexpected on linux2:
       ;;     test_bsddb test_bsddb3 test_gdb test_ioctl
       #:test-target "test"
       #:configure-flags
       (list "--enable-shared"                    ;allow embedding
             "--with-system-ffi"                  ;build ctypes
             (string-append "LDFLAGS=-Wl,-rpath="
                            (assoc-ref %outputs "out") "/lib"))

        #:modules ((ice-9 ftw) (ice-9 match)
                   (guix build utils) (guix build gnu-build-system))
        #:phases
        (modify-phases %standard-phases
          (add-before
           'configure 'patch-lib-shells
           (lambda _
             ;; Filter for existing files, since some may not exist in all
             ;; versions of python that are built with this recipe.
             (substitute* (filter file-exists?
                                  '("Lib/subprocess.py"
                                    "Lib/popen2.py"
                                    "Lib/distutils/tests/test_spawn.py"
                                    "Lib/test/test_subprocess.py"))
               (("/bin/sh") (which "sh")))

             ;; Use zero as the timestamp in .pyc files so that builds are
             ;; deterministic.  TODO: Remove it when this variable is set in
             ;; gnu-build-system.scm.
             (setenv "SOURCE_DATE_EPOCH" "1")
             #t))
          (add-before 'configure 'do-not-record-configure-flags
            (lambda* (#:key configure-flags #:allow-other-keys)
              ;; Remove configure flags from the installed '_sysconfigdata.py'
              ;; and 'Makefile' so we don't end up keeping references to the
              ;; build tools.
              ;;
              ;; Preserve at least '--with-system-ffi' since otherwise the
              ;; thing tries to build libffi, fails, and we end up with a
              ;; Python that lacks ctypes.
              (substitute* "configure"
                (("^CONFIG_ARGS=.*$")
                 (format #f "CONFIG_ARGS='~a'\n"
                         (if (member "--with-system-ffi" configure-flags)
                             "--with-system-ffi"
                             ""))))
              #t))
          (add-before
           'check 'pre-check
           (lambda _
             ;; 'Lib/test/test_site.py' needs a valid $HOME
             (setenv "HOME" (getcwd))
             #t))
          (add-after
           'unpack 'set-source-file-times-to-1980
           ;; XXX One of the tests uses a ZIP library to pack up some of the
           ;; source tree, and fails with "ZIP does not support timestamps
           ;; before 1980".  Work around this by setting the file times in the
           ;; source tree to sometime in early 1980.
           (lambda _
             (let ((circa-1980 (* 10 366 24 60 60)))
               (ftw "." (lambda (file stat flag)
                          (utime file circa-1980 circa-1980)
                          #t))
               #t)))
          (add-after 'install 'move-tk-inter
            (lambda* (#:key outputs #:allow-other-keys)
              ;; When Tkinter support is built move it to a separate output so
              ;; that the main output doesn't contain a reference to Tcl/Tk.
              (let ((out (assoc-ref outputs "out"))
                    (tk  (assoc-ref outputs "tk")))
                (when tk
                  (match (find-files out "tkinter.*\\.so")
                    ((tkinter.so)
                     ;; The .so is in OUT/lib/pythonX.Y/lib-dynload, but we
                     ;; want it under TK/lib/pythonX.Y/site-packages.
                     (let* ((len    (string-length out))
                            (target (string-append
                                     tk "/"
                                     (string-drop
                                      (dirname (dirname tkinter.so))
                                      len)
                                     "/site-packages")))
                       (install-file tkinter.so target)
                       (delete-file tkinter.so)))))
                #t))))))
    (inputs
     `(("bzip2" ,bzip2)
       ("gdbm" ,gdbm)
       ("libffi" ,libffi)                         ; for ctypes
       ("sqlite" ,sqlite)                         ; for sqlite extension
       ("openssl" ,openssl)
       ("readline" ,readline)
       ("zlib" ,zlib)
       ("tcl" ,tcl)
       ("tk" ,tk)))                               ; for tkinter
    (native-inputs
     `(("pkg-config" ,pkg-config)))
    (native-search-paths
     (list (search-path-specification
            (variable "PYTHONPATH")
            (files '("lib/python2.7/site-packages")))))
    (home-page "http://python.org")
    (synopsis "High-level, dynamically-typed programming language")
    (description
     "Python is a remarkably powerful dynamic programming language that
is used in a wide variety of application domains.  Some of its key
distinguishing features include: clear, readable syntax; strong
introspection capabilities; intuitive object orientation; natural
expression of procedural code; full modularity, supporting hierarchical
packages; exception-based error handling; and very high level dynamic
data types.")
    (license psfl)))

(define-public python
  (package (inherit python-2)
    (version "3.4.3")
    (source (origin
              (method url-fetch)
              (uri (string-append "https://www.python.org/ftp/python/"
                                  version "/Python-" version ".tar.xz"))
              (patches (search-patches
                        "python-fix-tests.patch"
                        ;; XXX Try removing this patch for python > 3.4.3
                        "python-disable-ssl-test.patch"
                        "python-3-deterministic-build-info.patch"
                        "python-3-search-paths.patch"))
              (patch-flags '("-p0"))
              (sha256
               (base32
                "1f4nm4z08sy0kqwisvv95l02crv6dyysdmx44p1mz3bn6csrdcxm"))))
    (arguments (substitute-keyword-arguments (package-arguments python-2)
                 ((#:tests? _) #t)))
    (native-search-paths
     (list (search-path-specification
            (variable "PYTHONPATH")
            (files (list (string-append "lib/python"
                                        (version-major+minor version)
                                        "/site-packages"))))))))

;; Minimal variants of Python, mostly used to break the cycle between Tk and
;; Python (Tk -> libxcb -> Python.)

(define-public python2-minimal
  (package (inherit python-2)
    (name "python-minimal")
    (outputs '("out"))
    (arguments
     (substitute-keyword-arguments (package-arguments python-2)
       ((#:configure-flags cf)
        `(append ,cf '("--without-system-ffi")))))
    (inputs '())))                          ;none of the optional dependencies

(define-public python-minimal
  (package (inherit python)
    (name "python-minimal")
    (outputs '("out"))
    (arguments
     (substitute-keyword-arguments (package-arguments python)
       ((#:configure-flags cf)
        `(append ,cf '("--without-system-ffi")))))

    ;; OpenSSL is a mandatory dependency of Python 3.x, for urllib;
    ;; zlib is required by 'zipimport', used by pip.
    (inputs `(("openssl" ,openssl)
              ("zlib" ,zlib)))))

(define* (wrap-python3 python
                       #:optional
                       (name (string-append (package-name python) "-wrapper")))
  (package (inherit python)
    (name name)
    (source #f)
    (build-system trivial-build-system)
    (outputs '("out"))
    (propagated-inputs `(("python" ,python)))
    (arguments
     `(#:modules ((guix build utils))
       #:builder
         (begin
           (use-modules (guix build utils))
           (let ((bin (string-append (assoc-ref %outputs "out") "/bin"))
                 (python (string-append (assoc-ref %build-inputs "python") "/bin/")))
                (mkdir-p bin)
                (for-each
                  (lambda (old new)
                    (symlink (string-append python old)
                             (string-append bin "/" new)))
                  '("python3" "pydoc3" "idle3")
                  '("python"  "pydoc"  "idle"))))))
    (synopsis "Wrapper for the Python 3 commands")
    (description
     "This package provides wrappers for the commands of Python@tie{}3.x such
that they can be invoked under their usual name---e.g., @command{python}
instead of @command{python3}.")))

(define-public python-wrapper (wrap-python3 python))
(define-public python-minimal-wrapper (wrap-python3 python-minimal))

(define-public python-psutil
  (package
    (name "python-psutil")
    (version "3.3.0")
    (source
     (origin
       (method url-fetch)
       (uri (pypi-uri "psutil" version))
       (sha256
        (base32
         "11bd1555vf2ibjnmqf64im5cp55vcqfq45ccinm9ll3bs68na6s2"))))
    (build-system python-build-system)
    (native-inputs
     `(("python-setuptools" ,python-setuptools)))
    (home-page "https://pypi.python.org/pypi/psutil/")
    (synopsis "Library for retrieving information on running processes")
    (description
     "psutil (Python system and process utilities) is a library for retrieving
information on running processes and system utilization (CPU, memory, disks,
network) in Python.  It is useful mainly for system monitoring, profiling and
limiting process resources and management of running processes.  It implements
many functionalities offered by command line tools such as: ps, top, lsof,
netstat, ifconfig, who, df, kill, free, nice, ionice, iostat, iotop, uptime,
pidof, tty, taskset, pmap.")
    (license bsd-3)))

(define-public python2-psutil
  (package-with-python2 python-psutil))

(define-public python-passlib
  (package
    (name "python-passlib")
    (version "1.6.5")
    (source
     (origin
       (method url-fetch)
       (uri (pypi-uri "passlib" version))
       (sha256
        (base32
         "1z27wdxs5rj5xhhqfzvzn3yg682irkxw6dcs5jj7mcf97psk8gd8"))))
    (build-system python-build-system)
    (native-inputs
     `(("python-nose" ,python-nose)
       ("python-setuptools" ,python-setuptools)))
    (inputs
     `(("python-py-bcrypt" ,python-py-bcrypt)))
    (arguments
     `(#:phases
       (alist-cons-before
        'check 'set-PYTHON_EGG_CACHE
        ;; some tests require access to "$HOME/.cython"
        (lambda* _ (setenv "PYTHON_EGG_CACHE" "/tmp"))
         %standard-phases)))
    (home-page "https://bitbucket.org/ecollins/passlib")
    (synopsis
     "Comprehensive password hashing framework")
    (description
     "Passlib is a password hashing library for Python 2 & 3, which provides
cross-platform implementations of over 30 password hashing algorithms, as well
as a framework for managing existing password hashes.  It's designed to be
useful for a wide range of tasks, from verifying a hash found in /etc/shadow,
to providing full-strength password hashing for multi-user application.")
    (license bsd-3)))

(define-public python2-passlib
  (package-with-python2 python-passlib))

(define-public python-py-bcrypt
  (package
    (name "python-py-bcrypt")
    (version "0.4")
    (source
     (origin
       (method url-fetch)
       (uri (string-append
             "https://pypi.python.org/packages/source/p/py-bcrypt/py-bcrypt-"
             version
             ".tar.gz"))
       (sha256
        (base32
         "0y6smdggwi5s72v6p1nn53dg6w05hna3d264cq6kas0lap73p8az"))))
    (build-system python-build-system)
    (native-inputs
     `(("python-setuptools" ,python-setuptools)))
    (home-page "https://code.google.com/p/py-bcrypt")
    (synopsis
     "Bcrypt password hashing and key derivation")
    (description
     "A python wrapper of OpenBSD's Blowfish password hashing code.  This
system hashes passwords using a version of Bruce Schneier's Blowfish block
cipher with modifications designed to raise the cost of off-line password
cracking and frustrate fast hardware implementation.  The computation cost of
the algorithm is parametised, so it can be increased as computers get faster.
The intent is to make a compromise of a password database less likely to
result in an attacker gaining knowledge of the plaintext passwords (e.g. using
John the Ripper).")
    ;; "sha2.c" is under BSD-3;
    ;; "blowfish.c" and "bcrypt.c" are under BSD-4;
    ;; the rest is under ISC.
    (license (list isc bsd-3 bsd-4))))

(define-public python2-py-bcrypt
  (package-with-python2 python-py-bcrypt))


(define-public python-paramiko
  (package
    (name "python-paramiko")
    (version "1.16.0")
    (source
     (origin
       (method url-fetch)
       (uri (pypi-uri "paramiko" version))
       (sha256
        (base32
         "14k8z7ndc3zk5xivnm4d8lncchx475ll5izpf8vmfbq7rp9yp5rj"))))
    (build-system python-build-system)
    (native-inputs
     `(("python-setuptools" ,python-setuptools)))
    (propagated-inputs
     `(("python-pycrypto" ,python-pycrypto)))
    (inputs
     `(("python-ecdsa" ,python-ecdsa)))
    (home-page "http://www.paramiko.org/")
    (synopsis "SSHv2 protocol library")
    (description "Paramiko is a python implementation of the SSHv2 protocol,
providing both client and server functionality.  While it leverages a Python C
extension for low level cryptography (PyCrypto), Paramiko itself is a pure
Python interface around SSH networking concepts.")
    (license lgpl2.1+)))

(define-public python2-paramiko
  (package-with-python2 python-paramiko))


(define-public python-httplib2
  (package
    (name "python-httplib2")
    (version "0.9.2")
    (source
     (origin
       (method url-fetch)
       (uri (pypi-uri "httplib2" version))
       (sha256
        (base32
         "126rsryvw9vhbf3qmsfw9lf4l4xm2srmgs439lgma4cpag4s3ay3"))))
    (build-system python-build-system)
    (native-inputs
     `(("python-setuptools" ,python-setuptools)))
    (home-page "https://github.com/jcgregorio/httplib2")
    (synopsis "Comprehensive HTTP client library")
    (description
     "A comprehensive HTTP client library supporting many features left out of
other HTTP libraries.")
    (license license:expat)))

(define-public python2-httplib2
  (package-with-python2 python-httplib2))

(define-public python-ecdsa
  (package
    (name "python-ecdsa")
    (version "0.13")
    (source
     (origin
       (method url-fetch)
       (uri (string-append
             "https://pypi.python.org/packages/source/e/ecdsa/ecdsa-"
             version
             ".tar.gz"))
       (sha256
        (base32
         "1yj31j0asmrx4an9xvsaj2icdmzy6pw0glfpqrrkrphwdpi1xkv4"))))
    (build-system python-build-system)
    (native-inputs
     `(("python-setuptools" ,python-setuptools)))
    (inputs
     `(("openssl" ,openssl)))
    (home-page
     "http://github.com/warner/python-ecdsa")
    (synopsis
     "ECDSA cryptographic signature library (pure python)")
    (description
     "This is an easy-to-use implementation of ECDSA cryptography (Elliptic
Curve Digital Signature Algorithm), implemented purely in Python.  With this
library, you can quickly create keypairs (signing key and verifying key), sign
messages, and verify the signatures.  The keys and signatures are very short,
making them easy to handle and incorporate into other protocols.")
    (license license:expat)))

(define-public python2-ecdsa
  (package-with-python2 python-ecdsa))

(define-public python-ccm
  (package
    (name "python-ccm")
    (version "2.1.6")
    (source
     (origin
       (method url-fetch)
       (uri (pypi-uri "ccm" version))
       (sha256
        (base32
         "177dfxsmk3k4cih6fh6v8d91bh4nqx7ns6pc07w7m7i3cvdx3c8n"))))
    (build-system python-build-system)
    (native-inputs
     `(("python-setuptools" ,python-setuptools)))
    (inputs
     `(("python-pyyaml" ,python-pyyaml)
       ("python-six" ,python-six)))
    (home-page "https://github.com/pcmanus/ccm")
    (synopsis "Cassandra Cluster Manager")
    (description "A script/library to create, launch and remove an Apache
Cassandra cluster on localhost.")
    (license asl2.0)))

(define-public python2-ccm
  (package-with-python2 python-ccm))

(define-public python-pytz
  (package
    (name "python-pytz")
    (version "2016.3")
    (source
     (origin
      (method url-fetch)
      (uri (pypi-uri "pytz" version ".tar.bz2"))
      (sha256
       (base32
        "1mjmrkk4vc5xzppw7fm0pli1nnbj57cvqv7jjv5whcmccyhxz4y1"))))
    (build-system python-build-system)
    (arguments `(#:tests? #f)) ; no test target
    (home-page "http://pythonhosted.org/pytz")
    (synopsis "Python timezone library")
    (description
     "This library allows accurate and cross platform timezone calculations
using Python 2.4 or higher and provides access to the Olson timezone database.")
    (license license:expat)))

(define-public python2-pytz
  (package-with-python2 python-pytz))


(define-public python-babel
  (package
    (name "python-babel")
    (version "2.3.2")
    (source
     (origin
      (method url-fetch)
      (uri (pypi-uri "Babel" version))
      (sha256
       (base32
        "0k43pi0p1dwpds2w0km3fw92wixzxv2vw7p09capxmjz5cfh23lw"))))
    (build-system python-build-system)
    (inputs
     `(("python-pytz" ,python-pytz)
       ("python-setuptools" ,python-setuptools)))
    (arguments `(#:tests? #f)) ; no test target
    (home-page "http://babel.pocoo.org/")
    (synopsis
     "Tools for internationalizing Python applications")
    (description
     "Babel is composed of two major parts:
- tools to build and work with gettext message catalogs
- a Python interface to the CLDR (Common Locale Data Repository), providing
access to various locale display names, localized number and date formatting,
etc. ")
    (license bsd-3)))

(define-public python2-babel
  (package-with-python2 python-babel))

(define-public python2-backport-ssl-match-hostname
  (package
    (name "python2-backport-ssl-match-hostname")
    (version "3.5.0.1")
    (source
     (origin
      (method url-fetch)
      (uri (string-append
            "https://pypi.python.org/packages/source/b/"
            "backports.ssl_match_hostname/backports.ssl_match_hostname-"
            version ".tar.gz"))
      (sha256
       (base32
        "1wndipik52cyqy0677zdgp90i435pmvwd89cz98lm7ri0y3xjajh"))))
    (build-system python-build-system)
    (arguments
     `(#:python ,python-2
       #:tests? #f)) ; no test target
    (inputs
     `(("python2-setuptools" ,python2-setuptools)))
    (home-page "https://bitbucket.org/brandon/backports.ssl_match_hostname")
    (synopsis "Backport of ssl.match_hostname() function from Python 3.5")
    (description
     "This backport brings the ssl.match_hostname() function to users of
earlier versions of Python.  The function checks the hostname in the
certificate returned by the server to which a connection has been established,
and verifies that it matches the intended target hostname.")
    (license psfl)))

(define-public python-h5py
  (package
    (name "python-h5py")
    (version "2.6.0")
    (source
     (origin
      (method url-fetch)
      (uri (pypi-uri "h5py" version))
      (sha256
       (base32
        "0df46dg7i7xfking9lp221bfm8dbl974yvlrbi1w7r6m61ac7bxj"))))
    (build-system python-build-system)
    (arguments
     `(#:tests? #f ; no test target
       #:phases
       (modify-phases %standard-phases
         (add-after 'unpack 'fix-hdf5-paths
          (lambda* (#:key inputs #:allow-other-keys)
            (let ((prefix (assoc-ref inputs "hdf5")))
              (substitute* "setup_build.py"
                (("\\['/opt/local/lib', '/usr/local/lib'\\]")
                 (string-append "['" prefix "/lib" "']"))
                (("'/opt/local/include', '/usr/local/include'")
                 (string-append "'" prefix "/include" "'")))
              (substitute* "setup_configure.py"
                (("\\['/usr/local/lib', '/opt/local/lib'\\]")
                 (string-append "['" prefix "/lib" "']")))
              #t))))))
    (propagated-inputs
     `(("python-numpy" ,python-numpy)))
    (inputs
     `(("hdf5" ,hdf5)
       ("python-six" ,python-six)))
    (native-inputs
     `(("python-cython" ,python-cython)
       ("python-pkgconfig" ,python-pkgconfig)))
    (home-page "http://www.h5py.org/")
    (synopsis "Read and write HDF5 files from Python")
    (description
     "The h5py package provides both a high- and low-level interface to the
HDF5 library from Python.  The low-level interface is intended to be a
complete wrapping of the HDF5 API, while the high-level component supports
access to HDF5 files, datasets and groups using established Python and NumPy
concepts.")
    (license bsd-3)
    (properties `((python2-variant . ,(delay python2-h5py))))))

(define-public python2-h5py
  (package-with-python2 (strip-python2-variant python-h5py)))

(define-public python-lockfile
  (package
    (name "python-lockfile")
    (version "0.12.2")
    (source
     (origin
       (method url-fetch)
       (uri (string-append "https://pypi.python.org/packages/source/l/lockfile/"
                           "lockfile-" version ".tar.gz"))
       (sha256
        (base32
         "16gpx5hm73ah5n1079ng0vy381hl802v606npkx4x8nb0gg05vba"))))
    (build-system python-build-system)
    (arguments '(#:test-target "check"))
    (native-inputs
     `(("python-pbr" ,python-pbr)))
    (home-page "http://code.google.com/p/pylockfile/")
    (synopsis "Platform-independent file locking module")
    (description
     "The lockfile package exports a LockFile class which provides a simple
API for locking files.")
    (license license:expat)
    (properties `((python2-variant . ,(delay python2-lockfile))))))

(define-public python2-lockfile
  (let ((base (package-with-python2 (strip-python2-variant python-lockfile))))
    (package
      (inherit base)
      (native-inputs `(("python2-setuptools" ,python2-setuptools)
                       ,@(package-native-inputs base))))))

(define-public python-mock
  (package
    (name "python-mock")
    (version "1.0.1")
    (source
     (origin
       (method url-fetch)
       (uri (string-append "https://pypi.python.org/packages/source/m/mock/"
                           "mock-" version ".tar.gz"))
       (sha256
        (base32
         "0kzlsbki6q0awf89rc287f3aj8x431lrajf160a70z0ikhnxsfdq"))))
    (build-system python-build-system)
    (arguments '(#:test-target "check"))
    (home-page "http://code.google.com/p/mock/")
    (synopsis "Python mocking and patching library for testing")
    (description
     "Mock is a library for testing in Python.  It allows you to replace parts
of your system under test with mock objects and make assertions about how they
have been used.")
    (license license:expat)))

(define-public python2-mock
  (package-with-python2 python-mock))


(define-public python-setuptools
  (package
    (name "python-setuptools")
    (version "18.3.1")
    (source
     (origin
      (method url-fetch)
      (uri (string-append "https://pypi.python.org/packages/source/s/setuptools/setuptools-"
                          version ".tar.gz"))
      (sha256
       (base32
        "0kc7rbav00ks6iaw14p38y81q12fx0lpkhgf5m97xc04f5r318ig"))))
    (build-system python-build-system)
    ;; FIXME: Tests require pytest, which itself relies on setuptools.
    ;; One could bootstrap with an internal untested setuptools.
    (arguments
     `(#:tests? #f))
    (home-page "https://pypi.python.org/pypi/setuptools")
    (synopsis
     "Library designed to facilitate packaging Python projects")
    (description
     "Setuptools is a fully-featured, stable library designed to facilitate
packaging Python projects, where packaging includes:
Python package and module definitions,
distribution package metadata,
test hooks,
project installation,
platform-specific details,
Python 3 support.")
    (license psfl)))

(define-public python2-setuptools
  (package-with-python2 python-setuptools))


(define-public python-pycrypto
  (package
    (name "python-pycrypto")
    (version "2.6.1")
    (source
     (origin
      (method url-fetch)
      (uri (string-append "https://pypi.python.org/packages/source/p/"
                          "pycrypto/pycrypto-" version ".tar.gz"))
      (sha256
       (base32
        "0g0ayql5b9mkjam8hym6zyg6bv77lbh66rv1fyvgqb17kfc1xkpj"))))
    (build-system python-build-system)
    (native-inputs
     `(("python-setuptools" ,python-setuptools)))
    (inputs
     `(("python" ,python)
       ("gmp" ,gmp)))
    (arguments
     `(#:phases
       (alist-cons-before
        'build 'set-build-env
        ;; pycrypto runs an autoconf configure script behind the scenes
        (lambda _
          (setenv "CONFIG_SHELL" (which "bash")))
        %standard-phases)))
    (home-page "http://www.pycrypto.org/")
    (synopsis "Cryptographic modules for Python")
    (description
     "Pycrypto is a collection of both secure hash functions (such as SHA256
and RIPEMD160), and various encryption algorithms (AES, DES, RSA, ElGamal,
etc.).  The package is structured to make adding new modules easy.")
    (license public-domain)))

(define-public python2-pycrypto
  (let ((pycrypto (package-with-python2 python-pycrypto)))
    (package (inherit pycrypto)
      (inputs
       `(("python" ,python-2)
         ,@(alist-delete
            "python"
            (package-inputs pycrypto)))))))

(define-public python-keyring
  (package
    (name "python-keyring")
    (version "8.7")
    (source
     (origin
      (method url-fetch)
      (uri (pypi-uri "keyring" version))
      (sha256
       (base32
        "0482rmi2x6p78wl2kz8qzyq21xz1sbbfwnv5x7dggar4vkwxhzfx"))))
    (build-system python-build-system)
    (native-inputs
     `(("python-setuptools-scm" ,python-setuptools-scm)))
    (inputs
     `(("python-pycrypto" ,python-pycrypto)))
    (arguments
     `(#:tests? #f))                      ;TODO: tests require pytest
    (home-page "http://bitbucket.org/kang/python-keyring-lib")
    (synopsis "Store and access your passwords safely")
    (description
     "The Python keyring lib provides a easy way to access the system keyring
service from python.  It can be used in any application that needs safe
password storage.")
    ;; "MIT" and PSF dual license
    (license x11)
    (properties `((python2-variant . ,(delay python2-keyring))))))

(define-public python2-keyring
  (let ((base (package-with-python2 (strip-python2-variant python-keyring))))
    (package
      (inherit base)
      (native-inputs `(("python2-setuptools" ,python2-setuptools)
                       ,@(package-native-inputs base))))))

(define-public python-six
  (package
    (name "python-six")
    (version "1.10.0")
    (source
     (origin
      (method url-fetch)
      (uri (pypi-uri "six" version))
      (sha256
       (base32
        "0snmb8xffb3vsma0z67i0h0w2g2dy0p3gsgh9gi4i0kgc5l8spqh"))))
    (build-system python-build-system)
    (inputs
     `(("python-setuptools" ,python-setuptools)))
    (home-page "http://pypi.python.org/pypi/six/")
    (synopsis "Python 2 and 3 compatibility utilities")
    (description
     "Six is a Python 2 and 3 compatibility library.  It provides utility
functions for smoothing over the differences between the Python versions with
the goal of writing Python code that is compatible on both Python versions.
Six supports every Python version since 2.5.  It is contained in only one
Python file, so it can be easily copied into your project.")
    (license x11)))

(define-public python2-six
  (package-with-python2 python-six))

(define-public python-dateutil-2
  (package
    (name "python-dateutil")
    (version "2.5.2")
    (source
     (origin
      (method url-fetch)
      (uri (pypi-uri "python-dateutil" version))
      (sha256
       (base32
        "0jrfpcgvgya6hs45dhrd9yiqgdgz9qp9aa07zsw8gqgn8zphff86"))))
    (build-system python-build-system)
    (inputs
     `(("python-six" ,python-six)))
    (home-page "http://labix.org/python-dateutil")
    (synopsis "Extensions to the standard datetime module")
    (description
     "The dateutil module provides powerful extensions to the standard
datetime module, available in Python 2.3+.")
    (license bsd-3)
    (properties `((python2-variant . ,(delay python2-dateutil-2))))))

(define-public python2-dateutil-2
  (let ((base (package-with-python2 (strip-python2-variant python-dateutil-2))))
    (package
      (inherit base)
      (inputs `(("python2-setuptools" ,python2-setuptools)
                ,@(package-inputs base))))))

(define-public python-dateutil
  (package
    (name "python-dateutil")
    (version "1.5") ; last version for python < 3
    (source
     (origin
      (method url-fetch)
      (uri (string-append "http://labix.org/download/python-dateutil/"
                          "python-dateutil-" version ".tar.gz"))
      (sha256
       (base32
        "0fqfglhy5khbvsipr3x7m6bcaqljh8xl5cw33vbfxy7qhmywm2n0"))))
    (build-system python-build-system)
    (inputs
     `(("python-setuptools" ,python-setuptools)))
    (home-page "http://labix.org/python-dateutil")
    (synopsis "Extensions to the standard datetime module")
    (description
     "The dateutil module provides powerful extensions to the standard
datetime module, available in Python 2.3+.")
    (license psfl)))

(define-public python2-dateutil
  (package-with-python2 python-dateutil))

(define-public python-parsedatetime
  (package
    (name "python-parsedatetime")
    (version "2.1")
    (source
     (origin
      (method url-fetch)
      (uri (pypi-uri "parsedatetime" version))
      (sha256
       (base32
        "0bdgyw6y3v7bcxlx0p50s8drxsh5bb5cy2afccqr3j90amvpii8p"))))
    (build-system python-build-system)
    (native-inputs
     `(("python-nose" ,python-nose)
       ("python-pyicu" ,python-pyicu)))
    (home-page "http://github.com/bear/parsedatetime/")
    (synopsis
     "Parse human-readable date/time text")
    (description
     "Parse human-readable date/time text.")
    (license asl2.0)
    (properties `((python2-variant . ,(delay python2-parsedatetime))))))

(define-public python2-parsedatetime
  (let ((base (package-with-python2 (strip-python2-variant python-parsedatetime))))
    (package
      (inherit base)
      (native-inputs `(("python2-setuptools" ,python2-setuptools)
                       ,@(package-native-inputs base))))))

(define-public python-pandas
  (package
    (name "python-pandas")
    (version "0.18.0")
    (source
     (origin
       (method url-fetch)
       (uri (pypi-uri "pandas" version))
       (sha256
        (base32 "050qw0ap5bhyv5flp78x3lcq1dlminl3xaj6kbrm0jqmx0672xf9"))
       (patches (search-patches
                 "python-pandas-fix-tslib-test-failure.patch"))))
    (build-system python-build-system)
    (propagated-inputs
     `(("python-numpy" ,python-numpy)))
    (inputs
     `(("python-pytz" ,python-pytz)
       ("python-dateutil" ,python-dateutil-2)))
    (native-inputs
     `(("python-nose" ,python-nose)
       ("python-setuptools" ,python-setuptools)))
    (home-page "http://pandas.pydata.org")
    (synopsis "Data structures for data analysis, time series, and statistics")
    (description
     "Pandas is a Python package providing fast, flexible, and expressive data
structures designed to make working with structured (tabular,
multidimensional, potentially heterogeneous) and time series data both easy
and intuitive.  It aims to be the fundamental high-level building block for
doing practical, real world data analysis in Python.")
    (license bsd-3)))

(define-public python2-pandas
  (let ((pandas (package-with-python2 python-pandas)))
    (package (inherit pandas)
             (propagated-inputs
              `(("python2-numpy" ,python2-numpy)
                ,@(alist-delete "python-numpy"
                                (package-propagated-inputs pandas)))))))

(define-public python-tzlocal
  (package
    (name "python-tzlocal")
    (version "1.2.2")
    (source
     (origin
      (method url-fetch)
      (uri (pypi-uri "tzlocal" version))
      (sha256
       (base32
        "0paj7vlsb0np8b5sp4bv64wxv7qk2piyp7xg29pkhdjwsbls9fnb"))))
    (build-system python-build-system)
    (inputs `(("python-pytz" ,python-pytz)))
    (home-page "https://github.com/regebro/tzlocal")
    (synopsis
     "Local timezone information for Python")
    (description
     "Tzlocal returns a tzinfo object with the local timezone information.
This module attempts to fix a glaring hole in pytz, that there is no way to
get the local timezone information, unless you know the zoneinfo name, and
under several distributions that's hard or impossible to figure out.")
    (license cc0)))

(define-public python2-pysqlite
  (package
    (name "python2-pysqlite")
    (version "2.8.1")
    (source
     (origin
      (method url-fetch)
      (uri (pypi-uri "pysqlite" version))
      (sha256
       (base32
        "0rm0zqyb363y6wljhfmbxs16jjv7p8nk1d8zgq9sdwj6js7y3jkm"))))
    (build-system python-build-system)
    (inputs
     `(("sqlite" ,sqlite)))
    (arguments
     `(#:python ,python-2 ; incompatible with Python 3
       #:tests? #f)) ; no test target
    (home-page "http://github.com/ghaering/pysqlite")
    (synopsis "SQLite bindings for Python")
    (description
     "Pysqlite provides SQLite bindings for Python that comply to the
Database API 2.0T.")
    (license license:zlib)))


(define-public python2-mechanize
  (package
    (name "python2-mechanize")
    (version "0.2.5")
    (source
     (origin
      (method url-fetch)
      (uri (string-append "https://pypi.python.org/packages/source/m/mechanize/mechanize-"
                          version ".tar.gz"))
      (sha256
       (base32
        "0rj7r166i1dyrq0ihm5rijfmvhs8a04im28lv05c0c3v206v4rrf"))))
    (build-system python-build-system)
    (inputs
     `(("python2-setuptools" ,python2-setuptools)))
    (arguments
     `(#:python ,python-2 ; apparently incompatible with Python 3
       #:tests? #f))
         ;; test fails with message
         ;; AttributeError: 'module' object has no attribute 'test_pullparser'
         ;; (python-3.3.2) or
         ;; AttributeError: 'module' object has no attribute 'test_urllib2_localnet'
         ;; (python-2.7.5).
         ;; The source code is from March 2011 and probably not up-to-date
         ;; with respect to python unit tests.
    (home-page "http://wwwsearch.sourceforge.net/mechanize/")
    (synopsis
     "Stateful programmatic web browsing in Python")
    (description
     "Mechanize implements stateful programmatic web browsing in Python,
after Andy Lester’s Perl module WWW::Mechanize.")
    (license (non-copyleft "file://COPYING"
                           "See COPYING in the distribution."))))


(define-public python-simplejson
  (package
    (name "python-simplejson")
    (version "3.3.0")
    (source
     (origin
      (method url-fetch)
      (uri (string-append "https://pypi.python.org/packages/source/s/simplejson/simplejson-"
                          version ".tar.gz"))
      (sha256
       (base32
        "07wsry5j44l5zzm74l4j2bvasiq8n5m32f31n2p7c68i5vc6p2ks"))))
    (build-system python-build-system)
    (home-page "http://simplejson.readthedocs.org/en/latest/")
    (synopsis
     "Json library for Python")
    (description
     "JSON (JavaScript Object Notation) is a subset of JavaScript
syntax (ECMA-262 3rd edition) used as a lightweight data interchange
format.

Simplejson exposes an API familiar to users of the standard library marshal
and pickle modules.  It is the externally maintained version of the json
library contained in Python 2.6, but maintains compatibility with Python 2.5
and (currently) has significant performance advantages, even without using
the optional C extension for speedups.  Simplejson is also supported on
Python 3.3+.")
    (license x11)))

(define-public python2-simplejson
  (package-with-python2 python-simplejson))


(define-public python-pyicu
  (package
    (name "python-pyicu")
    (version "1.9.2")
    (source
     (origin
      (method url-fetch)
      (uri (string-append "https://pypi.python.org/packages/source/P/PyICU/PyICU-"
                          version ".tar.gz"))
      (sha256
       (base32
        "1diba0g8md614fvm9yf50paiwdkhj6rd7xwf1rg9mc0pxc0hhn4v"))))
    (build-system python-build-system)
    (inputs
     `(("icu4c" ,icu4c)))
    (home-page "http://pyicu.osafoundation.org/")
    (synopsis "Python extension wrapping the ICU C++ API")
    (description
     "PyICU is a python extension wrapping the ICU C++ API.")
    (license x11)
    (properties `((python2-variant . ,(delay python2-pyicu))))))

(define-public python2-pyicu
  (package
    (inherit (package-with-python2
              (strip-python2-variant python-pyicu)))
    (native-inputs `(("python2-setuptools" ,python2-setuptools)))))

(define-public python2-dogtail
  ;; Python 2 only, as it leads to "TabError: inconsistent use of tabs and
  ;; spaces in indentation" with Python 3.
  (package
    (name "python2-dogtail")
    (version "0.8.2")
    (source (origin
             (method url-fetch)
             (uri (string-append
                   "https://fedorahosted.org/released/dogtail/dogtail-"
                   version ".tar.gz"))
             (sha256
              (base32
               "1yc4cg7ip87z15gyd4wy2vzbywrjc52a3m8r8gqy2b50d65llcg1"))))
    (build-system python-build-system)
    (arguments `(#:python ,python-2
                 #:tests? #f))                    ; invalid command "test"
    (home-page "https://fedorahosted.org/dogtail/")
    (synopsis "GUI test tool and automation framework written in ​Python")
    (description
     "Dogtail is a GUI test tool and automation framework written in Python.
It uses Accessibility (a11y) technologies to communicate with desktop
applications. dogtail scripts are written in Python and executed like any
other Python program.")
    (license gpl2+)))

(define-public python2-empy
  (package
    (name "python2-empy")
    (version "3.3")
    (source (origin
             (method url-fetch)
             (uri (string-append "http://www.alcyone.com/software/empy/empy-"
                                 version ".tar.gz"))
             (sha256
              (base32
               "01g8mmkfnvjdmlhsihwyx56lrg7r5m5d2fg6mnxsvy6g0dnl69f6"))))
    (build-system python-build-system)
    (arguments
     `(#:python ,python-2
       #:phases (alist-replace
                 'check
                 (lambda _
                   (zero? (system* "./test.sh")))
                 %standard-phases)))
    (home-page "http://www.alcyone.com/software/empy/")
    (synopsis "Templating system for Python")
    (description
     "EmPy is a system for embedding Python expressions and statements in
template text; it takes an EmPy source file, processes it, and produces
output.  This is accomplished via expansions, which are special signals to the
EmPy system and are set off by a special prefix (by default the at sign, @@).
EmPy can expand arbitrary Python expressions and statements in this way, as
well as a variety of special forms.  Textual data not explicitly delimited in
this way is sent unaffected to the output, allowing Python to be used in
effect as a markup language.  Also supported are callbacks via hooks,
recording and playback via diversions, and dynamic, chainable filters.  The
system is highly configurable via command line options and embedded
commands.")
    (license lgpl2.1+)))

(define-public python2-element-tree
  (package
    (name "python2-element-tree")
    (version "1.2.6")
    (source (origin
              (method url-fetch)
              (uri (string-append
                    "http://effbot.org/media/downloads/elementtree-"
                    version "-20050316.tar.gz"))
              (sha256
               (base32
                "016bphqnlg0l4vslahhw4r0aanw95bpypy65r1i1acyb2wj5z7dj"))))
    (build-system python-build-system)
    (arguments
     `(#:python ,python-2                       ; seems to be part of Python 3
       #:tests? #f))                            ; no 'test' sub-command
    (synopsis "Toolkit for XML processing in Python")
    (description
     "ElementTree is a Python library supporting lightweight XML processing.")
    (home-page "http://effbot.org/zone/element-index.htm")
    (license (x11-style "http://docs.python.org/2/license.html"
                        "Like \"CWI LICENSE AGREEMENT FOR PYTHON \
0.9.0 THROUGH 1.2\"."))))

(define-public python2-pybugz
  (package
    (name "python2-pybugz")
    (version "0.6.11")
    (source (origin
              (method url-fetch)
              (uri (string-append
                    "http://bits.liquidx.net/projects/pybugz/pybugz-"
                    version ".tar.gz"))
              (sha256
               (base32
                "17ni00p08gp5lkxlrrcnvi3x09fmajnlbz4da03qcgl9q21ym4jd"))
              (patches (search-patches "pybugz-stty.patch"
                                       "pybugz-encode-error.patch"))))
    (build-system python-build-system)
    (arguments
     `(#:python ,python-2                         ; SyntaxError with Python 3
       #:tests? #f))                              ; no 'test' sub-command
    (inputs `(("element-tree" ,python2-element-tree)))
    (synopsis "Python and command-line interface to Bugzilla")
    (description
     "PyBugz is a Python library and command-line tool to query the Bugzilla
bug tracking system.  It is meant as an aid to speed up interaction with the
bug tracker.")
    (home-page "http://www.liquidx.net/pybugz/")
    (license gpl2)))

(define-public python-enum34
  (package
    (name "python-enum34")
    (version "1.1.0")
    (source
     (origin
      (method url-fetch)
      (uri (pypi-uri "enum34" version))
      (sha256
       (base32
        "0yx1m4564wxgbm4glb3457hi16xihd9w63rv13y2przkdir9dfgp"))))
    (build-system python-build-system)
    (arguments
     `(#:phases
       (alist-replace
        'check
        (lambda _ (zero? (system* "python" "enum/test_enum.py")))
        %standard-phases)))
    (home-page "https://pypi.python.org/pypi/enum34")
    (synopsis "Backported Python 3.4 Enum")
    (description
     "Enum34 is the new Python stdlib enum module available in Python 3.4
backported for previous versions of Python from 2.4 to 3.3.")
    (license bsd-3)))

(define-public python2-enum34
  (package-with-python2 python-enum34))

(define-public python-parse-type
  (package
    (name "python-parse-type")
    (version "0.3.4")
    (source
     (origin
      (method url-fetch)
      (uri (string-append "https://pypi.python.org/packages/source/p/"
                          "parse_type/parse_type-" version ".tar.gz"))
      (sha256
       (base32
        "0iv1c34npr4iynwpgv1vkjx9rjd18a85ir8c01gc5f7wp8iv7l1x"))))
    (build-system python-build-system)
    (inputs
     `(("python-setuptools" ,python-setuptools)
       ("python-six" ,python-six)
       ("python-parse" ,python-parse)))
    (arguments '(#:tests? #f))            ;TODO: tests require pytest
    (home-page "https://github.com/jenisys/parse_type")
    (synopsis "Extended parse module")
    (description
     "Parse_type extends the python parse module.")
    (license bsd-3)))

(define-public python-parse
  (package
    (name "python-parse")
    (version "1.6.6")
    (source
     (origin
      (method url-fetch)
      (uri (pypi-uri "parse" version))
      (sha256
       (base32
        "0y31i3mwgv35qn0kzzjn9q8jqfdqmbi6sr6yfvn8rq4lqjm5lhvi"))))
    (build-system python-build-system)
    (arguments
     `(#:phases
       (alist-replace
        'check
        (lambda _ (zero? (system* "python" "test_parse.py")))
        %standard-phases)))
    (home-page "https://github.com/r1chardj0n3s/parse")
    (synopsis "Parse strings")
    (description
     "Parse strings using a specification based on the Python format()
syntax.")
    (license x11)))


(define-public scons
  (package
    (name "scons")
    (version "2.3.4")
    (source (origin
             (method url-fetch)
             (uri (string-append "mirror://sourceforge/scons/scons-"
                                 version ".tar.gz"))
             (sha256
              (base32
               "0hdlci43wjz8maryj83mz04ir6rwcdrrzpd7cpzvdlzycqhdfmsb"))))
    (build-system python-build-system)
    (arguments
     ;; With Python 3.x, fails to build with a syntax error.
     `(#:python ,python-2
       #:tests? #f))                       ; no 'python setup.py test' command
    (home-page "http://scons.org/")
    (synopsis "Software construction tool written in Python")
    (description
     "SCons is a software construction tool.  Think of SCons as an improved,
cross-platform substitute for the classic Make utility with integrated
functionality similar to autoconf/automake and compiler caches such as ccache.
In short, SCons is an easier, more reliable and faster way to build
software.")
    (license x11)))

(define-public python-extras
  (package
    (name "python-extras")
    (version "0.0.3")
    (source
     (origin
       (method url-fetch)
       (uri (string-append
             "https://pypi.python.org/packages/source/e/extras/extras-"
             version ".tar.gz"))
       (sha256
        (base32
         "1h7zx4dfyclalg0fqnfjijpn0f793a9mx8sy3b27gd31nr6dhq3s"))))
    (build-system python-build-system)
    (inputs
     `(("python-setuptools" ,python-setuptools)))
    (arguments
     ;; error in setup.cfg: command 'test' has no such option 'buffer'
     '(#:tests? #f))
    (home-page "https://github.com/testing-cabal/extras")
    (synopsis "Useful extensions to the Python standard library")
    (description
     "Extras is a set of extensions to the Python standard library.")
    (license license:expat)))

(define-public python2-extras
  (package-with-python2 python-extras))

(define-public python-mimeparse
  (package
    (name "python-mimeparse")
    (version "0.1.4")
    (source
     (origin
       (method url-fetch)
       (uri (string-append
             "https://pypi.python.org/packages/source/p/python-mimeparse/python-mimeparse-"
             version ".tar.gz"))
       (sha256
        (base32
         "1hyxg09kaj02ri0rmwjqi86wk4nd1akvv7n0dx77azz76wga4s9w"))))
    (build-system python-build-system)
    (inputs
     `(("python-setuptools" ,python-setuptools)))
    (arguments
     '(#:tests? #f)) ; no setup.py test command
    (home-page
     "https://github.com/dbtsai/python-mimeparse")
    (synopsis "Python library for parsing MIME types")
    (description
     "Mimeparse provides basic functions for parsing MIME type names and
matching them against a list of media-ranges.")
    (license license:expat)))

(define-public python2-mimeparse
  (package-with-python2 python-mimeparse))

(define-public python-nose
  (package
    (name "python-nose")
    (version "1.3.7")
    (source
      (origin
        (method url-fetch)
        (uri (pypi-uri "nose" version))
        (sha256
          (base32
            "164a43k7k2wsqqk1s6vavcdamvss4mz0vd6pwzv2h9n8rgwzxgzi"))))
    (build-system python-build-system)
    (inputs
     `(("python-setuptools" ,python-setuptools)))
    (arguments
     '(#:tests? #f)) ; FIXME: test suite fails
    (home-page "http://readthedocs.org/docs/nose/")
    (synopsis "Python testing library")
    (description
     "Nose extends the unittest library to make testing easier.")
    (license lgpl2.0+)))

(define-public python2-nose
  (package-with-python2 python-nose))

(define-public python-unittest2
  (package
    (name "python-unittest2")
    (version "0.5.1")
    (source
     (origin
       (method url-fetch)
       (uri (string-append
             "https://pypi.python.org/packages/source/u/unittest2py3k/unittest2py3k-"
             version ".tar.gz"))
       (sha256
        (base32
         "00yl6lskygcrddx5zspkhr0ibgvpknl4678kkm6s626539grq93q"))))
    (build-system python-build-system)
    (inputs
     `(("python-setuptools" ,python-setuptools)))
    (home-page "http://pypi.python.org/pypi/unittest2")
    (synopsis "Python unit testing library")
    (description
     "Unittest2 is a replacement for the unittest module in the Python
standard library.")
    (license psfl)))

(define-public python2-unittest2
  (package (inherit python-unittest2)
    (name "python2-unittest2")
    (version "0.5.1")
    (source
     (origin
       (method url-fetch)
       (uri (string-append
             "https://pypi.python.org/packages/source/u/unittest2/unittest2-"
             version ".tar.gz"))
       (sha256
        (base32
         "0wbs4i4x3x7klr3v35ss6p9mcqz883i1xgcpkhvl7n2lyv6yhpda"))))
    (inputs
     `(("python2-setuptools" ,python2-setuptools)))
    (arguments
     `(#:python ,python-2
       #:tests? #f)))) ; no setup.py test command

(define-public python-py
  (package
    (name "python-py")
    (version "1.4.31")
    (source
     (origin
       (method url-fetch)
       (uri (pypi-uri "py" version))
       (sha256
        (base32
         "0561gz2w3i825gyl42mcq14y3dcgkapfiv5zv9a2bz15qxiijl56"))))
    (build-system python-build-system)
    (inputs
     `(("python-setuptools" ,python-setuptools)))
    (home-page "http://pylib.readthedocs.org/")
    (synopsis "Python library for parsing, I/O, instrospection, and logging")
    (description
     "Py is a Python library for file name parsing, .ini file parsing, I/O,
code introspection, and logging.")
    (license license:expat)))

(define-public python2-py
  (package-with-python2 python-py))

(define-public python-pytest
  (package
    (name "python-pytest")
    (version "2.7.3")
    (source
     (origin
       (method url-fetch)
       (uri (string-append
             "https://pypi.python.org/packages/source/p/pytest/pytest-"
             version ".tar.gz"))
       (sha256
        (base32
         "1z4yi986f9n0p8qmzmn21m21m8j1x78hk3505f89baqm6pdw7afm"))
       (modules '((guix build utils)))
       (snippet
        ;; One of the tests involves the /usr directory, so it fails.
        '(substitute* "testing/test_argcomplete.py"
           (("def test_remove_dir_prefix\\(self\\):")
            "@pytest.mark.xfail\n    def test_remove_dir_prefix(self):")))))
    (build-system python-build-system)
    (inputs
     `(("python-setuptools" ,python-setuptools)
       ("python-py" ,python-py)
       ("python-nose" ,python-nose)
       ("python-mock" ,python-mock)))
    (home-page "http://pytest.org")
    (synopsis "Python testing library")
    (description
     "Pytest is a testing tool that provides auto-discovery of test modules
and functions, detailed info on failing assert statements, modular fixtures,
and many external plugins.")
    (license license:expat)))

(define-public python2-pytest
  (package-with-python2 python-pytest))

(define-public python-pytest-cov
  (package
    (name "python-pytest-cov")
    (version "2.2.1")
    (source
      (origin
        (method url-fetch)
        (uri (pypi-uri "pytest-cov" version))
        (sha256
         (base32
          "1yl4nbhzfgsxqlsyk4clafgp9x11zvgrkprm9i2p3fgkwx9jxcm8"))))
    (build-system python-build-system)
    (inputs
     `(("python-coverage" ,python-coverage)
       ("python-pytest" ,python-pytest)))
    (home-page "https://github.com/pytest-dev/pytest-cov")
    (synopsis "Pytest plugin for measuring coverage")
    (description
     "Pytest-cov produces coverage reports.  It supports centralised testing and
distributed testing in both @code{load} and @code{each} modes.  It also
supports coverage of subprocesses.")
  (license license:expat)
  (properties `((python2-variant . ,(delay python2-pytest-cov))))))

(define-public python2-pytest-cov
  (let ((base (package-with-python2 (strip-python2-variant python-pytest-cov))))
    (package
      (inherit base)
      (inputs `(("python2-setuptools" ,python2-setuptools)
                ,@(package-inputs base))))))

(define-public python-pytest-runner
  (package
    (name "python-pytest-runner")
    (version "2.6.2")
    (source
     (origin
       (method url-fetch)
       (uri (pypi-uri "pytest-runner" version))
       (sha256
        (base32
         "1nwcqx0l3fv52kv8526wy8ypzghbq96c96di318d98d3wh7a8xg7"))))
    (build-system python-build-system)
    (arguments
     `(#:phases
       (modify-phases %standard-phases
         ;; The fancy way of setting the version with setuptools_scm does not
         ;; seem to work here.
         (add-after 'unpack 'set-version
          (lambda _
            (substitute* "docs/conf.py"
              (("version = setuptools_scm\\.get_version\\(root='\\.\\.')")
               (string-append "version = \"" ,version "\"")))
            #t)))))
    (native-inputs
     `(("python-pytest" ,python-pytest)
       ("python-setuptools-scm" ,python-setuptools-scm)))
    (home-page "https://github.com/pytest-dev/pytest-runner")
    (synopsis "Invoke py.test as a distutils command")
    (description
     "This package provides a @command{pytest-runner} command that
@file{setup.py} files can use to run tests.")
    (license license:expat)
    (properties `((python2-variant . ,(delay python2-pytest-runner))))))

(define-public python2-pytest-runner
  (let ((base (package-with-python2
                (strip-python2-variant python-pytest-runner))))
    (package
      (inherit base)
      (native-inputs `(("python2-setuptools" ,python2-setuptools)
                       ,@(package-native-inputs base))))))

(define-public python2-pytest-runner
  (package-with-python2 python-pytest-runner))

(define-public python-pytest-xdist
  (package
    (name "python-pytest-xdist")
    (version "1.14")
    (source
     (origin
       (method url-fetch)
       (uri (pypi-uri "pytest-xdist" version ".zip"))
       (sha256
        (base32
         "08rn2l39ds60xshs4js787l84pfckksqklfq2wq9x8ig2aci2pja"))))
    (build-system python-build-system)
    (native-inputs
     `(("unzip" ,unzip)
       ("python-setuptools-scm" ,python-setuptools-scm)))
    (inputs
     `(("python-apipkg" ,python-apipkg)
       ("python-execnet" ,python-execnet)
       ("python-pytest" ,python-pytest)
       ("python-py" ,python-py)))
    (home-page
     "https://github.com/pytest-dev/pytest-xdist")
    (synopsis
     "Plugin for py.test with distributed testing and loop-on-failing modes")
    (description
     "The pytest-xdist plugin extends py.test with some unique test execution
modes: parallelization, running tests in boxed subprocesses, the ability
to run tests repeatedly when failed, and the ability to run tests on multiple
Python interpreters or platforms.  It uses rsync to copy the existing
program code to a remote location, executes there, and then syncs the
result back.")
    (license license:expat)
    (properties `((python2-variant . ,(delay python2-pytest-xdist))))))

(define-public python2-pytest-xdist
  (let ((base (package-with-python2
                (strip-python2-variant python-pytest-xdist))))
    (package
      (inherit base)
      (native-inputs `(("python2-setuptools" ,python2-setuptools)
                       ,@(package-native-inputs base))))))

(define-public python-scripttest
  (package
    (name "python-scripttest")
    (version "1.3")
    (source
     (origin
       (method url-fetch)
       (uri (string-append
             "https://pypi.python.org/packages/source/s/scripttest/scripttest-"
             version ".tar.gz"))
       (sha256
        (base32
         "0f4w84k8ck82syys7yg9maz93mqzc8p5ymis941x034v44jzq74m"))))
    (build-system python-build-system)
    (inputs
     `(("python-setuptools" ,python-setuptools)
       ("python-pytest" ,python-pytest)))
    (home-page "http://pythonpaste.org/scripttest/")
    (synopsis "Python library to test command-line scripts")
    (description "Scripttest is a Python helper library for testing
interactive command-line applications.  With it you can run a script in a
subprocess and see the output as well as any file modifications.")
    (license license:expat)))

(define-public python2-scripttest
  (package-with-python2 python-scripttest))

(define-public python-testtools
  (package
    (name "python-testtools")
    (version "1.0.0")
    (source
     (origin
       (method url-fetch)
       (uri (string-append
             "https://pypi.python.org/packages/source/t/testtools/testtools-"
             version ".tar.gz"))
       (sha256
        (base32
         "1dyml28ykpl5jb9khdmcdvhy1cxqingys6qvj2k04fzlaj6z3bbx"))))
    (build-system python-build-system)
    (propagated-inputs
     `(("python-mimeparse" ,python-mimeparse)))
    (inputs
     `(("python-setuptools" ,python-setuptools)
       ("python-extras" ,python-extras)))
    (home-page "https://github.com/testing-cabal/testtools")
    (synopsis
     "Extensions to the Python standard library unit testing framework")
    (description
     "Testtools extends the Python standard library unit testing framework to
provide matchers, more debugging information, and cross-Python
compatibility.")
    (license psfl)))

(define-public python2-testtools
  (package-with-python2 python-testtools))

(define-public python-testscenarios
  (package
    (name "python-testscenarios")
    (version "0.4")
    (source
     (origin
       (method url-fetch)
       (uri (string-append
             "https://pypi.python.org/packages/source/t/testscenarios/testscenarios-"
             version ".tar.gz"))
       (sha256
        (base32
         "1671jvrvqlmbnc42j7pc5y6vc37q44aiwrq0zic652pxyy2fxvjg"))))
    (build-system python-build-system)
    (inputs
     `(("python-setuptools" ,python-setuptools)
       ("python-testtools" ,python-testtools)
       ("python-mimeparse" ,python-mimeparse)))
    (home-page "https://launchpad.net/testscenarios")
    (synopsis "Pyunit extension for dependency injection")
    (description
     "Testscenarios provides clean dependency injection for Python unittest
style tests.")
    (license (list bsd-3 asl2.0)))) ; at the user's option

(define-public python2-testscenarios
  (package-with-python2 python-testscenarios))

(define-public python-testresources
  (package
    (name "python-testresources")
    (version "0.2.7")
    (source
     (origin
       (method url-fetch)
       (uri (string-append
             "https://pypi.python.org/packages/source/t/testresources/testresources-"
             version ".tar.gz"))
       (sha256
        (base32
         "0cbj3plbllyz42c4b5xxgwaa7mml54lakslrn4kkhinxhdri22md"))))
    (build-system python-build-system)
    (inputs
     `(("python-setuptools" ,python-setuptools)))
    (home-page "https://launchpad.net/testresources")
    (synopsis
     "Pyunit extension for managing test resources")
    (description
     "Testresources is an extension to Python's unittest to allow declarative
use of resources by test cases.")
    (license (list bsd-3 asl2.0)))) ; at the user's option

(define-public python2-testresources
  (package-with-python2 python-testresources))

(define-public python-subunit
  (package
    (name "python-subunit")
    (version "0.0.21")
    (source
     (origin
       (method url-fetch)
       (uri (string-append
             "https://pypi.python.org/packages/source/p/python-subunit/python-subunit-"
             version ".tar.gz"))
       (sha256
        (base32
         "1nkw9wfbvizmpajbj3in8ns07g7lwkiv8hip14jjlwk3cacls6jv"))))
    (build-system python-build-system)
    (inputs
     `(("python-setuptools" ,python-setuptools)
       ("python-testtools" ,python-testtools)
       ("python-mimeparse" ,python-mimeparse)
       ("python-testscenarios" ,python-testscenarios)))
    (home-page "http://launchpad.net/subunit")
    (synopsis "Python implementation of the subunit protocol")
    (description
     "Python-subunit is a Python implementation of the subunit test streaming
protocol.")
    (license (list bsd-3 asl2.0)))) ; at the user's option

(define-public python2-subunit
  (package-with-python2 python-subunit))

;; Recent versions of python-fixtures need a recent version of python-pbr,
;; which needs a recent version of python-fixtures. To fix this circular
;; dependency, we keep old versions of python-fixtures and python-pbr to
;; bootstrap the whole thing:
;; - python-fixtures-0.3.16 is used to build python-pbr-0.11
;; - python-pbr-0.11 is used to build python-fixtures
;; - python-fixtures is used to build python-pbr
(define-public python-fixtures-0.3.16
  (package
    (name "python-fixtures")
    (version "0.3.16")
    (source
     (origin
       (method url-fetch)
       (uri (string-append
             "https://pypi.python.org/packages/source/f/fixtures/fixtures-"
             version ".tar.gz"))
       (sha256
        (base32
         "0x9r2gwilcig5g54k60bxzg96zabizq1855lrprlb4zckalp9asc"))))
    (build-system python-build-system)
    (inputs
     `(("python-setuptools" ,python-setuptools)))
    (arguments
     '(#:tests? #f)) ; no setup.py test command
    (home-page "https://launchpad.net/python-fixtures")
    (synopsis "Python test fixture library")
    (description
     "Fixtures provides a way to create reusable state, useful when writing
Python tests.")
    (license (list bsd-3 asl2.0)))) ; at user's option

(define-public python2-fixtures-0.3.16
  (package-with-python2 python-fixtures-0.3.16))

(define-public python-pbr-0.11
  (package
    (name "python-pbr")
    (version "0.11.0")
    (source
     (origin
       (method url-fetch)
       (uri (string-append
             "https://pypi.python.org/packages/source/p/pbr/pbr-"
             version ".tar.gz"))
       (sha256
        (base32
         "0v9gb7gyqf7q9s99l0nnjj9ww9b0jvyqlwm4d56pcyinxydddw6p"))))
    (build-system python-build-system)
    (arguments
     `(#:tests? #f)) ;; Most tests seem to use the Internet.
    (inputs
      `(("python-fixtures-0.3.16" ,python-fixtures-0.3.16)
        ("python-pip" ,python-pip)
        ("python-setuptools" ,python-setuptools)))
    (home-page "https://launchpad.net/pbr")
    (synopsis "Change the default behavior of Python’s setuptools")
    (description
      "Python Build Reasonableness (PBR) is a library that injects some useful
and sensible default behaviors into your setuptools run.")
    (license asl2.0)))

(define-public python2-pbr-0.11
  (package-with-python2 python-pbr-0.11))

(define-public python-pbr
  (package
    (name "python-pbr")
    (version "1.8.1")
    (source
      (origin
        (method url-fetch)
        (uri (string-append
               "https://pypi.python.org/packages/source/p/pbr/pbr-"
               version
               ".tar.gz"))
        (sha256
          (base32
            "0jcny36cf3s8ar5r4a575npz080hndnrfs4np1fqhv0ym4k7c4p2"))))
    (build-system python-build-system)
    (arguments
     `(#:tests? #f)) ;; Most tests seem to use the Internet.
    (propagated-inputs
      `(("python-testrepository" ,python-testrepository)
        ("git" ,git))) ;; pbr actually uses the "git" binary.
    (inputs
      `(("python-fixtures" ,python-fixtures)
        ("python-mimeparse" ,python-mimeparse)
        ("python-mock" ,python-mock)
        ("python-setuptools" ,python-setuptools)
        ("python-six" ,python-six)
        ("python-sphinx" ,python-sphinx)
        ("python-testrepository" ,python-testrepository)
        ("python-testresources" ,python-testresources)
        ("python-testscenarios" ,python-testscenarios)
        ("python-testtools" ,python-testtools)
        ("python-virtualenv" ,python-virtualenv)))
    (home-page "https://launchpad.net/pbr")
    (synopsis "Change the default behavior of Python’s setuptools")
    (description
      "Python Build Reasonableness (PBR) is a library that injects some useful
and sensible default behaviors into your setuptools run.")
    (license asl2.0)))

(define-public python2-pbr
  (package-with-python2 python-pbr))

(define-public python-fixtures
  (package
    (name "python-fixtures")
    (version "1.4.0")
    (source
     (origin
       (method url-fetch)
       (uri (pypi-uri "fixtures" version))
       (sha256
        (base32
         "0djxvdwm8s60dbfn7bhf40x6g818p3b3mlwijm1c3bqg7msn271y"))))
    (build-system python-build-system)
    (propagated-inputs
     `(("python-six" ,python-six)
       ("python-pbr-0.11" ,python-pbr-0.11)))
    (inputs
     `(("python-pip" ,python-pip)
       ("python-setuptools" ,python-setuptools)
       ;; Tests
       ("python-testtools" ,python-testtools)))
    (arguments
     '(#:tests? #f)) ; no setup.py test command
    (home-page "https://launchpad.net/python-fixtures")
    (synopsis "Python test fixture library")
    (description
     "Fixtures provides a way to create reusable state, useful when writing
Python tests.")
    (license (list bsd-3 asl2.0)))) ; at user's option

(define-public python2-fixtures
  (package-with-python2 python-fixtures))

(define-public python-testrepository
  (package
    (name "python-testrepository")
    (version "0.0.20")
    (source
     (origin
       (method url-fetch)
       (uri (string-append
             "https://pypi.python.org/packages/source/t/testrepository/testrepository-"
             version ".tar.gz"))
       (sha256
        (base32
         "1ssqb07c277010i6gzzkbdd46gd9mrj0bi0i8vn560n2k2y4j93m"))))
    (build-system python-build-system)
    (propagated-inputs
     `(("python-fixtures-0.3.16" ,python-fixtures-0.3.16)
       ("python-testtools" ,python-testtools)))
    (inputs
     `(("python-setuptools" ,python-setuptools)
       ("python-subunit" ,python-subunit)
       ("python-mimeparse" ,python-mimeparse)))
    (home-page "https://launchpad.net/testrepository")
    (synopsis "Database for Python test results")
    (description "Testrepository provides a database of test results which can
be used as part of a developer's workflow to check things such as what tests
have failed since the last commit or what tests are currently failing.")
    (license (list bsd-3 asl2.0)))) ; at user's option

(define-public python2-testrepository
  (package-with-python2 python-testrepository))

(define-public python-coverage
  (package
    (name "python-coverage")
    (version "4.0.3")
    (source
     (origin
       (method url-fetch)
       (uri (pypi-uri "coverage" version))
       (sha256
        (base32
         "0qjlja8ny4gcfp8abqfwdrvr8qw9kr69lkja0b4cqqbsdmdjgcc5"))))
    (build-system python-build-system)
    (inputs
     `(("python-setuptools" ,python-setuptools)))
    (home-page "http://nedbatchelder.com/code/coverage")
    (synopsis "Code coverage measurement for Python")
    (description
     "Coverage measures code coverage, typically during test execution.  It
uses the code analysis tools and tracing hooks provided in the Python standard
library to determine which lines are executable, and which have been
executed.")
    (license bsd-3)))

(define-public python2-coverage
  (package-with-python2 python-coverage))

(define-public python-discover
  (package
    (name "python-discover")
    (version "0.4.0")
    (source
     (origin
       (method url-fetch)
       (uri (string-append
             "https://pypi.python.org/packages/source/d/discover/discover-"
             version ".tar.gz"))
       (sha256
        (base32
         "0y8d0zwiqar51kxj8lzmkvwc3b8kazb04gk5zcb4nzg5k68zmhq5"))))
    (build-system python-build-system)
    (inputs
     `(("python-setuptools" ,python-setuptools)))
    (home-page "http://pypi.python.org/pypi/discover/")
    (synopsis
     "Python test discovery for unittest")
    (description
     "Discover provides test discovery for unittest, a feature that has been
backported from Python 2.7 for Python 2.4+.")
    (license bsd-3)))

(define-public python2-discover
  (package-with-python2 python-discover))

(define-public behave
  (package
    (name "behave")
    (version "1.2.4")
    (source (origin
             (method url-fetch)
             (uri (string-append "https://pypi.python.org/packages/source/b/"
                                 name "/" name "-" version ".tar.gz"))
             (sha256
              (base32
               "1v2rfy8xnf0rk7cj4cgr7lam4015d458i7bg0xqs9czfv6njlm14"))))
    (build-system python-build-system)
    (inputs
     `(("python-setuptools" ,python-setuptools)
       ("python-six" ,python-six)
       ("python-parse" ,python-parse)
       ("python-parse-type" ,python-parse-type)))
    (arguments `(#:tests? #f))          ;TODO: tests require nose>=1.3 and
                                        ;PyHamcrest>=1.8
    (home-page "http://github.com/behave/behave")
    (synopsis "Python behavior-driven development")
    (description
     "Behave is a tool for behavior-driven development in python.
Behavior-driven development (or BDD) is an agile software development
technique that encourages collaboration between developers, QA and
non-technical or business participants in a software project.  Behave uses
tests written in a natural language style, backed up by Python code.")
    (license x11)))

(define-public python-exif-read
  (package
    (name "python-exif-read")
    (version "2.1.2")
    (source (origin
              (method url-fetch)
              (uri (pypi-uri "ExifRead" version))
              (sha256
               (base32
                "1b90jf6m9vxh9nanhpyvqdq7hmfx5iggw1l8kq10jrs6xgr49qkr"))))
    (build-system python-build-system)
    (inputs
     `(("python-setuptools" ,python-setuptools)))
    (arguments `(#:tests? #f)) ; no tests
    (home-page "https://github.com/ianare/exif-py")
    (synopsis "Python library to extract EXIF data from image files")
    (description
     "ExifRead is a Python library to extract EXIF data from tiff and jpeg
files.")
    (license bsd-3)))

(define-public python2-exif-read
  (package-with-python2 python-exif-read))

(define-public python-pyld
  (package
    (name "python-pyld")
    (version "0.6.8")
    (source (origin
              (method url-fetch)
              (uri (pypi-uri "PyLD" version))
              (sha256
               (base32
                "0k881ffazpf8q1z8862g4bb3pzwpnz9whrci2mf311mvn1qbyqad"))))
    (build-system python-build-system)
    (inputs
     `(("python-setuptools" ,python-setuptools)))
    (arguments `(#:tests? #f)) ; no tests
    (home-page "http://github.com/digitalbazaar/pyld")
    (synopsis "Python implementation of the JSON-LD specification")
    (description
     "PyLD is an implementation of the JSON-LD specification.")
    (license bsd-3)))

(define-public python2-pyld
  (package-with-python2 python-pyld))

(define-public python-certifi
  (package
    (name "python-certifi")
    (version "2015.11.20.1")
    (source (origin
              (method url-fetch)
              (uri (pypi-uri "certifi" version))
              (sha256
               (base32
                "05lgwf9rz1kn465azy2bpb3zmpnsn9gkypbhnjlclchv98ssgc1h"))))
    (build-system python-build-system)
    (inputs
     `(("python-setuptools" ,python-setuptools)))
    (arguments `(#:tests? #f)) ; no tests
    (home-page "http://python-requests.org/")
    (synopsis "Python CA certificate bundle")
    (description
     "Certifi is a Python library that contains a CA certificate bundle, which
is used by the Requests library to verify HTTPS requests.")
    (license asl2.0)))

(define-public python2-certifi
  (package-with-python2 python-certifi))

(define-public python-click
  (package
    (name "python-click")
    (version "6.2")
    (source
     (origin
       (method url-fetch)
         (uri (pypi-uri "click" version))
       (sha256
        (base32 "10kavbisnk9m93jl2wi34pw7ryr2qbxshh2cysxwxd7bymqgz87v"))))
    (build-system python-build-system)
    (native-inputs
     `(("python-setuptools" ,python-setuptools)))
    (home-page "http://click.pocoo.org")
    (synopsis "Command line library for Python")
    (description
     "Click is a Python package for creating command line interfaces in a
composable way with as little code as necessary.  Its name stands for
\"Command Line Interface Creation Kit\".  It's highly configurable but comes
with sensible defaults out of the box.")
    (license bsd-3)))

(define-public python2-click
  (package-with-python2 python-click))

(define-public python-wheel
  (package
    (name "python-wheel")
    (version "0.29.0")
    (source
      (origin
        (method url-fetch)
        (uri (pypi-uri "wheel" version))
        (sha256
         (base32
          "0j0n38hg1jvrmyy68f9ikvzq1gs9g0sx4ws7maf8wi3bwbbqmfqy"))))
    (build-system python-build-system)
    (native-inputs
     `(("python-setuptools" ,python-setuptools)
       ("python-jsonschema" ,python-jsonschema)
       ("python-pytest-cov" ,python-pytest-cov)))
    (home-page "https://bitbucket.org/pypa/wheel/")
    (synopsis "Format for built Python packages")
    (description
     "A wheel is a ZIP-format archive with a specially formatted filename and
the @code{.whl} extension.  It is designed to contain all the files for a PEP
376 compatible install in a way that is very close to the on-disk format.  Many
packages will be properly installed with only the @code{Unpack} step and the
unpacked archive preserves enough information to @code{Spread} (copy data and
scripts to their final locations) at any later time.  Wheel files can be
installed with a newer @code{pip} or with wheel's own command line utility.")
    (license license:expat)
    (properties `((python2-variant . ,(delay python2-wheel))))))

(define-public python2-wheel
  (let ((wheel (package-with-python2
                (strip-python2-variant python-wheel))))
    (package (inherit wheel)
      (native-inputs `(("python2-functools32" ,python2-functools32)
                        ,@(package-native-inputs wheel))))))


(define-public python-requests
  (package
    (name "python-requests")
    (version "2.9.1")
    (source (origin
             (method url-fetch)
             (uri (pypi-uri "requests" version))
             (sha256
              (base32
               "0zsqrzlybf25xscgi7ja4s48y2abf9wvjkn47wh984qgs1fq2xy5"))))
    (build-system python-build-system)
    (native-inputs
     `(("python-setuptools" ,python-setuptools)
       ("python-py" ,python-py)
       ("python-pytest" ,python-pytest)
       ("python-pytest-cov" ,python-pytest-cov)
       ("python-wheel" ,python-wheel)))
    (home-page "http://python-requests.org/")
    (synopsis "Python HTTP library")
    (description
     "Requests is a Python HTTP client library.  It aims to be easier to use
than Python’s urllib2 library.")
    (license asl2.0)))

;; Some software requires an older version of Requests, notably Docker
;; Compose.
(define-public python-requests-2.7
  (package (inherit python-requests)
    (version "2.7.0")
    (source (origin
             (method url-fetch)
             (uri (pypi-uri "requests" version))
             (sha256
              (base32
               "0gdr9dxm24amxpbyqpbh3lbwxc2i42hnqv50sigx568qssv3v2ir"))))))

(define-public python2-requests
  (package-with-python2 python-requests))

(define-public python-vcversioner
  (package
    (name "python-vcversioner")
    (version "2.14.0.0")
    (source
     (origin
       (method url-fetch)
       (uri (pypi-uri "vcversioner" version))
       (sha256
        (base32
         "11ivq1bm7v0yb4nsfbv9m7g7lyjn112gbvpjnjz8nv1fx633dm5c"))))
    (build-system python-build-system)
    (inputs
     `(("python-setuptools" ,python-setuptools)))
    (synopsis "Python library for version number discovery")
    (description "Vcversioner is a Python library that inspects tagging
information in a variety of version control systems in order to discover
version numbers.")
    (home-page "https://github.com/habnabit/vcversioner")
    (license isc)))

(define-public python2-vcversioner
  (package-with-python2 python-vcversioner))

(define-public python-jsonschema
  (package
    (name "python-jsonschema")
    (version "2.5.1")
    (source (origin
             (method url-fetch)
             (uri
              (string-append
               "https://pypi.python.org/packages/source/j/jsonschema/jsonschema-"
               version ".tar.gz"))
             (sha256
              (base32
               "0hddbqjm4jq63y8jf44nswina1crjs16l9snb6m3vvgyg31klrrn"))))
    (build-system python-build-system)
    (inputs
     `(("python-setuptools" ,python-setuptools)
       ("python-vcversioner" ,python-vcversioner)))
    (home-page "http://github.com/Julian/jsonschema")
    (synopsis "Implementation of JSON Schema for Python")
    (description
     "Jsonschema is an implementation of JSON Schema for Python.")
    (license license:expat)
    (properties `((python2-variant . ,(delay python2-jsonschema))))))

(define-public python2-jsonschema
  (let ((jsonschema (package-with-python2
                     (strip-python2-variant python-jsonschema))))
    (package (inherit jsonschema)
      (inputs
       `(("python2-functools32" ,python2-functools32)
         ,@(package-inputs jsonschema))))))

(define-public python-unidecode
  (package
    (name "python-unidecode")
    (version "0.04.18")
    (source (origin
             (method url-fetch)
             (uri (pypi-uri "Unidecode" version))
             (sha256
              (base32
               "12hhblqy1ajvidm38im4171x4arg83pfmziyn53nizp29p3m14gi"))))
    (build-system python-build-system)
    (inputs
     `(("python-setuptools" ,python-setuptools)))
    (home-page "https://pypi.python.org/pypi/Unidecode")
    (synopsis "ASCII transliterations of Unicode text")
    (description
     "Unidecode provides ASCII transliterations of Unicode text.  Unidecode is
useful when integrating with legacy code that doesn't support Unicode, or for
ease of entry of non-Roman names on a US keyboard, or when constructing ASCII
machine identifiers from human-readable Unicode strings that should still be
somewhat intelligeble.")
    (license gpl2+)))

(define-public python2-unidecode
  (package-with-python2 python-unidecode))

(define-public python-pyjwt
  (package
    (name "python-pyjwt")
    (version "1.4.0")
    (source
     (origin
       (method url-fetch)
       (uri (pypi-uri "PyJWT" version))
       (sha256
        (base32
         "1556v2jppd8mjkkj66pxb5rcazm35jq81r233mdl8hfmz9n3icp1"))))
    (build-system python-build-system)
    (native-inputs
     `(("python-setuptools" ,python-setuptools)
       ("python-pytest-runner" ,python-pytest-runner)))
    (arguments
     '(#:tests? #f)) ; test suite doesn't work
    (home-page "http://github.com/progrium/pyjwt")
    (synopsis "JSON Web Token implementation in Python")
    (description
     "PyJWT is a JSON Web Token implementation written in Python.")
    (license license:expat)))

(define-public python2-pyjwt
  (package-with-python2 python-pyjwt))

(define-public python-oauthlib
  (package
    (name "python-oauthlib")
    (version "1.0.3")
    (source (origin
              (method url-fetch)
              (uri (pypi-uri "oauthlib" version))
              (sha256
               (base32
                "1bfrj70vdjxjw74khbyh6f0dksv7p5rh2346jnlrffyacd3gwjzg"))))
    (build-system python-build-system)
    (native-inputs
     `(("python-coverage" ,python-coverage)
       ("python-nose" ,python-nose)
       ("python-mock" ,python-mock)))
    (inputs
     `(("python-blinker" ,python-blinker)
       ("python-cryptography" ,python-cryptography)
       ("python-pyjwt" ,python-pyjwt)))
    (home-page "https://github.com/idan/oauthlib")
    (synopsis "OAuth implementation for Python")
    (description
     "Oauthlib is a generic, spec-compliant, thorough implementation of the
OAuth request-signing logic.")
    (license bsd-3)
    (properties `((python2-variant . ,(delay python2-oauthlib))))))

(define-public python2-oauthlib
  (let ((base (package-with-python2 (strip-python2-variant python-oauthlib))))
    (package
      (inherit base)
      (native-inputs `(("python2-setuptools" ,python2-setuptools)
                       ("python2-unittest2" ,python2-unittest2)
                       ,@(package-native-inputs base))))))

(define-public python-itsdangerous
  (package
    (name "python-itsdangerous")
    (version "0.24")
    (source
     (origin
       (method url-fetch)
       (uri (string-append
             "https://pypi.python.org/packages/source/i/itsdangerous/itsdangerous-"
             version ".tar.gz"))
       (sha256
        (base32
         "06856q6x675ly542ig0plbqcyab6ksfzijlyf1hzhgg3sgwgrcyb"))))
    (build-system python-build-system)
    (home-page "http://github.com/mitsuhiko/itsdangerous")
    (synopsis "Python library for passing data to/from untrusted environments")
    (description
     "Itsdangerous provides various helpers to pass trusted data to untrusted
environments and back.")
    (license bsd-3)
    (properties `((python2-variant . ,(delay python2-itsdangerous))))))

(define-public python2-itsdangerous
  (let ((base (package-with-python2
                (strip-python2-variant python-itsdangerous))))
    (package
      (inherit base)
      (native-inputs `(("python2-setuptools" ,python2-setuptools)
                       ,@(package-native-inputs base))))))

(define-public python-pyyaml
  (package
    (name "python-pyyaml")
    (version "3.11")
    (source
     (origin
       (method url-fetch)
       (uri (string-append
             "https://pypi.python.org/packages/source/P/PyYAML/PyYAML-"
             version ".tar.gz"))
       (sha256
        (base32
         "1s26125vfnskng58ym37xhwv8v0mm95b2cwbjfag8prfhy596v63"))))
    (build-system python-build-system)
    (inputs
     `(("libyaml" ,libyaml)))
    (native-inputs
     `(("python-setuptools" ,python-setuptools)))
    (home-page "http://pyyaml.org/wiki/PyYAML")
    (synopsis "YAML parser and emitter for Python")
    (description
     "PyYAML is a YAML parser and emitter for Python.  PyYAML features a
complete YAML 1.1 parser, Unicode support, pickle support, capable extension
API, and sensible error messages.  PyYAML supports standard YAML tags and
provides Python-specific tags that allow to represent an arbitrary Python
object.")
    (license license:expat)))

(define-public python2-pyyaml
  (package-with-python2 python-pyyaml))

(define-public python-virtualenv
  (package
    (name "python-virtualenv")
    (version "13.1.2")
    (source
     (origin
       (method url-fetch)
       (uri (pypi-uri "virtualenv" version))
       (sha256
        (base32
         "1p732accxwqfjbdna39k8w8lp9gyw91vr4kzkhm8mgfxikqqxg5a"))))
    (build-system python-build-system)
    (arguments
     `(#:phases
       (modify-phases %standard-phases
        (replace 'check
         (lambda _ (zero? (system* "py.test")))))))
    (inputs
     `(("python-setuptools" ,python-setuptools)
       ("python-mock" ,python-mock)
       ("python-pytest" ,python-pytest)))
    (home-page "https://virtualenv.pypa.io/")
    (synopsis "Virtual Python environment builder")
    (description
     "Virtualenv is a tool to create isolated Python environments.")
    (license license:expat)))

(define-public python2-virtualenv
  (package-with-python2 python-virtualenv))

(define-public python-markupsafe
  (package
    (name "python-markupsafe")
    (version "0.23")
    (source
     (origin
       (method url-fetch)
       (uri (string-append
             "https://pypi.python.org/packages/source/M/MarkupSafe/MarkupSafe-"
             version ".tar.gz"))
       (sha256
        (base32
         "1hvip33wva3fnmvfp9x5klqri7hpl1hkgqmjbss18nmrb7zimv54"))))
    (build-system python-build-system)
    (inputs
     `(("python-setuptools" ,python-setuptools)))
    (home-page "http://github.com/mitsuhiko/markupsafe")
    (synopsis "XML/HTML/XHTML markup safe string implementation for Python")
    (description
     "Markupsafe provides an XML/HTML/XHTML markup safe string implementation
for Python.")
    (license bsd-3)))

(define-public python2-markupsafe
  (package-with-python2 python-markupsafe))

(define-public python-jinja2
  (package
    (name "python-jinja2")
    (version "2.8")
    (source
     (origin
       (method url-fetch)
       (uri (pypi-uri "Jinja2" version))
       (sha256
        (base32
         "1x0v41lp5m1pjix3l46zx02b7lqp2hflgpnxwkywxynvi3zz47xw"))))
    (build-system python-build-system)
    (inputs
     `(("python-setuptools" ,python-setuptools)
       ("python-markupsafe" ,python-markupsafe)))
    (home-page "http://jinja.pocoo.org/")
    (synopsis "Python template engine")
    (description
     "Jinja2 is a small but fast and easy to use stand-alone template engine
written in pure Python.")
    (license bsd-3)))

(define-public python2-jinja2
  (package-with-python2 python-jinja2))

(define-public python-pystache
  (package
    (name "python-pystache")
    (version "0.5.4")
    (source (origin
              (method url-fetch)
              (uri (pypi-uri "pystache" version))
              (sha256
               (base32
                "0nmqsfmiw4arjxqkmf9z66ml950pcdjk6aq4gin4sywmzdjw5fzp"))))
    (build-system python-build-system)
    (native-inputs
     `(("python-setuptools" ,python-setuptools)))
    (home-page "http://defunkt.io/pystache/")
    (synopsis "Python logic-less template engine")
    (description
     "Pystache is a Python implementation of the framework agnostic,
logic-free templating system Mustache.")
    (license license:expat)))

(define-public python2-pystache
  (package-with-python2 python-pystache))

(define-public python-joblib
  (package
    (name "python-joblib")
    (version "0.9.0b4")
    (source (origin
              (method url-fetch)
              (uri (string-append "https://pypi.python.org/packages/source/"
                                  "j/joblib/joblib-" version ".tar.gz"))
              (sha256
               (base32
                "1dvw3f8jgj6h0fxkghbgyclvdzc7l0ig7n0vis70awb5kczb9bs3"))))
    (build-system python-build-system)
    (native-inputs
     `(("python-setuptools" ,python-setuptools)
       ("python-nose"       ,python-nose)))
    (home-page "http://pythonhosted.org/joblib/")
    (synopsis "Using Python functions as pipeline jobs")
    (description
     "Joblib is a set of tools to provide lightweight pipelining in Python.
In particular, joblib offers: transparent disk-caching of the output values
and lazy re-evaluation (memoize pattern), easy simple parallel computing
logging and tracing of the execution.")
    (license bsd-3)))

(define-public python2-joblib
  (package-with-python2 python-joblib))

(define-public python-docutils
  (package
    (name "python-docutils")
    (version "0.12")
    (source
     (origin
       (method url-fetch)
       (uri (string-append
             "https://pypi.python.org/packages/source/d/docutils/docutils-"
             version ".tar.gz"))
       (sha256
        (base32
         "1ylnjnw1x4b2y7blr6x35ncdzn69k253kw4cdkv6asdb21w73ny7"))))
    (build-system python-build-system)
    (inputs
     `(("python-setuptools" ,python-setuptools)))
    (arguments
     '(#:tests? #f)) ; no setup.py test command
    (home-page "http://docutils.sourceforge.net/")
    (synopsis "Python Documentation Utilities")
    (description
     "Docutils is a modular system for processing documentation into useful
formats, such as HTML, XML, and LaTeX.  For input Docutils supports
reStructuredText.")
    ;; Most of the source code is public domain, but some source files are
    ;; licensed under the PFSL, BSD 2-clause, and GPLv3+ licenses.
    (license (list public-domain psfl bsd-2 gpl3+))))

(define-public python2-docutils
  (package-with-python2 python-docutils))

(define-public python-pygments
  (package
    (name "python-pygments")
    (version "2.0.2")
    (source
     (origin
       (method url-fetch)
       (uri (pypi-uri "Pygments" version))
       (sha256
        (base32
         "0lagrwifsgn0s8bzqahpr87p7gd38xja8f06akscinp6hj89283k"))))
    (build-system python-build-system)
    (inputs
     `(("python-setuptools" ,python-setuptools)))
    (home-page "http://pygments.org/")
    (synopsis "Syntax highlighting")
    (description
     "Pygments is a syntax highlighting package written in Python.")
    (license bsd-2)))

(define-public python2-pygments
  (package-with-python2 python-pygments))

(define-public python-sphinx
  (package
    (name "python-sphinx")
    (version "1.2.3")
    (source
     (origin
       (method url-fetch)
       (uri (string-append
             "https://pypi.python.org/packages/source/S/Sphinx/Sphinx-"
             version ".tar.gz"))
       (sha256
        (base32
         "011xizm3jnmf4cvs5i6kgf6c5nn046h79i8j0vd0f27yw9j3p4wl"))))
    (build-system python-build-system)
    (inputs
     `(("python-setuptools" ,python-setuptools)
       ("python-jinja2" ,python-jinja2)
       ("python-docutils" ,python-docutils)
       ("python-pygments" ,python-pygments)))
    (home-page "http://sphinx-doc.org/")
    (synopsis "Python documentation generator")
    (description "Sphinx is a tool that makes it easy to create documentation
for Python projects or other documents consisting of multiple reStructuredText
sources.")
    (license bsd-3)))

(define-public python2-sphinx
  (package-with-python2 python-sphinx))

(define-public python-sphinx-rtd-theme
  (package
    (name "python-sphinx-rtd-theme")
    (version "0.1.6")
    (source
     (origin
       (method url-fetch)
       (uri (string-append "https://pypi.python.org/packages/source/s/"
                           "sphinx_rtd_theme/sphinx_rtd_theme-"
                           version ".tar.gz"))
       (sha256
        (base32
         "19nw3rn7awplcdrz63kg1njqwkbymfg9lwn7l2grhdyhyr2gaa8g"))))
    (build-system python-build-system)
    (arguments
     `(;; With standard flags, the install phase attempts to create a zip'd
       ;; egg file, and fails with an error: 'ZIP does not support timestamps
       ;; before 1980'
       #:configure-flags '("--single-version-externally-managed"
                           "--record=sphinx-rtd-theme.txt")))
    (native-inputs
     `(("python-setuptools" ,python-setuptools)))
    (inputs
     `(("python-docutils" ,python-docutils)
       ("python-sphinx" ,python-sphinx)))
    (home-page "https://github.com/snide/sphinx_rtd_theme/")
    (synopsis "ReadTheDocs.org theme for Sphinx")
    (description "A theme for Sphinx used by ReadTheDocs.org.")
    (license license:expat)))

(define-public python2-sphinx-rtd-theme
  (package-with-python2 python-sphinx-rtd-theme))

(define-public python-feedgenerator
  (package
    (name "python-feedgenerator")
    (version "1.8")
    (source
     (origin
       (method url-fetch)
       (uri (pypi-uri "feedgenerator" version))
       (sha256
        (base32
         "0mkimp1fpdan4p3882vzcws4l594k71ich4g0wq97jbra7p602n0"))))
    (build-system python-build-system)
    (native-inputs
     `(("python-setuptools" ,python-setuptools)
       ("python-pytz" ,python-pytz)
       ("python-six" ,python-six)))
    (home-page "https://github.com/getpelican/feedgenerator")
    (synopsis
     "Standalone version of Django's Atom/RSS feed generator")
    (description
     "Feedgenerator-py3k is a standalone version of Django's feedgenerator,
which can produce feeds in RSS 2.0, RSS 0.91, and Atom formats.")
    (license bsd-3)))

(define-public python2-feedgenerator
  (package-with-python2 python-feedgenerator))

(define-public python-blinker
  (package
    (name "python-blinker")
    (version "1.4")
    (source
     (origin
       (method url-fetch)
       (uri (pypi-uri "blinker" version))
       (sha256
        (base32
         "1dpq0vb01p36jjwbhhd08ylvrnyvcc82yxx3mwjx6awrycjyw6j7"))))
    (build-system python-build-system)
    (native-inputs
     `(("python-setuptools" ,python-setuptools)))
    ;; No "test" command supplied to setuptools, so unless there's another way
    ;; to run tests, we're skipping them!
    (arguments '(#:tests? #f))
    (home-page "http://pythonhosted.org/blinker/")
    (synopsis "Fast, simple object-to-object and broadcast signaling")
    (description
     "Blinker provides a fast dispatching system that allows any number of
interested parties to subscribe to events, or \"signals\".")
    (license license:expat)))

(define-public python2-blinker
  (package-with-python2 python-blinker))

(define-public pelican
  (package
    (name "pelican")
    (version "3.6.3")
    (source
     (origin
       (method url-fetch)
       (uri (pypi-uri "pelican" version))
       (sha256
        (base32
         "1hn94rb4q3zmcq16in055xikal4dba5hfx3zznq7warllcgc9f8k"))))
    (build-system python-build-system)
    (inputs
     `(("python-feedgenerator" ,python-feedgenerator)
       ("python-jinja2" ,python-jinja2)
       ("python-pygments" ,python-pygments)
       ("python-docutils" ,python-docutils)
       ("python-pytz" ,python-pytz)
       ("python-blinker" ,python-blinker)
       ("python-unidecode" ,python-unidecode)
       ("python-six" ,python-six)
       ("python-dateutil-2" ,python-dateutil-2)))
    (home-page "http://getpelican.com/")
    (arguments
     `(;; XXX Requires a lot more packages to do unit tests :P
       #:tests? #f
       #:phases (modify-phases %standard-phases
                  (add-before
                   'install 'adjust-requires
                   ;; Since feedgenerator is installed from git, it doesn't
                   ;; conform to the version requirements.
                   ;;
                   ;; We *do have* "feedgenerator >= 1.6", but strip off the
                   ;; version requirement so setuptools doesn't get confused.
                   (lambda _
                     (substitute* "setup.py"
                       (("['\"]feedgenerator.*?['\"]")
                        "'feedgenerator'")))))))
    (synopsis "Python-based static site publishing system")
    (description
     "Pelican is a tool to generate a static blog from reStructuredText,
Markdown input files, and more.  Pelican uses Jinja2 for templating
and is very extensible.")
    (license agpl3+)))

(define-public python-scikit-learn
  (package
    (name "python-scikit-learn")
    (version "0.16.1")
    (source
     (origin
       (method url-fetch)
       (uri (string-append
             "https://github.com/scikit-learn/scikit-learn/archive/"
             version ".tar.gz"))
       (sha256
        (base32
         "140skabifgc7lvvj873pnzlwx0ni6q8qkrsyad2ccjb3h8rxzkih"))))
    (build-system python-build-system)
    (arguments
     `(#:phases
       (alist-cons-before
        'check 'set-HOME
        ;; some tests require access to "$HOME"
        (lambda _ (setenv "HOME" "/tmp"))
        ;; Tests can only be run after the library has been installed and not
        ;; within the source directory.
        (alist-cons-after
         'install 'check
         (lambda _
           (with-directory-excursion "/tmp"
             ;; With Python 3 one test of 3334 fails
             ;; (sklearn.tests.test_common.test_transformers); see
             ;; https://github.com/scikit-learn/scikit-learn/issues/3693
             (system* "nosetests" "-v" "sklearn")))
         (alist-delete 'check %standard-phases)))))
    (inputs
     `(("openblas" ,openblas)
       ("python-nose" ,python-nose)))
    (propagated-inputs
     `(("python-numpy" ,python-numpy)
       ("python-scipy" ,python-scipy)))
    (home-page "http://scikit-learn.org/")
    (synopsis "Machine Learning in Python")
    (description
     "Scikit-learn provides simple and efficient tools for data
mining and data analysis.")
    (license bsd-3)))

(define-public python2-scikit-learn
  (let ((scikit (package-with-python2 python-scikit-learn)))
    (package (inherit scikit)
      (propagated-inputs
       `(("python2-numpy" ,python2-numpy)
         ("python2-scipy" ,python2-scipy)
         ,@(alist-delete
            "python-numpy"
            (alist-delete
             "python-scipy" (package-propagated-inputs scikit))))))))

(define-public python-scikit-image
  (package
    (name "python-scikit-image")
    (version "0.11.3")
    (source
     (origin
       (method url-fetch)
       (uri (string-append
             "https://pypi.python.org/packages/source/s/scikit-image/scikit-image-"
             version ".tar.gz"))
       (sha256
        (base32 "0jz416fqvpahqyffw8plmszzfj669w8wvf3y9clnr5lr6a7md3kn"))))
    (build-system python-build-system)
    (propagated-inputs
     `(("python-matplotlib" ,python-matplotlib)
       ("python-networkx" ,python-networkx)
       ("python-numpy" ,python-numpy)
       ("python-scipy" ,python-scipy)
       ("python-six" ,python-six)
       ("python-pillow" ,python-pillow)))
    (native-inputs
     `(("python-cython" ,python-cython)
       ("python-setuptools" ,python-setuptools)))
    (home-page "http://scikit-image.org/")
    (synopsis "Image processing in Python")
    (description
     "Scikit-image is a collection of algorithms for image processing.")
    (license bsd-3)))

(define-public python2-scikit-image
  (let ((scikit-image (package-with-python2 python-scikit-image)))
    (package (inherit scikit-image)
      (native-inputs
       `(("python2-mock" ,python2-mock)
         ,@(package-native-inputs scikit-image)))
      (propagated-inputs
       `(("python2-pytz" ,python2-pytz)
         ("python2-matplotlib" ,python2-matplotlib)
         ("python2-numpy" ,python2-numpy)
         ("python2-scipy" ,python2-scipy)
         ,@(fold alist-delete (package-propagated-inputs scikit-image)
                 '("python-matplotlib" "python-numpy" "python-scipy")))))))

(define-public python-redis
  (package
    (name "python-redis")
    (version "2.10.3")
    (source
     (origin
       (method url-fetch)
       (uri (string-append
             "https://pypi.python.org/packages/source/r/redis/redis-"
             version ".tar.gz"))
       (sha256
        (base32 "1701qjwn4n05q90fdg4bsg96s27xf5s4hsb4gxhv3xk052q3gyx4"))))
    (build-system python-build-system)
    ;; Tests require a running Redis server
    (arguments '(#:tests? #f))
    (native-inputs
     `(("python-setuptools" ,python-setuptools)
       ("python-pytest" ,python-pytest)))
    (home-page "https://github.com/andymccurdy/redis-py")
    (synopsis "Redis Python client")
    (description
     "This package provides a Python interface to the Redis key-value store.")
    (license license:expat)))

(define-public python2-redis
  (package-with-python2 python-redis))

(define-public python-rq
  (package
    (name "python-rq")
    (version "0.5.2")
    (source
     (origin
       (method url-fetch)
       (uri (string-append
             "https://pypi.python.org/packages/source/r/rq/rq-"
             version ".tar.gz"))
       (sha256
        (base32 "0b0z5hn8wkfg300hx7816csgv3bcfamlr29fi3yzgqmpqxwj3fix"))))
    (build-system python-build-system)
    (propagated-inputs
     `(("python-click" ,python-click)
       ("python-redis" ,python-redis)))
    (native-inputs
     `(("python-setuptools" ,python-setuptools)))
    (home-page "http://python-rq.org/")
    (synopsis "Simple job queues for Python")
    (description
     "RQ (Redis Queue) is a simple Python library for queueing jobs and
processing them in the background with workers.  It is backed by Redis and it
is designed to have a low barrier to entry.")
    (license bsd-2)))

(define-public python2-rq
  (package-with-python2 python-rq))

(define-public python-cython
  (package
    (name "python-cython")
    (version "0.24")
    (source
     (origin
       (method url-fetch)
       (uri (pypi-uri "Cython" version))
       (sha256
        (base32
         "1wd3q97gia3zhsgcdlvxh26hkrf3m53i6r1l4g0yya119264vr3d"))))
    (build-system python-build-system)
    ;; we need the full python package and not just the python-wrapper
    ;; because we need libpython3.3m.so
    (inputs
     `(("python" ,python)))
    (arguments
     `(#:phases
       (alist-cons-before
        'check 'set-HOME
        ;; some tests require access to "$HOME/.cython"
        (lambda* _ (setenv "HOME" "/tmp"))
        (alist-replace
         'check
         (lambda _ (zero? (system* "python" "runtests.py" "-vv")))
         %standard-phases))))
    (home-page "http://cython.org/")
    (synopsis "C extensions for Python")
    (description "Cython is an optimising static compiler for both the Python
programming language and the extended Cython programming language.  It makes
writing C extensions for Python as easy as Python itself.")
    (license asl2.0)
    (properties `((python2-variant . ,(delay python2-cython))))))

(define-public python2-cython
  (package (inherit (package-with-python2
                     (strip-python2-variant python-cython)))
    (name "python2-cython")
    (inputs
     `(("python-2" ,python-2))))) ; this is not automatically changed

;; This version of numpy is missing the documentation and is only used to
;; build matplotlib which is required to build numpy's documentation.
(define python-numpy-bootstrap
  (package
    (name "python-numpy-bootstrap")
    (version "1.10.4")
    (source
     (origin
       (method url-fetch)
       (uri (string-append "mirror://sourceforge/numpy"
                           "/numpy-" version ".tar.gz"))
       (sha256
        (base32
         "1bjjhvncraka5s6i4lg644jrxij6bvycxy7an20gcz3a0m11iygp"))))
    (build-system python-build-system)
    (inputs
     `(("python-nose" ,python-nose)
       ("openblas" ,openblas)
       ("lapack" ,lapack)))
    (native-inputs
     `(("gfortran" ,gfortran)))
    (arguments
     `(#:phases
       (alist-cons-before
        'build 'set-environment-variables
        (lambda* (#:key inputs #:allow-other-keys)
          (call-with-output-file "site.cfg"
            (lambda (port)
              (format port
                      "[openblas]
libraries = openblas
library_dirs = ~a/lib
include_dirs = ~a/include

[lapack]
lapack_libs = lapack
library_dirs = ~a/lib
include_dirs = ~a/include
"
                      (assoc-ref inputs "openblas")
                      (assoc-ref inputs "openblas")
                      (assoc-ref inputs "lapack")
                      (assoc-ref inputs "lapack"))))
          ;; Use "gcc" executable, not "cc".
          (substitute* "numpy/distutils/system_info.py"
            (("c = distutils\\.ccompiler\\.new_compiler\\(\\)")
             "c = distutils.ccompiler.new_compiler(); c.set_executables(compiler='gcc',compiler_so='gcc',linker_exe='gcc',linker_so='gcc -shared')"))
          #t)
        ;; Tests can only be run after the library has been installed and not
        ;; within the source directory.
        (alist-cons-after
         'install 'check
         (lambda _
           (with-directory-excursion "/tmp"
             (zero? (system* "python" "-c"
                             "import numpy; numpy.test(verbose=2)"))))
         (alist-delete
          'check
          %standard-phases)))))
    (home-page "http://www.numpy.org/")
    (synopsis "Fundamental package for scientific computing with Python")
    (description "NumPy is the fundamental package for scientific computing
with Python.  It contains among other things: a powerful N-dimensional array
object, sophisticated (broadcasting) functions, tools for integrating C/C++
and Fortran code, useful linear algebra, Fourier transform, and random number
capabilities.")
    (license bsd-3)))

(define python2-numpy-bootstrap
  (package-with-python2 python-numpy-bootstrap))

(define-public python2-fastlmm
  (package
    (name "python2-fastlmm")
    (version "0.2.21")
    (source
     (origin
       (method url-fetch)
       (uri (pypi-uri "fastlmm" version ".zip"))
       (sha256
        (base32
         "1q8c34rpmwkfy3r4d5172pzdkpfryj561897z9r3x22gq7813x1m"))))
    (build-system python-build-system)
    (arguments
     `(#:python ,python-2)) ; only Python 2.7 is supported
    (propagated-inputs
     `(("python2-numpy" ,python2-numpy)
       ("python2-scipy" ,python2-scipy)
       ("python2-matplotlib" ,python2-matplotlib)
       ("python2-pandas" ,python2-pandas)
       ("python2-scikit-learn" ,python2-scikit-learn)
       ("python2-cython" ,python2-cython)
       ("python2-pysnptools" ,python2-pysnptools)))
    (native-inputs
     `(("unzip" ,unzip)
       ("python2-mock" ,python2-mock)
       ("python2-setuptools" ,python2-setuptools)))
    (home-page "http://research.microsoft.com/en-us/um/redmond/projects/mscompbio/fastlmm/")
    (synopsis "Perform genome-wide association studies on large data sets")
    (description
     "FaST-LMM, which stands for Factored Spectrally Transformed Linear Mixed
Models, is a program for performing both single-SNP and SNP-set genome-wide
association studies (GWAS) on extremely large data sets.")
    (license asl2.0)))

(define-public python-numpy
  (package (inherit python-numpy-bootstrap)
    (name "python-numpy")
    (outputs '("out" "doc"))
    (inputs
     `(("which" ,which)
       ("python-setuptools" ,python-setuptools)
       ("python-matplotlib" ,python-matplotlib)
       ("python-sphinx" ,python-sphinx)
       ("python-pyparsing" ,python-pyparsing)
       ("python-numpydoc" ,python-numpydoc)
       ,@(package-inputs python-numpy-bootstrap)))
    (native-inputs
     `(("pkg-config" ,pkg-config)
       ("texlive" ,texlive)
       ("texinfo" ,texinfo)
       ("perl" ,perl)
       ,@(package-native-inputs python-numpy-bootstrap)))
    (arguments
     `(,@(substitute-keyword-arguments
             (package-arguments python-numpy-bootstrap)
           ((#:phases phases)
            `(alist-cons-after
              'install 'install-doc
              (lambda* (#:key outputs #:allow-other-keys)
                (let* ((data (string-append (assoc-ref outputs "doc") "/share"))
                       (doc (string-append
                             data "/doc/" ,name "-"
                             ,(package-version python-numpy-bootstrap)))
                       (info (string-append data "/info"))
                       (html (string-append doc "/html"))
                       (pyver ,(string-append "PYVER=")))
                  (with-directory-excursion "doc"
                    (mkdir-p html)
                    (system* "make" "html" pyver)
                    (system* "make" "latex" "PAPER=a4" pyver)
                    (system* "make" "-C" "build/latex"
                             "all-pdf" "PAPER=a4" pyver)
                    ;; FIXME: Generation of the info file fails.
                    ;; (system* "make" "info" pyver)
                    ;; (mkdir-p info)
                    ;; (copy-file "build/texinfo/numpy.info"
                    ;;            (string-append info "/numpy.info"))
                    (for-each (lambda (file)
                                (copy-file (string-append "build/latex" file)
                                           (string-append doc file)))
                              '("/numpy-ref.pdf" "/numpy-user.pdf"))
                    (with-directory-excursion "build/html"
                      (for-each (lambda (file)
                                  (let* ((dir (dirname file))
                                         (tgt-dir (string-append html "/" dir)))
                                    (unless (equal? "." dir)
                                      (mkdir-p tgt-dir))
                                    (install-file file html)))
                                (find-files "." ".*"))))))
              ,phases)))))))

(define-public python2-numpy
  (package-with-python2 python-numpy))

(define-public python-pyparsing
  (package
    (name "python-pyparsing")
    (version "2.0.3")
    (source
     (origin
       (method url-fetch)
       (uri (string-append "mirror://sourceforge/pyparsing"
                           "/pyparsing-" version ".tar.gz"))
       (sha256
        (base32
         "0kw4py7gn45j93q8r7bzajfrjdc3xlsn2yzln41lf9zmrghjkrq6"))))
    (build-system python-build-system)
    (outputs '("out" "doc"))
    (arguments
     `(#:tests? #f ; no test target
       #:modules ((guix build python-build-system)
                  (guix build utils))
       #:phases
       (alist-cons-after
        'install 'install-doc
        (lambda* (#:key outputs #:allow-other-keys)
          (let* ((doc (string-append (assoc-ref outputs "doc")
                                     "/share/doc/" ,name "-" ,version))
                 (html-doc (string-append doc "/html"))
                 (examples (string-append doc "/examples")))
            (mkdir-p html-doc)
            (mkdir-p examples)
            (for-each
             (lambda (dir tgt)
               (map (lambda (file)
                      (install-file file tgt))
                    (find-files dir ".*")))
             (list "docs" "htmldoc" "examples")
             (list doc html-doc examples))))
        %standard-phases)))
    (home-page "http://pyparsing.wikispaces.com")
    (synopsis "Python parsing class library")
    (description
     "The pyparsing module is an alternative approach to creating and
executing simple grammars, vs. the traditional lex/yacc approach, or the use
of regular expressions.  The pyparsing module provides a library of classes
that client code uses to construct the grammar directly in Python code.")
    (license license:expat)))

(define-public python2-pyparsing
  (package-with-python2 python-pyparsing))

(define-public python-numpydoc
  (package
    (name "python-numpydoc")
    (version "0.5")
    (source
     (origin
       (method url-fetch)
       (uri (string-append
             "https://pypi.python.org/packages/source/n/numpydoc/numpydoc-"
             version ".tar.gz"))
       (sha256
        (base32
         "0d4dnifaxkll50jx6czj05y8cb4ny60njd2wz299sj2jxfy51w4k"))
       (modules '((guix build utils)))
       (snippet
        '(begin
           ;; Drop a test requiring matplotlib, which we cannot add as an
           ;; input since it would create a circular dependency: Extend the
           ;; test for Python 3, where it is already dropped, to Python 2.
           (substitute* "numpydoc/tests/test_plot_directive.py"
             (("3") "2"))))))
    (build-system python-build-system)
    (inputs
     `(("python-setuptools" ,python-setuptools)
       ("python-docutils" ,python-docutils)
       ("python-sphinx" ,python-sphinx)
       ("python-nose" ,python-nose)))
    (home-page "https://pypi.python.org/pypi/numpydoc")
    (synopsis
     "Numpy's Sphinx extensions")
    (description
     "Sphinx extension to support docstrings in Numpy format.")
    (license bsd-2)))

(define-public python2-numpydoc
  (package-with-python2 python-numpydoc))

(define-public python-numexpr
  (package
    (name "python-numexpr")
    (version "2.4.4")
    (source
     (origin
       (method url-fetch)
       (uri (string-append "https://pypi.python.org/packages/source/"
                           "n/numexpr/numexpr-" version ".tar.gz"))
       (sha256
        (base32
         "0nsnff5312fm38w6dm34bw7ghfqqy8vl9gig0al963h4mz8zm8nz"))))
    (build-system python-build-system)
    (arguments `(#:tests? #f))          ; no tests included
    (propagated-inputs
     `(("python-numpy" ,python-numpy)))
    (home-page "https://github.com/pydata/numexpr")
    (synopsis "Fast numerical expression evaluator for NumPy")
    (description
     "Numexpr is a fast numerical expression evaluator for NumPy.  With it,
expressions that operate on arrays are accelerated and use less memory than
doing the same calculation in Python.  In addition, its multi-threaded
capabilities can make use of all your cores, which may accelerate
computations, most specially if they are not memory-bounded (e.g. those using
transcendental functions).")
    (license license:expat)))

(define-public python2-numexpr
  (let ((numexpr (package-with-python2 python-numexpr)))
    (package (inherit numexpr)
      ;; Make sure to use special packages for Python 2 instead
      ;; of those automatically rewritten by package-with-python2.
      (propagated-inputs
       `(("python2-numpy" ,python2-numpy)
         ,@(alist-delete "python-numpy"
                         (package-propagated-inputs numexpr)))))))

(define-public python-matplotlib
  (package
    (name "python-matplotlib")
    (version "1.4.3")
    (source
     (origin
       (method url-fetch)
       (uri (string-append "mirror://sourceforge/matplotlib"
                           "/matplotlib-" version ".tar.gz"))
       (sha256
        (base32
         "1dn05cvd0g984lzhh72wa0z93psgwshbbg93fkab6slx5m3l95av"))
       (patches (search-patches "matplotlib-setupext-tk.patch"))))
    (build-system python-build-system)
    (outputs '("out" "doc"))
    (propagated-inputs ; the following packages are all needed at run time
     `(("python-pyparsing" ,python-pyparsing)
       ("python-pygobject" ,python-pygobject)
       ("gobject-introspection" ,gobject-introspection)
       ("python-tkinter" ,python "tk")
       ;; The 'gtk+' package (and 'gdk-pixbuf', 'atk' and 'pango' propagated
       ;; from 'gtk+') provides the required 'typelib' files used by
       ;; 'gobject-introspection'. The location of these files is set with the
       ;; help of the environment variable GI_TYPELIB_PATH. At build time this
       ;; is done automatically by a 'native-search-path' procedure. However,
       ;; at run-time the user must set this variable as follows:
       ;;
       ;; export GI_TYPELIB_PATH=~/.guix-profile/lib/girepository-1.0
       ("gtk+" ,gtk+)
       ;; From version 1.4.0 'matplotlib' makes use of 'cairocffi' instead of
       ;; 'pycairo'. However, 'pygobject' makes use of a 'pycairo' 'context'
       ;; object. For this reason we need to import both libraries.
       ;; https://pythonhosted.org/cairocffi/cffi_api.html#converting-pycairo
       ("python-pycairo" ,python-pycairo)
       ("python-cairocffi" ,python-cairocffi)))
    (inputs
     `(("python-setuptools" ,python-setuptools)
       ("python-dateutil" ,python-dateutil-2)
       ("python-six" ,python-six)
       ("python-pytz" ,python-pytz)
       ("python-numpy" ,python-numpy-bootstrap)
       ("python-sphinx" ,python-sphinx)
       ("python-numpydoc" ,python-numpydoc)
       ("python-nose" ,python-nose)
       ("python-mock" ,python-mock)
       ("libpng" ,libpng)
       ("imagemagick" ,imagemagick)
       ("freetype" ,freetype)
       ("cairo" ,cairo)
       ("glib" ,glib)
       ("python-pillow" ,python-pillow)
       ;; FIXME: Add backends when available.
       ;("python-wxpython" ,python-wxpython)
       ;("python-pyqt" ,python-pyqt)
       ("tcl" ,tcl)
       ("tk" ,tk)))
    (native-inputs
     `(("pkg-config" ,pkg-config)
       ("texlive" ,texlive)
       ("texinfo" ,texinfo)))
    (arguments
     `(#:phases
       (alist-cons-before
        'build 'configure-environment
        (lambda* (#:key outputs inputs #:allow-other-keys)
          (let ((cairo (assoc-ref inputs "cairo"))
                (gtk+ (assoc-ref inputs "gtk+")))
            ;; Setting these directories in the 'basedirlist' of 'setup.cfg'
            ;; has not effect.
            (setenv "LD_LIBRARY_PATH"
                    (string-append cairo "/lib:" gtk+ "/lib"))
            (setenv "HOME" (getcwd))
            (call-with-output-file "setup.cfg"
              (lambda (port)
                (format port "[directories]~%
basedirlist = ~a,~a~%
 [rc_options]~%
backend = TkAgg~%"
                        (assoc-ref inputs "tcl")
                        (assoc-ref inputs "tk"))))))
        (alist-cons-after
         'install 'install-doc
         (lambda* (#:key outputs #:allow-other-keys)
           (let* ((data (string-append (assoc-ref outputs "doc") "/share"))
                  (doc (string-append data "/doc/" ,name "-" ,version))
                  (info (string-append data "/info"))
                  (html (string-append doc "/html")))
             (with-directory-excursion "doc"
               ;; Produce pdf in 'A4' format.
               (substitute* (find-files "." "conf\\.py")
                 (("latex_paper_size = 'letter'")
                  "latex_paper_size = 'a4'"))
               (mkdir-p html)
               (mkdir-p info)
               ;; The doc recommends to run the 'html' target twice.
               (system* "python" "make.py" "html")
               (system* "python" "make.py" "html")
               (copy-recursively "build/html" html)
               (system* "python" "make.py" "latex")
               (system* "python" "make.py" "texinfo")
               (symlink (string-append html "/_images")
                        (string-append info "/matplotlib-figures"))
               (with-directory-excursion "build/texinfo"
                 (substitute* "matplotlib.texi"
                   (("@image\\{([^,]*)" all file)
                    (string-append "@image{matplotlib-figures/" file)))
                 (symlink (string-append html "/_images")
                          "./matplotlib-figures")
                 (system* "makeinfo" "--no-split"
                          "-o" "matplotlib.info" "matplotlib.texi"))
               (copy-file "build/texinfo/matplotlib.info"
                          (string-append info "/matplotlib.info"))
               (copy-file "build/latex/Matplotlib.pdf"
                          (string-append doc "/Matplotlib.pdf")))))
        %standard-phases))))
    (home-page "http://matplotlib.org")
    (synopsis "2D plotting library for Python")
    (description
     "Matplotlib is a Python 2D plotting library which produces publication
quality figures in a variety of hardcopy formats and interactive environments
across platforms.  Matplotlib can be used in Python scripts, the python and
ipython shell, web application servers, and six graphical user interface
toolkits.")
    (license psfl)
    (properties `((python2-variant . ,(delay python2-matplotlib))))))

(define-public python2-matplotlib
  (let ((matplotlib (package-with-python2
                     (strip-python2-variant python-matplotlib))))
    (package (inherit matplotlib)
      ;; Make sure to use special packages for Python 2 instead
      ;; of those automatically rewritten by package-with-python2.
      (propagated-inputs
       `(("python2-pycairo" ,python2-pycairo)
         ("python2-pygobject-2" ,python2-pygobject-2)
         ("python2-tkinter" ,python-2 "tk")
         ,@(fold alist-delete (package-propagated-inputs matplotlib)
                 '("python-pycairo" "python-pygobject" "python-tkinter")))))))

(define-public python2-pysnptools
  (package
    (name "python2-pysnptools")
    (version "0.3.9")
    (source
     (origin
       (method url-fetch)
       (uri (pypi-uri "pysnptools" version ".zip"))
       (sha256
        (base32
         "1wybggjzz8zw7aav4pjsg2h22xp17a1lghrprza1pxwlm7wf96y2"))))
    (build-system python-build-system)
    (arguments
     `(#:python ,python-2)) ; only Python 2.7 is supported
    (propagated-inputs
     `(("python2-numpy" ,python2-numpy)
       ("python2-scipy" ,python2-scipy)
       ("python2-pytz" ,python2-pytz)
       ("python2-cython" ,python2-cython)))
    (inputs
     `(("python2-dateutil-2" ,python2-dateutil-2)
       ("python2-pandas" ,python2-pandas)
       ("python2-six" ,python2-six)))
    (native-inputs
     `(("unzip" ,unzip)
       ("python2-setuptools" ,python2-setuptools)))
    (home-page "http://research.microsoft.com/en-us/um/redmond/projects/mscompbio/")
    (synopsis "Library for reading and manipulating genetic data")
    (description
     "PySnpTools is a library for reading and manipulating genetic data.  It
can, for example, efficiently read whole PLINK *.bed/bim/fam files or parts of
those files.  It can also efficiently manipulate ranges of integers using set
operators such as union, intersection, and difference.")
    (license asl2.0)))

(define-public python-rpy2
  (package
    (name "python-rpy2")
    (version "2.7.6")
    (source
     (origin
       (method url-fetch)
       (uri (pypi-uri "rpy2" version))
       (sha256
        (base32
         "0nhan2qvrw7b7gg5zddwa22kybdv3x1g26vkd7q8lvnkgzrs4dga"))))
    (build-system python-build-system)
    (inputs
     `(("python-six" ,python-six)
       ("readline" ,readline)
       ("icu4c" ,icu4c)
       ("pcre" ,pcre)
       ("r" ,r)))
    (native-inputs
     `(("python-setuptools" ,python-setuptools)
       ("zlib" ,zlib)))
    (home-page "http://rpy.sourceforge.net/")
    (synopsis "Python interface to the R language")
    (description "rpy2 is a redesign and rewrite of rpy.  It is providing a
low-level interface to R from Python, a proposed high-level interface,
including wrappers to graphical libraries, as well as R-like structures and
functions.")
    (license gpl3+)))

(define-public python2-rpy2
  (let ((rpy2 (package-with-python2 python-rpy2)))
    (package (inherit rpy2)
      (native-inputs
       `(("python2-singledispatch" ,python2-singledispatch)
         ,@(package-native-inputs rpy2))))))

(define-public python-scipy
  (package
    (name "python-scipy")
    (version "0.16.0")
    (source
     (origin
       (method url-fetch)
       (uri (string-append "mirror://sourceforge/scipy"
                           "/scipy-" version ".tar.xz"))
       (sha256
        (base32
         "0wa0a4skpda3gx7lb12yn19nhbairlyxrvda2lz2bcawk3x5qzz2"))))
    (build-system python-build-system)
    (propagated-inputs
     `(("python-numpy" ,python-numpy)
       ("python-matplotlib" ,python-matplotlib)
       ("python-pyparsing" ,python-pyparsing)))
    (inputs
     `(("lapack" ,lapack)
       ("openblas" ,openblas)))
    (native-inputs
     `(("python-nose" ,python-nose)
       ("python-sphinx" ,python-sphinx)
       ("python-numpydoc" ,python-numpydoc)
       ("gfortran" ,gfortran)
       ("texlive" ,texlive)
       ("perl" ,perl)))
    (outputs '("out" "doc"))
    (arguments
     `(#:phases
       (alist-cons-before
        'build 'configure-openblas
        (lambda* (#:key inputs #:allow-other-keys)
          (call-with-output-file "site.cfg"
            (lambda (port)
              (format port
                      "[blas]
libraries = openblas
library_dirs = ~a/lib
include_dirs = ~a/include
[atlas]
library_dirs = ~a/lib
atlas_libs = openblas
"
                      (assoc-ref inputs "openblas")
                      (assoc-ref inputs "openblas")
                      (assoc-ref inputs "openblas"))))
          #t)
        (alist-cons-after
         'install 'install-doc
         (lambda* (#:key outputs #:allow-other-keys)
           (let* ((data (string-append (assoc-ref outputs "doc") "/share"))
                  (doc (string-append data "/doc/" ,name "-" ,version))
                  (html (string-append doc "/html"))
                  (pyver ,(string-append "PYVER=")))
             (with-directory-excursion "doc"
               ;; Fix generation of images for mathematical expressions.
               (substitute* (find-files "source" "conf\\.py")
                 (("pngmath_use_preview = True")
                  "pngmath_use_preview = False"))
               (mkdir-p html)
               (system* "make" "html" pyver)
               (system* "make" "latex" "PAPER=a4" pyver)
               (system* "make" "-C" "build/latex" "all-pdf" "PAPER=a4" pyver)
               (copy-file "build/latex/scipy-ref.pdf"
                          (string-append doc "/scipy-ref.pdf"))
               (with-directory-excursion "build/html"
                 (for-each (lambda (file)
                             (let* ((dir (dirname file))
                                    (tgt-dir (string-append html "/" dir)))
                               (install-file file html)))
                           (find-files "." ".*"))))))
         ;; Tests can only be run after the library has been installed and not
         ;; within the source directory.
         (alist-cons-after
          'install 'check
          (lambda _
            (with-directory-excursion "/tmp"
              (zero? (system* "python" "-c" "import scipy; scipy.test()"))))
          (alist-delete
           'check
           (alist-cons-after
            'unpack 'fix-tests
            (lambda _
              (substitute* "scipy/integrate/tests/test_quadpack.py"
                (("libm.so") "libm.so.6"))
              #t)
            %standard-phases)))))))
    (home-page "http://www.scipy.org/")
    (synopsis "The Scipy library provides efficient numerical routines")
    (description "The SciPy library is one of the core packages that make up
the SciPy stack.  It provides many user-friendly and efficient numerical
routines such as routines for numerical integration and optimization.")
    (license bsd-3)))

(define-public python2-scipy
  (package-with-python2 python-scipy))

(define-public python-sqlalchemy
  (package
    (name "python-sqlalchemy")
    (version "1.0.12")
    (source
     (origin
      (method url-fetch)
      (uri (string-append "https://pypi.python.org/packages/source/S/"
                          "SQLAlchemy/SQLAlchemy-" version ".tar.gz"))
      (sha256
       (base32
        "1l8qclhd0s90w3pvwhi5mjxdwr5j7gw7cjka2fx6f2vqmq7f4yb6"))))
    (build-system python-build-system)
    (native-inputs
     `(("python-cython" ,python-cython) ;for c extensions
       ("python-pytest" ,python-pytest)
       ("python-mock"   ,python-mock))) ;for tests
    (arguments
     `(#:phases (alist-replace
                 'check
                 (lambda _ (zero? (system* "py.test")))
                 %standard-phases)))
    (home-page "http://www.sqlalchemy.org")
    (synopsis "Database abstraction library")
    (description
     "SQLAlchemy is the Python SQL toolkit and Object Relational Mapper that
gives application developers the full power and flexibility of SQL.  It
provides a full suite of well known enterprise-level persistence patterns,
designed for efficient and high-performing database access, adapted into a
simple and Pythonic domain language.")
    (license x11)))

(define-public python2-sqlalchemy
  (package-with-python2 python-sqlalchemy))

(define-public python-alembic
  (package
    (name "python-alembic")
    (version "0.8.4")
    (source
     (origin
       (method url-fetch)
       (uri (pypi-uri "alembic" version))
       (sha256
        (base32
         "0jk23a852l3ybv7gfz81xzslyrnqnpjds5x15zd234y9rh9gq1w5"))))
    (build-system python-build-system)
    (native-inputs
     `(("python-mock" ,python-mock)
       ("python-pytest-cov" ,python-pytest-cov)))
    (propagated-inputs
     `(("python-sqlalchemy" ,python-sqlalchemy)
       ("python-mako" ,python-mako)
       ("python-editor" ,python-editor)))
    (home-page "http://bitbucket.org/zzzeek/alembic")
    (synopsis
     "Database migration tool for SQLAlchemy")
    (description
     "Alembic is a lightweight database migration tool for usage with the
SQLAlchemy Database Toolkit for Python.")
    (license license:expat)
    (properties `((python2-variant . ,(delay python2-alembic))))))

(define-public python2-alembic
  (let ((alembic (package-with-python2
                  (strip-python2-variant python-alembic))))
    (package
      (inherit alembic)
      (native-inputs `(("python2-setuptools" ,python2-setuptools)
                       ,@(package-native-inputs alembic))))))

(define-public python-distutils-extra
  (package
    (name "python-distutils-extra")
    (version "2.38")
    (source
     (origin
      (method url-fetch)
      (uri (string-append "https://launchpad.net/python-distutils-extra/trunk/"
                          version "/+download/python-distutils-extra-"
                          version ".tar.gz"))
      (sha256
       (base32
        "0lx15kcbby9zisx33p2h5hgakgwh2bvh0ibag8z0px4j6ifhs41x"))))
    (build-system python-build-system)
    (native-inputs
     `(("python-setuptools" ,python-setuptools)))
    (home-page "https://launchpad.net/python-distutils-extra/")
    (synopsis "Enhancements to Python's distutils")
    (description
     "The python-distutils-extra module enables you to easily integrate
gettext support, themed icons, and scrollkeeper-based documentation into
Python's distutils.")
    (license gpl2)))

(define-public python2-distutils-extra
  (package-with-python2 python-distutils-extra))

(define-public python2-elib.intl
  (package
    (name "python2-elib.intl")
    (version "0.0.3")
    (source
     (origin
       ;; This project doesn't tag releases or publish tarballs, so we take
       ;; source from a (semi-arbitrary, i.e. latest as of now) git commit.
       (method git-fetch)
       (uri (git-reference
             (url "https://github.com/dieterv/elib.intl.git")
             (commit "d09997cfef")))
       (sha256
        (base32
         "0y7vzff9xgbnaay7m0va1arl6g68ncwrvbgwl7jqlclsahzzb09d"))))
    (build-system python-build-system)
    (native-inputs
     `(("python2-setuptools" ,python2-setuptools)))
    (arguments
     ;; incompatible with Python 3 (exception syntax)
     `(#:python ,python-2
       #:tests? #f
       ;; With standard flags, the install phase attempts to create a zip'd
       ;; egg file, and fails with an error: 'ZIP does not support timestamps
       ;; before 1980'
       #:configure-flags '("--single-version-externally-managed"
                           "--record=elib.txt")))
    (home-page "https://github.com/dieterv/elib.intl")
    (synopsis "Enhanced internationalization for Python")
    (description
     "The elib.intl module provides enhanced internationalization (I18N)
services for your Python modules and applications.")
    (license lgpl3+)))

(define-public python-pillow
  (package
    (name "python-pillow")
    (version "3.1.1")
    (source
     (origin
       (method url-fetch)
       (uri (pypi-uri "Pillow" version))
       (sha256
        (base32
         "1zwzakr5v0skdh0azp5cd6fwzbll5305dsk33k5jk570vv6lqvs8"))))
    (build-system python-build-system)
    (native-inputs
     `(("python-setuptools" ,python-setuptools)
       ("python-nose"       ,python-nose)))
    (inputs
     `(("freetype" ,freetype)
       ("lcms"     ,lcms)
       ("zlib"     ,zlib)
       ("libjpeg"  ,libjpeg)
       ("openjpeg" ,openjpeg)
       ("libtiff"  ,libtiff)
       ("libwebp"  ,libwebp)))
    (propagated-inputs
     `(;; Used at runtime for pkg_resources
       ("python-setuptools" ,python-setuptools)))
    (arguments
     `(#:phases (modify-phases %standard-phases
                  (add-before
                   'install 'disable-egg-compression
                   (lambda _
                     ;; Leave the .egg uncompressed since compressing it would
                     ;; prevent the GC from identifying run-time dependencies.
                     ;; See <http://bugs.gnu.org/20765>.
                     (let ((port (open-file "setup.cfg" "a")))
                       (display "\n[easy_install]\nzip_ok = 0\n"
                                port)
                       (close-port port)
                       #t)))
                  (add-after
                   'install 'check-installed
                   (lambda _
                     (begin
                       (setenv "HOME" (getcwd))
                       (and (zero? (system* "python" "selftest.py"
                                            "--installed"))
                            (zero? (system* "python" "test-installed.py"))))))
                 (delete 'check))))
    (home-page "https://pypi.python.org/pypi/Pillow")
    (synopsis "Fork of the Python Imaging Library")
    (description
     "The Python Imaging Library adds image processing capabilities to your
Python interpreter.  This library provides extensive file format support, an
efficient internal representation, and fairly powerful image processing
capabilities.  The core image library is designed for fast access to data
stored in a few basic pixel formats.  It should provide a solid foundation for
a general image processing tool.")
    (license (x11-style
              "http://www.pythonware.com/products/pil/license.htm"
              "The PIL Software License"))))

(define-public python2-pillow
  (package-with-python2 python-pillow))

(define-public python-pycparser
  (package
    (name "python-pycparser")
    (version "2.14")
    (source
     (origin
      (method url-fetch)
      (uri (pypi-uri "pycparser" version))
      (sha256
       (base32
        "0wvzyb6rxsfj3xcnpa4ynbh9qc7rrbk2277d5wqpphmx9akv8nbr"))))
    (outputs '("out" "doc"))
    (build-system python-build-system)
    (native-inputs
     `(("pkg-config" ,pkg-config)
       ("python-setuptools" ,python-setuptools)))
    (arguments
     `(#:phases
       (alist-replace
        'check
        (lambda _
          (with-directory-excursion "tests"
            (zero? (system* "python" "all_tests.py"))))
        (alist-cons-after
         'install 'install-doc
         (lambda* (#:key outputs #:allow-other-keys)
           (let* ((data (string-append (assoc-ref outputs "doc") "/share"))
                  (doc (string-append data "/doc/" ,name "-" ,version))
                  (examples (string-append doc "/examples")))
             (mkdir-p examples)
             (for-each (lambda (file)
                         (copy-file (string-append "." file)
                                    (string-append doc file)))
                       '("/README.rst" "/CHANGES" "/LICENSE"))
             (copy-recursively "examples" examples)))
         %standard-phases))))
    (home-page "https://github.com/eliben/pycparser")
    (synopsis "C parser in Python")
    (description
     "Pycparser is a complete parser of the C language, written in pure Python
using the PLY parsing library.  It parses C code into an AST and can serve as
a front-end for C compilers or analysis tools.")
    (license bsd-3)))

(define-public python2-pycparser
  (package-with-python2 python-pycparser))

(define-public python-cffi
  (package
    (name "python-cffi")
    (version "1.4.2")
    (source
     (origin
      (method url-fetch)
      (uri (pypi-uri "cffi" version))
      (sha256
       (base32 "161rj52rzi3880lij17d6i9kvgkiwjilrqjs8405k8sf6ryif7cg"))))
    (build-system python-build-system)
    (outputs '("out" "doc"))
    (inputs
     `(("libffi" ,libffi)))
    (propagated-inputs ; required at run-time
     `(("python-pycparser" ,python-pycparser)))
    (native-inputs
     `(("pkg-config" ,pkg-config)
       ("python-sphinx" ,python-sphinx)
       ("python-pytest" ,python-pytest)
       ("python-setuptools" ,python-setuptools)))
    (arguments
     `(#:phases
       (alist-cons-after
        'install 'install-doc
        (lambda* (#:key outputs #:allow-other-keys)
          (let* ((data (string-append (assoc-ref outputs "doc") "/share"))
                 (doc (string-append data "/doc/" ,name "-" ,version))
                 (html (string-append doc "/html")))
            (with-directory-excursion "doc"
              (system* "make" "html")
              (mkdir-p html)
              (copy-recursively "build/html" html))
            (copy-file "LICENSE" (string-append doc "/LICENSE"))))
        %standard-phases)))
    (home-page "http://cffi.readthedocs.org")
    (synopsis "Foreign function interface for Python")
    (description
     "Foreign Function Interface for Python calling C code.")
    (license license:expat)))

(define-public python2-cffi
  (package-with-python2 python-cffi))

(define-public python-xcffib
  (package
    (name "python-xcffib")
    (version "0.1.9")
    (source
     (origin
      (method url-fetch)
      (uri (string-append "https://pypi.python.org/packages/source/x/"
                          "xcffib/xcffib-" version ".tar.gz"))
      (sha256
       (base32
        "0655hzxv57h1a9ja9kwp0ichbkhf3djw32k33d66xp0q37dq2y81"))))
    (build-system python-build-system)
    (inputs
     `(("libxcb" ,libxcb)
       ("python-six" ,python-six)))
    (native-inputs
     `(("python-setuptools" ,python-setuptools)))
    (propagated-inputs
     `(("python-cffi" ,python-cffi))) ; used at run time
    (arguments
     `(#:phases
       (alist-cons-after
        'install 'install-doc
        (lambda* (#:key outputs #:allow-other-keys)
          (let ((doc (string-append (assoc-ref outputs "out") "/share"
                                    "/doc/" ,name "-" ,version)))
            (mkdir-p doc)
            (copy-file "README.md"
                       (string-append doc "/README.md"))))
        %standard-phases)))
    (home-page "https://github.com/tych0/xcffib")
    (synopsis "XCB Python bindings")
    (description
     "Xcffib is a replacement for xpyb, an XCB Python bindings.  It adds
support for Python 3 and PyPy.  It is based on cffi.")
    (license license:expat)))

(define-public python2-xcffib
  (package-with-python2 python-xcffib))

(define-public python-cairocffi
  (package
    (name "python-cairocffi")
    (version "0.6")
    (source
     (origin
      (method url-fetch)
      ;; The archive on pypi is missing the 'utils' directory!
      (uri (string-append "https://github.com/SimonSapin/cairocffi/archive/v"
                          version ".tar.gz"))
      (file-name (string-append name "-" version ".tar.gz"))
      (sha256
       (base32
        "03w5p62sp3nqiccx864sbq0jvh7946277jqx3rcc3dch5xwfvv51"))))
    (build-system python-build-system)
    (outputs '("out" "doc"))
    (inputs
     `(("gdk-pixbuf" ,gdk-pixbuf)
       ("cairo" ,cairo)))
    (native-inputs
     `(("pkg-config" ,pkg-config)
       ("python-sphinx" ,python-sphinx)
       ("python-docutils" ,python-docutils)
       ("python-setuptools" ,python-setuptools)))
    (propagated-inputs
     `(("python-xcffib" ,python-xcffib))) ; used at run time
    (arguments
     `(#:phases
       (alist-cons-after
        'install 'install-doc
        (lambda* (#:key inputs outputs #:allow-other-keys)
          (let* ((data (string-append (assoc-ref outputs "doc") "/share"))
                 (doc (string-append data "/doc/" ,name "-" ,version))
                 (html (string-append doc "/html")))
            (setenv "LD_LIBRARY_PATH"
                    (string-append (assoc-ref inputs "cairo") "/lib" ":"
                                   (assoc-ref inputs "gdk-pixbuf") "/lib"))
            (setenv "LANG" "en_US.UTF-8")
            (mkdir-p html)
            (for-each (lambda (file)
                        (copy-file (string-append "." file)
                                   (string-append doc file)))
                      '("/README.rst" "/CHANGES" "/LICENSE"))
            (system* "python" "setup.py" "build_sphinx")
            (copy-recursively "docs/_build/html" html)))
        %standard-phases)))
    (home-page "https://github.com/SimonSapin/cairocffi")
    (synopsis "Python bindings and object-oriented API for Cairo")
    (description
     "Cairocffi is a CFFI-based drop-in replacement for Pycairo, a set of
Python bindings and object-oriented API for cairo.  Cairo is a 2D vector
graphics library with support for multiple backends including image buffers,
PNG, PostScript, PDF, and SVG file output.")
    (license bsd-3)))

(define-public python2-cairocffi
  (package-with-python2 python-cairocffi))

(define-public python-decorator
  (package
    (name "python-decorator")
    (version "4.0.9")
    (source
     (origin
       (method url-fetch)
       (uri (pypi-uri "decorator" version))
       (sha256
        (base32 "1a5vwhflfd9sh3rfb40xlyipldgdzfff6brman57hqv3661jw0lh"))))
    (build-system python-build-system)
    (arguments '(#:tests? #f)) ; no test target
    (native-inputs
     `(("python-setuptools" ,python-setuptools)))
    (home-page "https://pypi.python.org/pypi/decorator/")
    (synopsis "Python module to simplify usage of decorators")
    (description
      "The aim of the decorator module is to simplify the usage of decorators
for the average programmer, and to popularize decorators usage giving examples
of useful decorators, such as memoize, tracing, redirecting_stdout, locked,
etc.  The core of this module is a decorator factory.")
    (license license:expat)))

(define-public python2-decorator
  (package-with-python2 python-decorator))

(define-public python-drmaa
  (package
    (name "python-drmaa")
    (version "0.7.6")
    (source
     (origin
       (method url-fetch)
       (uri (string-append
             "https://pypi.python.org/packages/source/d/drmaa/drmaa-"
             version ".tar.gz"))
       (sha256
        (base32 "0bzl9f9g34dlhwf09i3fdv7dqqzf2iq0w7d6c2bafx1nlap8qfbh"))))
    (build-system python-build-system)
    ;; The test suite requires libdrmaa which is provided by the cluster
    ;; environment.  At runtime the environment variable DRMAA_LIBRARY_PATH
    ;; should be set to the path of the libdrmaa library.
    (arguments '(#:tests? #f))
    (native-inputs
     `(("python-nose" ,python-nose)
       ("python-setuptools" ,python-setuptools)))
    (home-page "https://pypi.python.org/pypi/drmaa")
    (synopsis "Python bindings for the DRMAA library")
    (description
      "A Python package for Distributed Resource Management (DRM) job
submission and control.  This package is an implementation of the DRMAA 1.0
Python language binding specification.")
    (license bsd-3)))

(define-public python2-drmaa
  (package-with-python2 python-drmaa))

(define-public python-gridmap
  (package
    (name "python-gridmap")
    (version "0.13.0")
    (source
     (origin
       (method url-fetch)
       (uri (string-append
             "https://github.com/pygridtools/gridmap/archive/v"
             version ".tar.gz"))
       (file-name (string-append name "-" version ".tar.gz"))
       (sha256
        (base32 "1gzjg2k6f14i1msm2b0ax8d9ds1hvk6qd5nlaivg8m4cxqp4cp1x"))))
    (build-system python-build-system)
    (inputs
     `(("python-psutil" ,python-psutil)
       ("python-drmaa" ,python-drmaa)
       ("python-pyzmq" ,python-pyzmq)))
    (native-inputs
     `(("python-setuptools" ,python-setuptools)))
    (home-page "https://github.com/pygridtools/gridmap")
    (synopsis "Create jobs on a cluster directly from Python")
    (description
      "Gridmap is a Python package to allow you to easily create jobs on the
cluster directly from Python.  You can directly map Python functions onto the
cluster without needing to write any wrapper code yourself.")
    (license gpl3+)))

(define-public python2-gridmap
  (package-with-python2 python-gridmap))

(define-public python-pexpect
  (package
    (name "python-pexpect")
    (version "3.3")
    (source
     (origin
       (method url-fetch)
       (uri (string-append "https://pypi.python.org/packages/source/p/"
                           "pexpect/pexpect-" version ".tar.gz"))
       (sha256
        (base32 "1fp5gm976z7ghm8jw57463rj19cv06c8zw842prgyg788f6n3snz"))))
    (build-system python-build-system)
    (arguments
     `(#:phases
       (modify-phases %standard-phases
         (replace 'check (lambda _ (zero? (system* "nosetests")))))))
    (native-inputs
     `(("python-nose" ,python-nose)))
    (home-page "http://pexpect.readthedocs.org/")
    (synopsis "Controlling interactive console applications")
    (description
     "Pexpect is a pure Python module for spawning child applications;
controlling them; and responding to expected patterns in their output.
Pexpect works like Don Libes’ Expect.  Pexpect allows your script to spawn a
child application and control it as if a human were typing commands.")
    (license isc)))

(define-public python2-pexpect
  (package-with-python2 python-pexpect))

(define-public python-setuptools-scm
  (package
    (name "python-setuptools-scm")
    (version "1.9.0")
    (source (origin
              (method url-fetch)
              (uri (pypi-uri "setuptools_scm" version))
              (sha256
               (base32
                "0y24bl893zk6nrklbvdrlmpkalf214zjn6k1xrglljd29rrn4wxi"))))
    (build-system python-build-system)
    (native-inputs `(("python-setuptools" ,python-setuptools)))
    (home-page "https://github.com/pypa/setuptools_scm/")
    (synopsis "Manage Python package versions in SCM metadata")
    (description
     "Setuptools_scm handles managing your Python package versions in
@dfn{software configuration management} (SCM) metadata instead of declaring
them as the version argument or in a SCM managed file.")
    (license license:expat)))

(define-public python2-setuptools-scm
  (package-with-python2 python-setuptools-scm))

(define-public python-pathpy
  (package
    (name "python-pathpy")
    (version "8.1.1")
    (source
     (origin
       (method url-fetch)
       (uri (string-append "https://pypi.python.org/packages/source/p/"
                           "path.py/path.py-" version ".tar.gz"))
       (sha256
        (base32 "1p8s1l2vfkqhqxdhqlj0g1jjw4f1as2frr35sjcpjjpd5a89y41f"))))
    (build-system python-build-system)
    (propagated-inputs
     `(("python-appdirs" ,python-appdirs)))
    (native-inputs
     `(("python-setuptools" ,python-setuptools)
       ("python-setuptools-scm" ,python-setuptools-scm)
       ("python-pytest" ,python-pytest)
       ("python-pytest-runner" ,python-pytest-runner)))
    (home-page "http://github.com/jaraco/path.py")
    (synopsis "Python module wrapper for built-in os.path")
    (description
     "@code{path.py} implements path objects as first-class entities, allowing
common operations on files to be invoked on those path objects directly.")
    (license license:expat)))

(define-public python2-pathpy
  (package-with-python2 python-pathpy))

(define-public python-pickleshare
  (package
    (name "python-pickleshare")
    (version "0.5")
    (source
     (origin
       (method url-fetch)
       (uri (string-append "https://pypi.python.org/packages/source/p/"
                           "pickleshare/pickleshare-" version ".tar.gz"))
       (sha256
        (base32 "11ljr90j3p6qswdrbl7p4cjb2i93f6vn0vx9anzpshsx0d2mggn0"))))
    (build-system python-build-system)
    (propagated-inputs
     `(("python-pathpy" ,python-pathpy)))
    (native-inputs
     `(("python-setuptools" ,python-setuptools)))
    (home-page "https://github.com/vivainio/pickleshare")
    (synopsis "Tiny key value database with concurrency support")
    (description
     "PickleShare is a small ‘shelve’-like datastore with concurrency support.
Like shelve, a PickleShareDB object acts like a normal dictionary.  Unlike
shelve, many processes can access the database simultaneously.  Changing a
value in database is immediately visible to other processes accessing the same
database.  Concurrency is possible because the values are stored in separate
files.  Hence the “database” is a directory where all files are governed by
PickleShare.")
    (license license:expat)))

(define-public python2-pickleshare
  (package-with-python2 python-pickleshare))

(define-public python-simplegeneric
  (package
    (name "python-simplegeneric")
    (version "0.8.1")
    (source
     (origin
       (method url-fetch)
       (uri (string-append "https://pypi.python.org/packages/source/s/"
                           "simplegeneric/simplegeneric-" version ".zip"))
       (sha256
        (base32 "0wwi1c6md4vkbcsfsf8dklf3vr4mcdj4mpxkanwgb6jb1432x5yw"))))
    (build-system python-build-system)
    (native-inputs
     `(("python-setuptools" ,python-setuptools)
       ("unzip" ,unzip)))
    (home-page "http://cheeseshop.python.org/pypi/simplegeneric")
    (synopsis "Python module for simple generic functions")
    (description
     "The simplegeneric module lets you define simple single-dispatch generic
functions, akin to Python’s built-in generic functions like @code{len()},
@code{iter()} and so on.  However, instead of using specially-named methods,
these generic functions use simple lookup tables, akin to those used by
e.g. @code{pickle.dump()} and other generic functions found in the Python
standard library.")
    (license zpl2.1)))

(define-public python2-simplegeneric
  (package-with-python2 python-simplegeneric))

(define-public python-ipython-genutils
  (package
    (name "python-ipython-genutils")
    (version "0.1.0")
    (source
     (origin
      (method url-fetch)
      (uri (string-append "https://pypi.python.org/packages/source/i/"
                          "ipython_genutils/ipython_genutils-"
                          version ".tar.gz"))
      (sha256
       (base32 "19l2pp1c64ansr89l3cqh19jdi2ixhssdzx0vz4n6r52a6i281is"))))
    (build-system python-build-system)
    (arguments `(#:tests? #f)) ; no tests
    (home-page "http://ipython.org")
    (synopsis "Vestigial utilities from IPython")
    (description
     "This package provides retired utilities from IPython.")
    (license bsd-3)))

(define-public python2-ipython-genutils
  (package-with-python2 python-ipython-genutils))

(define-public python-traitlets
  (package
    (name "python-traitlets")
    (version "4.1.0")
    (source
     (origin
       (method url-fetch)
       (uri (pypi-uri "traitlets" version))
       (sha256
        (base32
         "0nxgj8jxlm1kqf8cx2x7vjid05zdgbxpqhjbdl46r8njlpgkh3j4"))))
    (build-system python-build-system)
    (arguments
     `(#:phases
       (modify-phases %standard-phases
         (replace 'check (lambda _ (zero? (system* "nosetests")))))))
    (propagated-inputs
     `(("python-ipython-genutils" ,python-ipython-genutils)
       ("python-decorator" ,python-decorator)))
    (native-inputs
     `(("python-mock" ,python-mock)
       ("python-nose" ,python-nose)))
    (home-page "http://ipython.org")
    (synopsis "Configuration system for Python applications")
    (description
     "Traitlets is a framework that lets Python classes have attributes with
type checking, dynamically calculated default values, and ‘on change’
callbacks.  The package also includes a mechanism to use traitlets for
configuration, loading values from files or from command line arguments.  This
is a distinct layer on top of traitlets, so you can use traitlets in your code
without using the configuration machinery.")
    (license bsd-3)))

(define-public python2-traitlets
  (package-with-python2 python-traitlets))

(define-public python-ipython
  (package
    (name "python-ipython")
    (version "3.2.1")
    (source
     (origin
       (method url-fetch)
       (patches (search-patches "python-ipython-inputhook-ctype.patch"))
       (uri (string-append "https://pypi.python.org/packages/source/i/"
                           "ipython/ipython-" version ".tar.gz"))
       (sha256
        (base32 "0xwin0sa9n0cabx4cq1ibf5ldsiw5dyimibla82kicz5gbpas4y9"))))
    (build-system python-build-system)
    (outputs '("out" "doc"))
    (propagated-inputs
     `(("python-pyzmq" ,python-pyzmq)
       ("python-terminado" ,python-terminado)))
    (inputs
     `(("readline" ,readline)
       ("which" ,which)
       ("python-matplotlib" ,python-matplotlib)
       ("python-numpy" ,python-numpy)
       ("python-numpydoc" ,python-numpydoc)
       ("python-jinja2" ,python-jinja2)
       ("python-mistune" ,python-mistune)
       ("python-jsonschema" ,python-jsonschema)
       ("python-pygments" ,python-pygments)
       ("python-requests" ,python-requests) ;; for tests
       ("python-nose" ,python-nose)))
    (native-inputs
     `(("pkg-config" ,pkg-config)
       ("python-sphinx" ,python-sphinx)
       ("texlive" ,texlive)
       ("texinfo" ,texinfo)
       ("python-setuptools" ,python-setuptools)))
    (arguments
     `(#:phases
       (modify-phases %standard-phases
         (add-after
          'install 'install-doc
          (lambda* (#:key inputs outputs #:allow-other-keys)
            (let* ((data (string-append (assoc-ref outputs "doc") "/share"))
                   (doc (string-append data "/doc/" ,name "-" ,version))
                   (html (string-append doc "/html"))
                   (man1 (string-append data "/man/man1"))
                   (info (string-append data "/info"))
                   (examples (string-append doc "/examples")))
              (setenv "LANG" "en_US.utf8")
              (with-directory-excursion "docs"
                ;; FIXME: html and pdf fail to build
                ;; (system* "make" "html")
                ;; (system* "make" "pdf" "PAPER=a4")
                (system* "make" "info"))
              (copy-recursively "docs/man" man1)
              (copy-recursively "examples" examples)
              ;; (copy-recursively "docs/build/html" html)
              ;; (copy-file "docs/build/latex/ipython.pdf"
              ;;            (string-append doc "/ipython.pdf"))
              (mkdir-p info)
              (copy-file "docs/build/texinfo/ipython.info"
                         (string-append info "/ipython.info"))
              (copy-file "COPYING.rst" (string-append doc "/COPYING.rst")))))
         ;; Tests can only be run after the library has been installed and not
         ;; within the source directory.
         (delete 'check)
         (add-after
          'install 'check
          (lambda* (#:key outputs tests? #:allow-other-keys)
            (if tests?
                (with-directory-excursion "/tmp"
                  (setenv "HOME" "/tmp/") ;; required by a test
                  (zero? (system* (string-append (assoc-ref outputs "out")
                                                 "/bin/iptest"))))
                #t)))
         (add-before
          'install 'fix-tests
          (lambda* (#:key inputs #:allow-other-keys)
            (substitute* "./IPython/utils/_process_posix.py"
              (("/usr/bin/env', 'which") (which "which")))
            (substitute* "./IPython/core/tests/test_inputtransformer.py"
              (("#!/usr/bin/env python")
               (string-append "#!" (which "python"))))
            ;; Disable 1 failing test
            (substitute* "./IPython/core/tests/test_magic.py"
              (("def test_dirops\\(\\):" all)
               (string-append "@dec.skipif(True)\n" all))))))))
    (home-page "http://ipython.org")
    (synopsis "IPython is a tool for interactive computing in Python")
    (description
     "IPython provides a rich architecture for interactive computing with:
Powerful interactive shells, a browser-based notebook, support for interactive
data visualization, embeddable interpreters and tools for parallel
computing.")
    (license bsd-3)))

(define-public python2-ipython
  (let ((ipython (package-with-python2 python-ipython)))
    (package
      (inherit ipython)
      ;; FIXME: some tests are failing
      (arguments
       `(#:tests? #f ,@(package-arguments ipython)))
      ;; Make sure we use custom python2-NAME packages.
      ;; FIXME: add pyreadline once available.
      (propagated-inputs
       `(("python2-terminado" ,python2-terminado)
         ,@(alist-delete "python-terminado"
                         (package-propagated-inputs ipython))))
      (inputs
       `(("python2-jsonschema" ,python2-jsonschema)
         ("python2-mock" ,python2-mock)
         ("python2-matplotlib" ,python2-matplotlib)
         ("python2-numpy" ,python2-numpy)
         ("python2-requests" ,python2-requests)
         ,@(fold alist-delete (package-inputs ipython)
                 '("python-jsonschema" "python-matplotlib" "python-numpy" "python-requests")))))))

(define-public python-isodate
  (package
    (name "python-isodate")
    (version "0.5.4")
    (source
      (origin
        (method url-fetch)
        (uri (pypi-uri "isodate" version))
        (sha256
          (base32
            "0cafaiwixgpxwh9dsd28qb0dbzsj6xpxjdkyk30ns91ps10mq422"))))
    (build-system python-build-system)
    (inputs
      `(("python-setuptools" ,python-setuptools)))
    (home-page
      "http://cheeseshop.python.org/pypi/isodate")
    (synopsis
      "Python date parser and formatter")
    (description
      "Python-isodate is a python module for parsing and formatting
ISO 8601 dates, time and duration.")
    (license bsd-3)))

(define-public python2-isodate
  (package-with-python2 python-isodate))

(define-public python-html5lib
  (package
    (name "python-html5lib")
    (version "1.0b8")
    (source
      (origin
        (method url-fetch)
        (uri (pypi-uri "html5lib" version))
        (sha256
          (base32
            "1lknq5j3nh11xrl268ks76zaj0gyzh34v94n5vbf6dk8llzxdx0q"))))
    (build-system python-build-system)
    (propagated-inputs
      `(("python-six" ,python-six))) ; required to "import html5lib"
    (inputs
      `(("python-setuptools" ,python-setuptools)))
    (arguments
     `(#:test-target "check"))
    (home-page
      "https://github.com/html5lib/html5lib-python")
    (synopsis
      "Python HTML parser based on the WHATWG HTML specifcation")
    (description
      "Html5lib is an HTML parser based on the WHATWG HTML specifcation
and written in Python.")
    (license license:expat)))

(define-public python2-html5lib
  (package-with-python2 python-html5lib))

(define-public python-urwid
  (package
    (name "python-urwid")
    (version "1.3.0")
    (source
     (origin
       (method url-fetch)
       (uri (pypi-uri "urwid" version))
       (sha256
        (base32
         "18mb0yy94sjc434rd61m2sfnw27sa0nyrszpj5a9r9zh7fnlzw19"))))
    (build-system python-build-system)
    (arguments
     `(#:phases
       (modify-phases %standard-phases
         ;; Disable failing test. Bug filed upstream:
         ;; https://github.com/wardi/urwid/issues/164
         ;; TODO: check again for python-urwid > 1.3.0 or python > 3.4.3.
         (add-after 'unpack 'disable-failing-test
          (lambda _
            (substitute* "urwid/tests/test_event_loops.py"
              (("test_remove_watch_file")
                "disable_remove_watch_file")))))))
    (native-inputs `(("python-setuptools" ,python-setuptools)))
    (home-page "http://urwid.org")
    (synopsis "Console user interface library for Python")
    (description
     "Urwid is a curses-based UI/widget library for Python.  It includes many
features useful for text console applications.")
    (license lgpl2.1+)))

(define-public python2-urwid
  (package-with-python2 python-urwid))

(define-public python-dbus
  (package
    (name "python-dbus")
    (version "1.2.0")
    (source
     (origin
       (method url-fetch)
       (uri (string-append
             "https://dbus.freedesktop.org/releases/dbus-python/dbus-python-"
             version ".tar.gz"))
       (sha256
        (base32 "1py62qir966lvdkngg0v8k1khsqxwk5m4s8nflpk1agk5f5nqb71"))))
    (build-system gnu-build-system)
    (arguments
     '(#:phases
       (modify-phases %standard-phases
         (add-before
          'check 'pre-check
          (lambda _
            ;; XXX: For the missing '/etc/machine-id'.
            (substitute* "test/run-test.sh"
              (("DBUS_FATAL_WARNINGS=1")
               "DBUS_FATAL_WARNINGS=0"))
            #t)))))
    (native-inputs
     `(("pkg-config" ,pkg-config)))
    (inputs
     `(("python" ,python)
       ("dbus-glib" ,dbus-glib)))
    (synopsis "Python bindings for D-bus")
    (description "python-dbus provides bindings for libdbus, the reference
implementation of D-Bus.")
    (home-page "http://www.freedesktop.org/wiki/Software/DBusBindings/")
    (license license:expat)))

(define-public python2-dbus
  (package (inherit python-dbus)
    (name "python2-dbus")
    (inputs `(("python" ,python-2)
              ,@(alist-delete "python"
                              (package-inputs python-dbus)
                              equal?)))
    ;; FIXME: on Python 2, the test_utf8 fails with:
    ;; "ValueError: unichr() arg not in range(0x10000) (narrow Python build)"
    (arguments `(#:tests? #f))))

(define-public python-apsw
  (package
    (name "python-apsw")
    (version "3.9.2-r1")
    (source
      (origin
        (method url-fetch)
        (uri (pypi-uri "apsw" version))
        (sha256
          (base32
           "0w4jb0wpx785qw42r3h4fh7gl5w2968q48i7gygybsfxck8nzffs"))))
    (build-system python-build-system)
    (inputs
      `(("python-setuptools" ,python-setuptools)
        ("sqlite" ,sqlite)))
    (arguments
     `(#:phases
        ;; swap check and install phases
        (alist-cons-after
         'install 'check
         (assoc-ref %standard-phases 'check)
         (alist-delete
          'check
          %standard-phases))))
    (home-page "https://github.com/rogerbinns/apsw/")
    (synopsis "Another Python SQLite Wrapper")
    (description "APSW is a Python wrapper for the SQLite
embedded relational database engine.  In contrast to other wrappers such as
pysqlite it focuses on being a minimal layer over SQLite attempting just to
translate the complete SQLite API into Python.")
    (license license:zlib)))

(define-public python2-apsw
  (package-with-python2 python-apsw))

(define-public python-lxml
  (package
    (name "python-lxml")
    (version "3.5.0")
    (source
      (origin
        (method url-fetch)
        (uri (pypi-uri "lxml" version))
        (sha256
          (base32
            "0y7m2s8ci6q642zl85y5axkj8z827l0vhjl532acb75hlkir77rl"))))
    (build-system python-build-system)
    (inputs
      `(("libxml2" ,libxml2)
        ("libxslt" ,libxslt)
        ("python-setuptools" ,python-setuptools)))
    (home-page "http://lxml.de/")
    (synopsis
      "Python XML processing library")
    (description
      "The lxml XML toolkit is a Pythonic binding for the C libraries
libxml2 and libxslt.")
    (license bsd-3))) ; and a few more, see LICENSES.txt

(define-public python2-lxml
  (package-with-python2 python-lxml))

;; beautifulsoup4 has a totally different namespace than 3.x,
;; and pypi seems to put it under its own name, so I guess we should too
(define-public python-beautifulsoup4
  (package
    (name "python-beautifulsoup4")
    (version "4.4.1")
    (source
     (origin
       (method url-fetch)
       (uri (pypi-uri "beautifulsoup4" version))
       (sha256
        (base32
         "1d36lc4pfkvl74fmzdib2nqnvknm0jddgf2n9yd7im150qyh3m47"))))
    (build-system python-build-system)
    (home-page
     "http://www.crummy.com/software/BeautifulSoup/bs4/")
    (synopsis
     "Python screen-scraping library")
    (description
     "Beautiful Soup is a Python library designed for rapidly setting up
screen-scraping projects.  It offers Pythonic idioms for navigating,
searching, and modifying a parse tree, providing a toolkit for
dissecting a document and extracting what you need.  It automatically
converts incoming documents to Unicode and outgoing documents to UTF-8.")
    (license license:expat)
    (properties `((python2-variant . ,(delay python2-beautifulsoup4))))))

(define-public python2-beautifulsoup4
  (package
    (inherit (package-with-python2
              (strip-python2-variant python-beautifulsoup4)))
    (native-inputs `(("python2-setuptools" ,python2-setuptools)))))

(define-public python2-cssutils
  (package
    (name "python2-cssutils")
    (version "1.0")
    (source
      (origin
        (method url-fetch)
        (uri (string-append
              "https://pypi.python.org/packages/source/c/cssutils/cssutils-"
              version
              ".zip"))
        (sha256
          (base32
            "1bwim1353r4hqiir73sn4sc43y7ymh09qx0kly7vj048blppc125"))))
    (build-system python-build-system)
    (native-inputs
      `(("python2-mock" ,python2-mock) ; for the tests
        ("unzip" ,unzip))) ; for unpacking the source
    (inputs
      `(("python2-setuptools" ,python2-setuptools)))
    (arguments
     `(#:python ,python-2 ; Otherwise tests fail with a syntax error.
       #:tests? #f ; The tests apparently download an external URL.
       ))
    (home-page "http://cthedot.de/cssutils/")
    (synopsis
      "CSS Cascading Style Sheets library for Python")
    (description
      "Cssutils is a Python package for parsing and building CSS
Cascading Style Sheets.  Currently it provides a DOM only and no rendering
options.")
    (license lgpl3+)))

(define-public python-cssselect
  (package
    (name "python-cssselect")
    (version "0.9.1")
    (source
      (origin
        (method url-fetch)
        (uri (string-append
              "https://pypi.python.org/packages/source/c/cssselect/cssselect-"
              version
              ".tar.gz"))
        (sha256
          (base32
            "10h623qnp6dp1191jri7lvgmnd4yfkl36k9smqklp1qlf3iafd85"))))
    (build-system python-build-system)
    (inputs
      `(("python-setuptools" ,python-setuptools)))
    (arguments
     ;; tests fail with message
     ;; AttributeError: 'module' object has no attribute 'tests'
     `(#:tests? #f))
    (home-page
      "https://pythonhosted.org/cssselect/")
    (synopsis
      "CSS3 selector parser and translator to XPath 1.0")
    (description
      "Cssselect ia a Python module that parses CSS3 Selectors and translates
them to XPath 1.0 expressions.  Such expressions can be used in lxml or
another XPath engine to find the matching elements in an XML or HTML document.")
    (license bsd-3)))

(define-public python2-cssselect
  (package-with-python2 python-cssselect))

(define-public python-netifaces
  (package
    (name "python-netifaces")
    (version "0.10.4")
    (source
      (origin
        (method url-fetch)
        (uri (string-append
              "https://pypi.python.org/packages/source/n/netifaces/netifaces-"
              version
              ".tar.gz"))
        (sha256
          (base32
            "1plw237a4zib4z8s62g0mrs8gm3kjfrp5sxh6bbk9nl3rdls2mln"))))
    (build-system python-build-system)
    (inputs
      `(("python-setuptools" ,python-setuptools)))
    (home-page
      "https://bitbucket.org/al45tair/netifaces")
    (synopsis
      "Python module for portable network interface information")
    (description
      "Netifaces is a Python module providing information on network
interfaces in an easy and portable manner.")
    (license license:expat)))

(define-public python2-netifaces
  (package-with-python2 python-netifaces))

(define-public python-networkx
  (package
    (name "python-networkx")
    (version "1.11")
    (source
     (origin
       (method url-fetch)
       (uri (pypi-uri "networkx" version))
       (sha256
        (base32 "1f74s56xb4ggixiq0vxyfxsfk8p20c7a099lpcf60izv1php03hd"))))
    (build-system python-build-system)
    ;; python-decorator is needed at runtime
    (propagated-inputs
     `(("python-decorator" ,python-decorator)))
    (native-inputs
     `(("python-setuptools" ,python-setuptools)
       ("python-nose" ,python-nose)))
    (home-page "http://networkx.github.io/")
    (synopsis "Python module for creating and manipulating graphs and networks")
    (description
      "NetworkX is a Python package for the creation, manipulation, and study
of the structure, dynamics, and functions of complex networks.")
    (license bsd-3)))

(define-public python2-networkx
  (package-with-python2 python-networkx))

(define-public snakemake
  (package
    (name "snakemake")
    (version "3.2.1")
    (source
     (origin
       (method url-fetch)
       (uri (string-append
             "https://pypi.python.org/packages/source/s/snakemake/snakemake-"
             version ".tar.gz"))
       (sha256
        (base32 "0fi4b63sj60hvi7rfydvmz2icl4wj74djw5sn2gl8hxd02qw4b91"))))
    (build-system python-build-system)
    (inputs `(("python-setuptools" ,python-setuptools)))
    (home-page "https://bitbucket.org/johanneskoester/snakemake")
    (synopsis "Python-based execution environment for make-like workflows")
    (description
      "Snakemake aims to reduce the complexity of creating workflows by
providing a clean and modern domain specific specification language (DSL) in
Python style, together with a fast and comfortable execution environment.")
    (license license:expat)))

(define-public python-seaborn
  (package
    (name "python-seaborn")
    (version "0.7.0")
    (source
     (origin
       (method url-fetch)
       (uri (pypi-uri "seaborn" version))
       (sha256
        (base32 "0ibi3xsfm2kysph61mnfy0pf8d5rkgxgrdb0z9nbizgcgdsb5a0m"))))
    (build-system python-build-system)
    (propagated-inputs
     `(("python-pandas" ,python-pandas)
       ("python-matplotlib" ,python-matplotlib)
       ("python-scipy" ,python-scipy)))
    (home-page "http://stanford.edu/~mwaskom/software/seaborn/")
    (synopsis "Statistical data visualization")
    (description
     "Seaborn is a library for making attractive and informative statistical
graphics in Python.  It is built on top of matplotlib and tightly integrated
with the PyData stack, including support for numpy and pandas data structures
and statistical routines from scipy and statsmodels.")
    (license bsd-3)
    (properties `((python2-variant . ,(delay python2-seaborn))))))

(define-public python2-seaborn
  (let ((base (package-with-python2 (strip-python2-variant python-seaborn))))
    (package
      (inherit base)
      (propagated-inputs `(("python2-pytz" ,python2-pytz)
                           ,@(package-propagated-inputs base)))
      (native-inputs `(("python2-setuptools" ,python2-setuptools)
                       ,@(package-native-inputs base))))))

(define-public python-sympy
  (package
    (name "python-sympy")
    (version "0.7.6")
    (source
     (origin
       (method url-fetch)
       (uri (string-append
             "https://github.com/sympy/sympy/releases/download/sympy-"
             version "/sympy-" version ".tar.gz"))
       (sha256
        (base32 "19yp0gy4i7p4g6l3b8vaqkj9qj7yqb5kqy0qgbdagpzgkdz958yz"))))
    (build-system python-build-system)
    (native-inputs
     `(("python-setuptools" ,python-setuptools)))
    (home-page "http://www.sympy.org/")
    (synopsis "Python library for symbolic mathematics")
    (description
     "SymPy is a Python library for symbolic mathematics.  It aims to become a
full-featured computer algebra system (CAS) while keeping the code as simple
as possible in order to be comprehensible and easily extensible.")
    (license bsd-3)))

(define-public python2-sympy
  (package-with-python2 python-sympy))

(define-public python-testlib
  (package
    (name "python-testlib")
    (version "0.6.5")
    (source
     (origin
       (method url-fetch)
       (uri (string-append
             "https://pypi.python.org/packages/source/t/testlib/testlib-"
             version ".zip"))
       (sha256
        (base32 "1mz26cxn4x8bbgv0rn0mvj2z05y31rkc8009nvdlb3lam5b4mj3y"))))
    (build-system python-build-system)
    (inputs
      `(("python-setuptools" ,python-setuptools)))
    (native-inputs
     `(("unzip" ,unzip)))
    (arguments
     `(#:phases
       (alist-replace
        'unpack
        (lambda* (#:key inputs outputs #:allow-other-keys)
          (let ((unzip (string-append (assoc-ref inputs "unzip")
                                      "/bin/unzip"))
                (source (assoc-ref inputs "source")))
            (and (zero? (system* unzip source))
                 (chdir (string-append "testlib-" ,version)))))
        %standard-phases)))
    (synopsis "Python micro test suite harness")
    (description "A micro unittest suite harness for Python.")
    (home-page "https://github.com/trentm/testlib")
    (license license:expat)))

(define-public python2-testlib
  (package-with-python2 python-testlib))

(define-public python2-xlib
  (package
    (name "python2-xlib")
    (version "0.14")
    (source (origin
              (method url-fetch)
              (uri (string-append "mirror://sourceforge/python-xlib/"
                                  "python-xlib-" version ".tar.gz"))
              (sha256
               (base32
                "1sv0447j0rx8cgs3jhjl695p5pv13ihglcjlrrz1kq05lsvb0wa7"))))
    (build-system python-build-system)
    (arguments
     `(#:python ,python-2                         ;Python 2 only
       #:tests? #f))                              ;no tests
    (inputs
     `(("python-setuptools" ,python-setuptools)))
    (home-page "http://python-xlib.sourceforge.net/")
    (synopsis "Python X11 client library")
    (description
     "The Python X Library is intended to be a fully functional X client
library for Python programs.  It is useful to implement low-level X clients.
It is written entirely in Python.")
    (license gpl2+)))

(define-public python-singledispatch
  (package
    (name "python-singledispatch")
    (version "3.4.0.3")
    (source
     (origin
       (method url-fetch)
       (uri (pypi-uri "singledispatch" version))
       (sha256
        (base32
         "171b7ip0hsq5qm83np40h3phlr36ym18w0lay0a8v08kvy3sy1jv"))))
    (build-system python-build-system)
    (native-inputs
     `(("python-setuptools" ,python-setuptools)))
    (inputs
     `(("python-six" ,python-six)))
    (home-page
     "http://docs.python.org/3/library/functools.html#functools.singledispatch")
    (synopsis "Backport of singledispatch feature from Python 3.4")
    (description
     "This library brings functools.singledispatch from Python 3.4 to Python
2.6-3.3.")
    (license license:expat)))

(define-public python2-singledispatch
  (package-with-python2 python-singledispatch))

(define-public python-tornado
  (package
    (name "python-tornado")
    (version "4.3")
    (source
     (origin
       (method url-fetch)
       (uri (pypi-uri "tornado" version))
       (sha256
        (base32 "1gzgwayl6hmc9jfcl88bni4jcsk2jcca9dn1rvrfsvnijcjx7hn9"))))
    (build-system python-build-system)
    (native-inputs
     `(("python-certifi" ,python-certifi)))
    (inputs
     `(("python-backports-abc" ,python-backports-abc)))
    (home-page "http://www.tornadoweb.org/")
    (synopsis "Python web framework and asynchronous networking library")
    (description
     "Tornado is a Python web framework and asynchronous networking library,
originally developed at FriendFeed.  By using non-blocking network I/O,
Tornado can scale to tens of thousands of open connections, making it ideal
for long polling, WebSockets, and other applications that require a long-lived
connection to each user.")
    (license asl2.0)
    (properties `((python2-variant . ,(delay python2-tornado))))))

(define-public python2-tornado
  (let ((tornado (package-with-python2 (strip-python2-variant python-tornado))))
    (package (inherit tornado)
      (inputs
       `(("python2-backport-ssl-match-hostname"
          ,python2-backport-ssl-match-hostname)
         ("python2-singledispatch" ,python2-singledispatch)
          ,@(package-inputs tornado)))
      (native-inputs
       `(("python2-setuptools" ,python2-setuptools)
         ,@(package-native-inputs tornado))))))

;; the python- version can be removed with python-3.5
(define-public python-backports-abc
  (package
    (name "python-backports-abc")
      (version "0.4")
      (source
        (origin
          (method url-fetch)
          (uri (pypi-uri "backports_abc" version))
          (sha256
           (base32
            "19fh75lni9pb673n2fn505m1rckm0af0szcv5xx1qm1xpa940glb"))))
    (build-system python-build-system)
    (inputs
     `(("python-setuptools" ,python-setuptools)))
    (home-page "https://github.com/cython/backports_abc")
    (synopsis "Backport of additions to the 'collections.abc' module.")
    (description
     "Python-backports-abc provides a backport of additions to the
'collections.abc' module in Python-3.5.")
    (license psfl)))

(define-public python2-backports-abc
  (package-with-python2 python-backports-abc))

(define-public python-waf
  (package
    (name "python-waf")
    (version "1.8.8")
    (source (origin
              (method url-fetch)
              (uri (string-append "https://waf.io/"
                                  "waf-" version ".tar.bz2"))
              (sha256
               (base32
                "0b5q307fgn6a5d8yjia2d1l4bk1q3ilvc0w8k4isfrrx2gbcw8wn"))))
    (build-system python-build-system)
    (arguments
     '(#:phases
       (modify-phases %standard-phases
         (replace 'build
                  (lambda _
                    (zero? (begin
                             (system* "python" "waf-light" "configure")
                             (system* "python" "waf-light" "build")))))
         (replace 'check
                  (lambda _
                    (zero? (system* "python" "waf" "--version"))))
         (replace 'install
                  (lambda _
                    (copy-file "waf" %output))))))
    (home-page "https://waf.io/")
    (synopsis "Python-based build system")
    (description
     "Waf is a Python-based framework for configuring, compiling and installing
applications.")
    (license bsd-3)))

(define-public python2-waf
  (package-with-python2 python-waf))

(define-public python-pyzmq
  (package
    (name "python-pyzmq")
    (version "15.1.0")
    (source
     (origin
       (method url-fetch)
       (uri (pypi-uri "pyzmq" version))
       (sha256
        (base32 "13fhwnlvsvxv72kfhqbpn6qi7msh8mc8377mpabv32skk2cjfnxx"))))
    (build-system python-build-system)
    (arguments
     `(#:configure-flags
       (list (string-append "--zmq=" (assoc-ref %build-inputs "zeromq")))
       ;; FIXME: You must build pyzmq with 'python setup.py build_ext
       ;; --inplace' for 'python setup.py test' to work.
       #:tests? #f))
    (inputs
     `(("zeromq" ,zeromq)))
    (native-inputs
     `(("pkg-config" ,pkg-config)
       ("python-nose" ,python-nose)
       ("python-setuptools" ,python-setuptools)))
    (home-page "http://github.com/zeromq/pyzmq")
    (synopsis "Python bindings for 0MQ")
    (description
     "PyZMQ is the official Python binding for the ZeroMQ messaging library.")
    (license bsd-4)))

(define-public python2-pyzmq
  (package-with-python2 python-pyzmq))

(define-public python-pep8
  (package
    (name "python-pep8")
    (version "1.7.0")
    (source
      (origin
        (method url-fetch)
        (uri (pypi-uri "pep8" version))
        (sha256
          (base32
            "002rkl4lsn6x2mxmf8ar00l0m8i3mzrc6pnzz77blyksmpsxa4x1"))))
    (build-system python-build-system)
    (inputs
      `(("python-setuptools" ,python-setuptools)))
    (home-page "http://pep8.readthedocs.org/")
    (synopsis "Python style guide checker")
    (description
     "This tools checks Python code against some of the style conventions in
PEP 8.")
    (license license:expat)))

(define-public python2-pep8
  (package-with-python2 python-pep8))

(define-public python-pyflakes
  (package
    (name "python-pyflakes")
    (version "1.0.0")
    (source
      (origin
        (method url-fetch)
        (uri (pypi-uri "pyflakes" version))
        (sha256
          (base32
            "0qs2sgqszq7wcplis8509wk2ygqcrwzbs1ghfj3svvivq2j377pk"))))
    (build-system python-build-system)
    (inputs
      `(("python-setuptools" ,python-setuptools)))
    (home-page
      "https://github.com/pyflakes/pyflakes")
    (synopsis "Passive checker of Python programs")
    (description
      "Pyflakes statically checks Python source code for common errors.")
    (license license:expat)))

(define-public python2-pyflakes
  (package-with-python2 python-pyflakes))

(define-public python-mccabe
  (package
    (name "python-mccabe")
    (version "0.4.0")
    (source
      (origin
        (method url-fetch)
        (uri (pypi-uri "mccabe" version))
        (sha256
          (base32
            "0yr08a36h8lqlif10l4xcikbbig7q8f41gqywir7rrvnv3mi4aws"))))
    (build-system python-build-system)
    (inputs
      `(("python-pytest" ,python-pytest)
        ("python-pytest-runner" ,python-pytest-runner)
        ("python-setuptools" ,python-setuptools)))
    (home-page "https://github.com/flintwork/mccabe")
    (synopsis "McCabe checker, plugin for flake8")
    (description
      "This package provides a Flake8 plug-in to compute the McCabe cyclomatic
complexity of Python source code.")
    (license license:expat)))

(define-public python2-mccabe
  (package-with-python2 python-mccabe))

(define-public python-mccabe-0.2.1
  (package (inherit python-mccabe)
    (version "0.2.1")
    (source
      (origin
        (method url-fetch)
        (uri (pypi-uri "mccabe" version))
        (sha256
          (base32
            "0fi4a81kr5bcv5p4xgibqr595hyj5dafkqgsmfk96mfy8w71fajs"))))
    (inputs `(("python-setuptools" ,python-setuptools)))))

(define-public python2-mccabe-0.2.1
  (package-with-python2 python-mccabe-0.2.1))

;; Flake8 2.4.1 requires an older version of pep8.
;; This should be removed ASAP.
(define-public python-pep8-1.5.7
  (package (inherit python-pep8)
    (version "1.5.7")
    (source
      (origin
        (method url-fetch)
        (uri (string-append
               "https://pypi.python.org/packages/source/p/pep8/pep8-"
               version
               ".tar.gz"))
        (sha256
          (base32
            "12b9bbdbwnspxgak14xg58c130x2n0blxzlms5jn2dszn8qj3d0m"))))))

(define-public python2-pep8-1.5.7
  (package-with-python2 python-pep8-1.5.7))

;; Flake8 2.4.1 requires an older version of pyflakes.
;; This should be removed ASAP.
(define-public python-pyflakes-0.8.1
  (package (inherit python-pyflakes)
    (version "0.8.1")
    (source
      (origin
        (method url-fetch)
        (uri (string-append
               "https://pypi.python.org/packages/source/p/pyflakes/pyflakes-"
               version
               ".tar.gz"))
        (sha256
          (base32
            "0sbpq6pqm1i9wqi41mlfrsc5rk92jv4mskvlyxmnhlbdnc80ma1z"))))))

(define-public python2-pyflakes-0.8.1
  (package-with-python2 python-pyflakes-0.8.1))

(define-public python-flake8
  (package
    (name "python-flake8")
    (version "2.5.4")
    (source
      (origin
        (method url-fetch)
        (uri (pypi-uri "flake8" version))
        (sha256
          (base32
            "0bs9cz4fr99r2rwig1b8jwaadl1nan7kgpdzqwj0bwbckwbmh7nc"))))
    (build-system python-build-system)
    (inputs
      `(("python-setuptools" ,python-setuptools)
        ("python-pep8" ,python-pep8)
        ("python-pyflakes" ,python-pyflakes)
        ("python-mccabe" ,python-mccabe)
        ("python-mock" ,python-mock)
        ("python-nose" ,python-nose)))
    (home-page "https://gitlab.com/pycqa/flake8")
    (synopsis
      "The modular source code checker: pep8, pyflakes and co")
    (description
      "Flake8 is a wrapper around PyFlakes, pep8 and python-mccabe.")
    (license license:expat)))

(define-public python2-flake8
  (package-with-python2 python-flake8))

;; This will only be needed by the python-hacking package and will not be
;; necessary once python-hacking > 0.10.2 is released.
(define-public python-flake8-2.2.4
  (package (inherit python-flake8)
    (inputs
      `(("python-setuptools" ,python-setuptools)
        ("python-pep8" ,python-pep8-1.5.7)
        ("python-pyflakes" ,python-pyflakes-0.8.1)
        ("python-mccabe" ,python-mccabe-0.2.1)
        ("python-mock" ,python-mock)
        ("python-nose" ,python-nose)))
    (version "2.2.4")
    (source
      (origin
        (method url-fetch)
        (uri (pypi-uri "flake8" version))
        (sha256
          (base32
            "1r9wsry4va45h1rck5hxd3vzsg2q3y6lnl6pym1bxvz8ry19jwx8"))))))

(define-public python2-flake8-2.2.4
  (package-with-python2 python-flake8-2.2.4))

(define-public python-mistune
  (package
    (name "python-mistune")
    (version "0.7")
    (source
     (origin
       (method url-fetch)
       (uri (string-append
             "https://pypi.python.org/packages/source/m/mistune/mistune-"
             version
             ".tar.gz"))
       (sha256
        (base32
         "17zqjp9m4d1w3jf2rbbq5xshcw24q1vlcv24gkgfqqyyymajxahx"))))
    (build-system python-build-system)
    (inputs
     `(("python-setuptools" ,python-setuptools)
       ("python-nose" ,python-nose)
       ("python-cython" ,python-cython)))
    (home-page "https://github.com/lepture/mistune")
    (synopsis "Markdown parser in pure Python")
    (description "This package provides a fast markdown parser in pure
Python.")
    (license bsd-3)))

(define-public python2-mistune
  (package-with-python2 python-mistune))

(define-public python-markdown
  (package
    (name "python-markdown")
    (version "2.6.5")
    (source
     (origin
       (method url-fetch)
       (uri (pypi-uri "Markdown" version))
       (sha256
        (base32
         "0q758a3fiiawr20b3hhjfs677cwj6xi284yb7xspcvv0fdicz54d"))))
    (build-system python-build-system)
    (arguments
     `(#:phases
       (modify-phases %standard-phases
         (replace 'check
                  (lambda _
                    (zero? (system* "python" "run-tests.py")))))))
    (native-inputs
     `(("python-nose" ,python-nose)
       ("python-pyyaml" ,python-pyyaml)))
    (home-page "https://pythonhosted.org/Markdown/")
    (synopsis "Python implementation of Markdown")
    (description
     "This package provides a Python implementation of John Gruber's
Markdown.  The library features international input, various Markdown
extensions, and several HTML output formats.  A command line wrapper
markdown_py is also provided to convert Markdown files to HTML.")
    (license bsd-3)))

(define-public python2-markdown
  (package-with-python2 python-markdown))

(define-public python-ptyprocess
  (package
    (name "python-ptyprocess")
    (version "0.5")
    (source
     (origin
       (method url-fetch)
       (uri (string-append
             "https://pypi.python.org/packages/source/p/ptyprocess/ptyprocess-"
             version ".tar.gz"))
       (sha256
        (base32
         "0nggns5kikn32yyda2zrj1xdmh49pi3v0drggcdwljbv36r8zdyw"))))
    (build-system python-build-system)
    (inputs
     `(("python-setuptools" ,python-setuptools)
       ("python-nose" ,python-nose)))
    (arguments
     `(#:phases
       (modify-phases %standard-phases
         (replace 'check
                  (lambda _
                    (zero? (system* "nosetests")))))))
    (home-page "https://github.com/pexpect/ptyprocess")
    (synopsis "Run a subprocess in a pseudo terminal")
    (description
     "This package provides a Python library used to launch a subprocess in a
pseudo terminal (pty), and interact with both the process and its pty.")
    (license isc)))

(define-public python2-ptyprocess
  (package-with-python2 python-ptyprocess))

(define-public python-terminado
  (package
    (name "python-terminado")
    (version "0.6")
    (source
     (origin
       (method url-fetch)
       (uri (pypi-uri "terminado" version))
       (sha256
        (base32
         "09h1kwi86g5mrk14s4pgbhshd602zry29lnpxamcqz864kva22rc"))))
    (build-system python-build-system)
    (propagated-inputs
     `(("python-tornado" ,python-tornado)
       ("python-ptyprocess" ,python-ptyprocess)))
    (native-inputs
     `(("python-nose" ,python-nose)))
    (arguments
     `(#:phases
       (modify-phases %standard-phases
         (replace 'check
                  (lambda _
                    (zero? (system* "nosetests")))))))
    (home-page "https://github.com/takluyver/terminado")
    (synopsis "Terminals served to term.js using Tornado websockets")
    (description "This package provides a Tornado websocket backend for the
term.js Javascript terminal emulator library.")
    (license bsd-2)
    (properties `((python2-variant . ,(delay python2-terminado))))))

(define-public python2-terminado
  (let ((terminado (package-with-python2 (strip-python2-variant python-terminado))))
    (package (inherit terminado)
      (propagated-inputs
       `(("python2-backport-ssl-match-hostname"
          ,python2-backport-ssl-match-hostname)
          ,@(package-propagated-inputs terminado)))
      (native-inputs
       `(("python2-setuptools" ,python2-setuptools)
         ,@(package-native-inputs terminado))))))

(define-public python-fonttools
  (package
    (name "python-fonttools")
    (version "2.5")
    (source (origin
              (method url-fetch)
              (uri (string-append
                    "https://pypi.python.org/packages/source/F/FontTools/"
                    "fonttools-" version ".tar.gz"))
              (sha256
               (base32
                "08ay3x4ijarwhl60gqx2i9jzq6pxs20p4snc2d1q5jagh4rn39lb"))))
    (build-system python-build-system)
    (arguments '(#:test-target "check"))
    (propagated-inputs
     ;; XXX: module not found if setuptools is not available.
     `(("python-setuptools" ,python-setuptools)))
    (home-page "http://github.com/behdad/fonttools")
    (synopsis "Tools to manipulate font files")
    (description
     "FontTools/TTX is a library to manipulate font files from Python.  It
supports reading and writinfg of TrueType/OpenType fonts, reading and writing
of AFM files, reading (and partially writing) of PS Type 1 fonts.  The package
also contains a tool called “TTX” which converts TrueType/OpenType fonts to and
from an XML-based format.")
    (license (non-copyleft "file://LICENSE.txt"
                           "See LICENSE.txt in the distribution."))))

(define-public python2-fonttools
  (package-with-python2 python-fonttools))

(define-public python-ly
  (package
    (name "python-ly")
    (version "0.9.4")
    (source
     (origin
       (method url-fetch)
       (uri (string-append "https://pypi.python.org/packages/57/4f/"
                           "889579244947368f28eda66b782331b1e75f83fd72e63f9ece93cd7a18f9"
                           "/python-ly-" version ".tar.gz"))
       (sha256
        (base32
         "0g6n288l83sfwavxh1aryi0aqvsr3sp7v6f903mckwqa4scpky62"))))
    (build-system python-build-system)
    (native-inputs
     `(("python-setuptools" ,python-setuptools)))
    (synopsis "Tool and library for manipulating LilyPond files")
    (description "This package provides a Python library to parse, manipulate
or create documents in LilyPond format.  A command line program ly is also
provided that can be used to do various manipulations with LilyPond files.")
    (home-page "https://pypi.python.org/pypi/python-ly")
    (license gpl2+)))

(define-public python-appdirs
  (package
    (name "python-appdirs")
    (version "1.4.0")
    (source
      (origin
        (method url-fetch)
        (uri (string-append
               "https://pypi.python.org/packages/source/a/appdirs/appdirs-"
               version
               ".tar.gz"))
        (sha256
          (base32
            "1iddva7v3fq0aqzsahkazxr7vpw28mqcrsy818z4wyiqnkplbhlg"))))
    (build-system python-build-system)
    (inputs
      `(("python-setuptools" ,python-setuptools)))
    (home-page "http://github.com/ActiveState/appdirs")
    (synopsis
      "Determine platform-specific dirs, e.g. a \"user data dir\"")
    (description
      "This module provides a portable way of finding out where user data
should be stored on various operating systems.")
    (license license:expat)))

(define-public python2-appdirs
  (package-with-python2 python-appdirs))

(define-public python-llfuse
  (package
    (name "python-llfuse")
    (version "1.0")
    (source (origin
              (method url-fetch)
              (uri (string-append
                    "https://bitbucket.org/nikratio/python-llfuse/downloads/"
                    "llfuse-" version ".tar.bz2"))
              (sha256
               (base32
                "1li7q04ljrvwharw4fblcbfhvk6s0l3lnv8yqb4c22lcgbkiqlps"))))
    (build-system python-build-system)
    (inputs
     `(("fuse" ,fuse)
       ("attr" ,attr)))
    (native-inputs
     `(("pkg-config" ,pkg-config)
       ("python-setuptools" ,python-setuptools)))
    (synopsis "Python bindings for FUSE")
    (description
     "Python-LLFUSE is a set of Python bindings for the low level FUSE API.")
    (home-page "https://bitbucket.org/nikratio/python-llfuse/")
    (license lgpl2.0+)
    (properties `((python2-variant . ,(delay python2-llfuse))))))

(define-public python2-llfuse
  (package (inherit (package-with-python2
                 (strip-python2-variant python-llfuse)))
    (propagated-inputs `(("python2-contextlib2" ,python2-contextlib2)))))

;; For attic-0.16
(define-public python-llfuse-0.41
  (package (inherit python-llfuse)
    (version "0.41.1")
    (source (origin
              (method url-fetch)
              (uri (string-append
                    "https://bitbucket.org/nikratio/python-llfuse/downloads/"
                    "llfuse-" version ".tar.bz2"))
              (sha256
               (base32
                "1imlqw9b73086y97izr036f58pgc5akv4ihc2rrf8j5h75jbrlaa"))))
    ;; Python-LLFUSE < 0.42 includes underscore.js, which is MIT (expat)
    ;; licensed.  The rest of the package is licensed under LGPL2.0 or later.
    (license (list license:expat lgpl2.0+))))

(define-public python-msgpack
  (package
    (name "python-msgpack")
    (version "0.4.7")
    (source (origin
              (method url-fetch)
              (uri (pypi-uri "msgpack-python" version))
              (sha256
               (base32
                "0syd7bs83qs9qmxw540jbgsildbqk4yb57fmrlns1021llli402y"))))
    (build-system python-build-system)
    (synopsis "MessagePack (de)serializer")
    (description "MessagePack is a fast, compact binary serialization format,
suitable for similar data to JSON.  This package provides CPython bindings for
reading and writing MessagePack data.")
    (home-page "https://pypi.python.org/pypi/msgpack-python/")
    (license asl2.0)
    (properties `((python2-variant . ,(delay python2-msgpack))))))

(define-public python2-msgpack
  (package (inherit (package-with-python2
                     (strip-python2-variant python-msgpack)))
    (native-inputs
     `(("python2-setuptools" ,python2-setuptools)))))

(define-public python2-msgpack
  (package-with-python2 python-msgpack))

(define-public python-netaddr
  (package
    (name "python-netaddr")
    (version "0.7.18")
    (source
     (origin
       (method url-fetch)
       (uri (string-append
             "https://pypi.python.org/packages/source/n/netaddr/netaddr-"
             version
             ".tar.gz"))
       (sha256
         (base32
          "06dxjlbcicq7q3vqy8agq11ra01kvvd47j4mk6dmghjsyzyckxd1"))))
    (build-system python-build-system)
    (arguments `(#:tests? #f)) ;; No tests.
    (inputs
      `(("python-setuptools" ,python-setuptools)))
    (home-page "https://github.com/drkjam/netaddr/")
    (synopsis "Pythonic manipulation of  network addresses")
    (description
      "A Python library for representing and manipulating IPv4, IPv6, CIDR, EUI
and MAC network addresses.")
    (license bsd-3)))

(define-public python2-netaddr
  (package-with-python2 python-netaddr))

(define-public python-wrapt
  (package
    (name "python-wrapt")
    (version "1.10.5")
    (source
      (origin
        (method url-fetch)
        (uri (string-append
               "https://pypi.python.org/packages/source/w/wrapt/wrapt-"
               version
               ".tar.gz"))
        (sha256
          (base32
            "0cq8rlpzkxzk48b50yrfhzn1d1hrq4gjcdqlrgq4v5palgiv9jwr"))))
    (build-system python-build-system)
    (arguments
     ;; Tests are not included in the tarball, they are only available in the
     ;; git repository.
     `(#:tests? #f))
    (inputs
      `(("python-setuptools" ,python-setuptools)))
    (home-page "https://github.com/GrahamDumpleton/wrapt")
    (synopsis "Module for decorators, wrappers and monkey patching")
    (description
      "The aim of the wrapt module is to provide a transparent object proxy for
  Python, which can be used as the basis for the construction of function
  wrappers and decorator functions.")
    (license bsd-2)))

(define-public python2-wrapt
  (package-with-python2 python-wrapt))

(define-public python-iso8601
  (package
  (name "python-iso8601")
  (version "0.1.10")
  (source
    (origin
      (method url-fetch)
      (uri (string-append
             "https://pypi.python.org/packages/source/i/iso8601/iso8601-"
             version
             ".tar.gz"))
      (sha256
        (base32
          "1qf01afxh7j4gja71vxv345if8avg6nnm0ry0zsk6j3030xgy4p7"))))
  (build-system python-build-system)
  (inputs
    `(("python-setuptools" ,python-setuptools)))
  (home-page "https://bitbucket.org/micktwomey/pyiso8601")
  (synopsis "Module to parse ISO 8601 dates")
  (description
    "This module parses the most common forms of ISO 8601 date strings (e.g.
@code{2007-01-14T20:34:22+00:00}) into @code{datetime} objects.")
  (license license:expat)))

(define-public python2-iso8601
  (package-with-python2 python-iso8601))

(define-public python-monotonic
  (package
    (name "python-monotonic")
    (version "0.3")
    (source
      (origin
        (method url-fetch)
        (uri (string-append
               "https://pypi.python.org/packages/source/m/monotonic/monotonic-"
               version
               ".tar.gz"))
        (sha256
          (base32
            "0yz0bcbwx8r2c01czzfpbrxddynxyk9k95jj8h6sgcb7xmfvl998"))))
    (build-system python-build-system)
    (inputs
      `(("python-setuptools" ,python-setuptools)))
    (home-page "https://github.com/atdt/monotonic")
    (synopsis "Implementation of time.monotonic() for Python 2 & < 3.3")
    (description
      "This module provides a monotonic() function which returns the value (in
fractional seconds) of a clock which never goes backwards.")
    (license asl2.0)))

(define-public python2-monotonic
  (package-with-python2 python-monotonic))

(define-public python-webob
  (package
    (name "python-webob")
    (version "1.5.1")
    (source
     (origin
       (method url-fetch)
       (uri (pypi-uri "WebOb" version))
       (sha256
        (base32
         "02bhhzijfhv8hmi1i54d4b0v43liwhnywhflvxsv4x3zax9s3afq"))))
    (build-system python-build-system)
    (inputs
      `(("python-nose" ,python-nose)
        ("python-setuptools" ,python-setuptools)))
    (home-page "http://webob.org/")
    (synopsis "WSGI request and response object")
    (description
      "WebOb provides wrappers around the WSGI request environment, and an
object to help create WSGI responses.")
    (license license:expat)))

(define-public python2-webob
  (package-with-python2 python-webob))

(define-public python-xlrd
  (package
    (name "python-xlrd")
    (version "0.9.4")
    (source (origin
              (method url-fetch)
              (uri (string-append "https://pypi.python.org/packages/source/x/"
                                  "xlrd/xlrd-" version ".tar.gz"))
              (sha256
               (base32
                "0wpa55nvidmm5m2qr622dsh3cj46akdk0h3zjgzschcmydck73cf"))))
    (build-system python-build-system)
    (arguments
     `(#:phases
       (modify-phases %standard-phases
         ;; Current test in setup.py does not work as of 0.9.4, so use nose to
         ;; run tests instead for now.
         (replace 'check (lambda _ (zero? (system* "nosetests")))))))
    (native-inputs `(("python-nose"       ,python-nose)
                     ("python-setuptools" ,python-setuptools)))
    (home-page "http://www.python-excel.org/")
    (synopsis "Library for extracting data from Excel files")
    (description "This packages provides a library to extract data from
spreadsheets using Microsoft Excel® proprietary file formats @samp{.xls} and
@samp{.xlsx} (versions 2.0 onwards).  It has support for Excel dates and is
Unicode-aware.  It is not intended as an end-user tool.")
    (license bsd-3)))

(define-public python2-xlrd
  (package-with-python2 python-xlrd))

(define-public python-prettytable
  (package
    (name "python-prettytable")
    (version "0.7.2")
    (source
     (origin
       (method url-fetch)
       (uri (string-append
             "https://pypi.python.org/packages/source/P/PrettyTable/"
             "prettytable-" version ".tar.bz2"))
       (sha256
        (base32
         "0diwsicwmiq2cpzpxri7cyl5fmsvicafw6nfqf6p6p322dji2g45"))))
    (build-system python-build-system)
    (inputs
      `(("python-setuptools" ,python-setuptools)))
    (home-page "http://code.google.com/p/prettytable/")
    (synopsis "Display tabular data in an ASCII table format")
    (description
      "A library designed to represent tabular data in visually appealing ASCII
tables.  PrettyTable allows for selection of which columns are to be printed,
independent alignment of columns (left or right justified or centred) and
printing of sub-tables by specifying a row range.")
    (license bsd-3)))

(define-public python2-prettytable
  (package-with-python2 python-prettytable))

(define-public python-pyasn1
  (package
    (name "python-pyasn1")
    (version "0.1.8")
    (source
     (origin
       (method url-fetch)
       (uri (string-append "https://pypi.python.org/packages/source/p/"
                           "pyasn1/pyasn1-" version ".tar.gz"))
       (sha256
        (base32
         "0iw31d9l0zwx35szkzq72hiw002wnqrlrsi9dpbrfngcl1ybwcsx"))))
    (build-system python-build-system)
    (home-page "http://pyasn1.sourceforge.net/")
    (synopsis "ASN.1 types and codecs")
    (description
     "This is an implementation of ASN.1 types and codecs in Python.  It is
suitable for a wide range of protocols based on the ASN.1 specification.")
    (license bsd-2)))

(define-public python2-pyasn1
  (package-with-python2 python-pyasn1))

(define-public python-pyasn1-modules
  (package
    (name "python-pyasn1-modules")
    (version "0.0.8")
    (source
      (origin
        (method url-fetch)
        (uri (pypi-uri "pyasn1-modules" version))
        (sha256
         (base32
          "0drqgw81xd3fxdlg89kgd79zzrabvfncvkbybi2wr6w2y4s1jmhh"))))
    (build-system python-build-system)
    (native-inputs
     `(("python-setuptools" ,python-setuptools)))
    (propagated-inputs
     `(("python-pyasn1" ,python-pyasn1)))
    (home-page "http://sourceforge.net/projects/pyasn1/")
    (synopsis "ASN.1 codec implementations")
    (description
     "Pyasn1-modules is a collection of Python modules providing ASN.1 types and
implementations of ASN.1-based codecs and protocols.")
    (license bsd-3)))

(define-public python2-pyasn1-modules
  (package-with-python2 python-pyasn1-modules))

(define-public python2-ipaddress
  (package
    (name "python2-ipaddress")
    (version "1.0.14")
    (source
     (origin
       (method url-fetch)
       (uri (string-append "https://pypi.python.org/packages/source/i/"
                           "ipaddress/ipaddress-" version ".tar.gz"))
       (sha256
        (base32
         "0givid4963n57nsjibms2fc347zmcs188q1hw9al1dkc9kj4nvr2"))))
    (build-system python-build-system)
    (arguments
     `(#:tests? #f  ; no tests
       #:python ,python-2))
    (home-page "https://github.com/phihag/ipaddress")
    (synopsis "IP address manipulation library")
    (description
     "This package provides a fast, lightweight IPv4/IPv6 manipulation library
in Python.  This library is used to create, poke at, and manipulate IPv4 and
IPv6 addresses and networks.  This is a port of the Python 3.3 ipaddress
module to older versions of Python.")
    (license psfl)))

(define-public python-idna
  (package
    (name "python-idna")
    (version "2.0")
    (source
     (origin
       (method url-fetch)
       (uri (string-append "https://pypi.python.org/packages/source/i/"
                           "idna/idna-" version ".tar.gz"))
       (sha256
        (base32
         "0frxgmgi234lr9hylg62j69j4ik5zhg0wz05w5dhyacbjfnrl68n"))))
    (build-system python-build-system)
    (native-inputs
     `(("python-setuptools" ,python-setuptools)))
    (home-page "https://github.com/kjd/idna")
    (synopsis "Internationalized domain names in applications")
    (description
     "This is a library to support the Internationalised Domain Names in
Applications (IDNA) protocol as specified in RFC 5891.  This version of the
protocol is often referred to as “IDNA2008” and can produce different results
from the earlier standard from 2003.  The library is also intended to act as a
suitable drop-in replacement for the “encodings.idna” module that comes with
the Python standard library but currently only supports the older 2003
specification.")
    (license bsd-4)))

(define-public python2-idna
  (package-with-python2 python-idna))

(define-public python-pretend
  (package
    (name "python-pretend")
    (version "1.0.8")
    (source
     (origin
       (method url-fetch)
       (uri (string-append "https://pypi.python.org/packages/source/p/"
                           "pretend/pretend-" version ".tar.gz"))
       (sha256
        (base32
         "0r5r7ygz9m6d2bklflbl84cqhjkc2q12xgis8268ygjh30g2q3wk"))))
    (build-system python-build-system)
    (native-inputs
     `(("python-setuptools" ,python-setuptools)))
    (home-page "https://github.com/alex/pretend")
    (synopsis "Library for stubbing in Python")
    (description
     "Pretend is a library to make stubbing with Python easier.  Stubbing is a
technique for writing tests.  You may hear the term mixed up with mocks,
fakes, or doubles.  Basically, a stub is an object that returns pre-canned
responses, rather than doing any computation.")
    (license bsd-3)))

(define-public python2-pretend
  (package-with-python2 python-pretend))

(define-public python-cryptography-vectors
  (package
    (name "python-cryptography-vectors")
    (version "1.3.1")
    (source
     (origin
       (method url-fetch)
       (uri (string-append "https://pypi.python.org/packages/source/c/"
                           "cryptography-vectors/cryptography_vectors-"
                           version ".tar.gz"))
       (sha256
        (base32
         "1144l3ypz3bngxd59lb4y74xa401w92lhvvjgxzglmvbh8wzkcbb"))))
    (build-system python-build-system)
    (native-inputs
     `(("python-setuptools" ,python-setuptools)))
    (home-page "https://github.com/pyca/cryptography")
    (synopsis "Test vectors for the cryptography package.")
    (description
      "This package contains test vectors for the cryptography package.")
    ;; Distributed under either BSD-3 or ASL2.0
    (license (list bsd-3 asl2.0))))

(define-public python2-cryptography-vectors
  (package-with-python2 python-cryptography-vectors))

(define-public python-cryptography
  (package
    (name "python-cryptography")
    (version "1.3.1")
    (source
     (origin
       (method url-fetch)
       (uri (pypi-uri "cryptography" version))
       (sha256
        (base32
         "1qjkrpfvxcyd0kal3zpm5y7f9p3y77ixn9jw8f4dqpgrw1sn3cxl"))))
    (build-system python-build-system)
    (inputs
     `(("openssl" ,openssl)))
    (propagated-inputs
     `(("python-cffi" ,python-cffi)
       ("python-six" ,python-six)
       ("python-pyasn1" ,python-pyasn1)
       ("python-idna" ,python-idna)
       ("python-iso8601" ,python-iso8601)))
    (native-inputs
     `(("python-cryptography-vectors" ,python-cryptography-vectors)
       ("python-hypothesis" ,python-hypothesis)
       ("python-setuptools" ,python-setuptools)
       ("python-pretend" ,python-pretend)
       ("python-pyasn1" ,python-pyasn1)
       ("python-pyasn1-modules" ,python-pyasn1-modules)
       ("python-pytest" ,python-pytest)))
    (home-page "https://github.com/pyca/cryptography")
    (synopsis "Cryptographic recipes and primitives for Python")
    (description
      "cryptography is a package which provides cryptographic recipes and
primitives to Python developers.  It aims to be the “cryptographic standard
library” for Python.  The package includes both high level recipes, and low
level interfaces to common cryptographic algorithms such as symmetric ciphers,
message digests and key derivation functions.")
    ;; Distributed under either BSD-3 or ASL2.0
    (license (list bsd-3 asl2.0))
    (properties `((python2-variant . ,(delay python2-cryptography))))))

(define-public python2-cryptography
  (let ((crypto (package-with-python2
                 (strip-python2-variant python-cryptography))))
    (package (inherit crypto)
      (propagated-inputs
       `(("python2-ipaddress" ,python2-ipaddress)
         ("python2-backport-ssl-match-hostname"
          ,python2-backport-ssl-match-hostname)
         ("python2-enum34" ,python2-enum34)
         ,@(package-propagated-inputs crypto))))))

(define-public python-pyopenssl
  (package
    (name "python-pyopenssl")
    (version "16.0.0")
    (source
     (origin
       (method url-fetch)
       (uri (string-append "https://pypi.python.org/packages/source/p/"
                           "pyOpenSSL/pyOpenSSL-" version ".tar.gz"))
       (sha256
        (base32
         "0zfijaxlq4vgi6jz0d4i5xq9ygqnyps6br7lmigjhqnh8gp10g9n"))))
    (build-system python-build-system)
    (propagated-inputs
     `(("python-cryptography" ,python-cryptography)
       ("python-six" ,python-six)))
    (inputs
     `(("openssl" ,openssl)))
    (native-inputs
     `(("python-setuptools" ,python-setuptools)))
    (home-page "https://github.com/pyca/pyopenssl")
    (synopsis "Python wrapper module around the OpenSSL library")
    (description
      "PyOpenSSL is a high-level wrapper around a subset of the OpenSSL
library.")
    (license asl2.0)))

(define-public python2-pyopenssl
  (package-with-python2 python-pyopenssl))

(define-public python-pip
  (package
    (name "python-pip")
    (version "8.0.2")
    (source
     (origin
       (method url-fetch)
       (uri (pypi-uri "pip" version))
       (sha256
        (base32
         "08cm8d4228fj0qnrysy3qv1a6022zr3dcs25amd14lgxil6vvx26"))))
    (build-system python-build-system)
    (inputs
      `(("python-setuptools" ,python-setuptools)
        ("python-virtualenv" ,python-virtualenv)
        ;; Tests
        ("python-mock" ,python-mock)
        ("python-pytest" ,python-pytest)
        ("python-scripttest" ,python-scripttest)))
    (home-page "https://pip.pypa.io/")
    (synopsis
      "Package manager for Python software")
    (description
      "Pip is a package manager for Python software, that finds packages on the
Python Package Index (PyPI).")
    (license license:expat)))

(define-public python2-pip
  (package-with-python2 python-pip))

(define-public python-tlsh
  (package
    (name "python-tlsh")
    (version "3.4.4")
    (home-page "https://github.com/trendmicro/tlsh")
    (source (origin
              (method url-fetch)
              (uri (string-append "https://github.com/trendmicro/tlsh/archive/v"
                                  version ".tar.gz"))
              (sha256
               (base32
                "00bhzjqrlh7v538kbkbn8lgx976j1138al3sdhklaizqjvpwyk4r"))
              (file-name (string-append name "-" version ".tar.gz"))))
    (build-system cmake-build-system)
    (arguments
     '(#:out-of-source? #f
       #:phases (modify-phases %standard-phases
                  (replace
                   'install
                   (lambda* (#:key outputs #:allow-other-keys)
                     ;; Build and install the Python bindings.  The underlying
                     ;; C++ library is apparently not meant to be installed.
                     (let ((out (assoc-ref outputs "out")))
                       (with-directory-excursion "py_ext"
                         (and (system* "python" "setup.py" "build")
                              (system* "python" "setup.py" "install"
                                       (string-append "--prefix=" out))))))))))
    (inputs `(("python" ,python-wrapper)))        ;for the bindings
    (synopsis "Fuzzy matching library for Python")
    (description
     "Trend Micro Locality Sensitive Hash (TLSH) is a fuzzy matching library.
Given a byte stream with a minimum length of 256 bytes, TLSH generates a hash
value which can be used for similarity comparisons.  Similar objects have
similar hash values, which allows for the detection of similar objects by
comparing their hash values.  The byte stream should have a sufficient amount
of complexity; for example, a byte stream of identical bytes will not generate
a hash value.")
    (license asl2.0)))

(define-public python2-tlsh
  (package
    (inherit python-tlsh)
    (name "python2-tlsh")
    (inputs `(("python" ,python-2)))))

(define-public python-libarchive-c
  (package
    (name "python-libarchive-c")
    (version "2.2")
    (source (origin
              (method url-fetch)
              (uri (pypi-uri "libarchive-c" version))
              (sha256
               (base32
                "0z4r7v3dhd6b3120mav05ff08srih176r2rg5k8kn7mjd9pslm2x"))))
    (build-system python-build-system)
    (arguments
     '(#:phases (modify-phases %standard-phases
                  (add-before
                   'build 'reference-libarchive
                   (lambda* (#:key inputs #:allow-other-keys)
                     ;; Retain the absolute file name of libarchive.so.
                     (let ((libarchive (assoc-ref inputs "libarchive")))
                       (substitute* "libarchive/ffi.py"
                         (("find_library\\('archive'\\)")
                          (string-append "'" libarchive
                                         "/lib/libarchive.so'"))))

                     ;; Do not make a compressed egg (see
                     ;; <http://bugs.gnu.org/20765>).
                     (let ((port (open-file "setup.cfg" "a")))
                       (display "\n[easy_install]\nzip_ok = 0\n"
                                port)
                       (close-port port)
                       #t))))))
    (inputs
     `(("python-setuptools" ,python-setuptools)
       ("libarchive" ,libarchive)))
    (home-page "https://github.com/Changaco/python-libarchive-c")
    (synopsis "Python interface to libarchive")
    (description
     "This package provides Python bindings to libarchive, a C library to
access possibly compressed archives in many different formats.  It uses
Python's @code{ctypes} foreign function interface (FFI).")
    (license lgpl2.0+)))

(define-public python2-libarchive-c
  (package-with-python2 python-libarchive-c))

(define-public python-file
  (package
    (inherit file)
    (name "python-file")
    (build-system python-build-system)
    (arguments
     '(#:tests? #f                                ;no tests
       #:phases (modify-phases %standard-phases
                  (add-before 'build 'change-directory
                    (lambda _
                      (chdir "python")
                      #t))
                  (add-before 'build 'set-library-file-name
                    (lambda* (#:key inputs #:allow-other-keys)
                      (let ((file (assoc-ref inputs "file")))
                        (substitute* "magic.py"
                          (("find_library\\('magic'\\)")
                           (string-append "'" file "/lib/libmagic.so'")))
                        #t))))))
    (inputs `(("file" ,file)))
    (self-native-input? #f)
    (synopsis "Python bindings to the libmagic file type guesser.  Note that
this module and the python-magic module both provide a \"magic.py\" file;
these two modules, which are different and were developed separately, both
serve the same purpose: provide Python bindings for libmagic.")))

(define-public python2-file
  (package-with-python2 python-file))

(define-public python-debian
  (package
    (name "python-debian")
    (version "0.1.23")
    (source
     (origin
       (method url-fetch)
       (uri (string-append
             "https://pypi.python.org/packages/source/p/python-debian/python-debian-"
             version ".tar.gz"))
       (sha256
        (base32
         "193faznwnjc3n5991wyzim6h9gyq1zxifmfrnpm3avgkh7ahyynh"))))
    (build-system python-build-system)
    (inputs
     `(("python-six" ,python-six)))
    (native-inputs
     `(("python-setuptools" ,python-setuptools)))
    (home-page "http://packages.debian.org/sid/python-debian")
    (synopsis "Debian package related modules")
    (description
     ;; XXX: Use @enumerate instead of @itemize to work around
     ;; <http://bugs.gnu.org/21772>.
     "This package provides Python modules that abstract many formats of
Debian-related files, such as:

@enumerate
@item Debtags information;
@item @file{debian/changelog} files;
@item packages files, pdiffs;
@item control files of single or multiple RFC822-style paragraphs---e.g.
   @file{debian/control}, @file{.changes}, @file{.dsc};
@item Raw @file{.deb} and @file{.ar} files, with (read-only) access to
   contained files and meta-information.
@end enumerate\n")

    ;; Modules are either GPLv2+ or GPLv3+.
    (license gpl3+)))

(define-public python2-debian
  (package-with-python2 python-debian))

(define-public python-chardet
  (package
    (name "python-chardet")
    (version "2.3.0")
    (source
     (origin
       (method url-fetch)
       (uri (string-append
             "https://pypi.python.org/packages/source/c/chardet/chardet-"
             version
             ".tar.gz"))
       (sha256
        (base32
         "1ak87ikcw34fivcgiz2xvi938dmclh078az65l9x3rmgljrkhgp5"))))
    (build-system python-build-system)
    (native-inputs
     `(("python-setuptools" ,python-setuptools)))
    (home-page "https://github.com/chardet/chardet")
    (synopsis "Universal encoding detector for Python 2 and 3")
    (description
     "This package provides @code{chardet}, a Python module that can
automatically detect a wide range of file encodings.")
    (license lgpl2.1+)))

(define-public python2-chardet
  (package-with-python2 python-chardet))

(define-public python-docopt
  (package
    (name "python-docopt")
    (version "0.6.2")
    (source
     (origin
       (method url-fetch)
       ;; The release on PyPI does not include tests.
       (uri (string-append
             "https://github.com/docopt/docopt/archive/"
             version ".tar.gz"))
       (file-name (string-append name "-" version ".tar.gz"))
       (sha256
        (base32
         "16bf890xbdz3m30rsv2qacklh2rdn1zrfspfnwzx9g7vwz8yw4r1"))))
    (build-system python-build-system)
    (native-inputs
     `(("python-pytest" ,python-pytest)
       ("python-setuptools" ,python-setuptools)))
    (arguments
     `(#:phases (alist-replace
                 'check
                 (lambda _ (zero? (system* "py.test")))
                 %standard-phases)))
    (home-page "http://docopt.org")
    (synopsis "Command-line interface description language for Python")
    (description "This library allows the user to define a command-line
interface from a program's help message rather than specifying it
programatically with command-line parsers like @code{getopt} and
@code{argparse}.")
    (license license:expat)))

(define-public python2-docopt
  (package-with-python2 python-docopt))

(define-public python-zope-event
  (package
    (name "python-zope-event")
    (version "4.1.0")
    (source
     (origin
       (method url-fetch)
       (uri (string-append "https://pypi.python.org/packages/source/z"
                           "/zope.event/zope.event-" version ".tar.gz"))
       (sha256
        (base32
         "11p75zpfz3ffhz21nzx9wb23xs993ck5s6hkjcvhswwizni5jynw"))))
    (build-system python-build-system)
    (inputs
     `(("python-setuptools" ,python-setuptools)))
    (home-page "http://pypi.python.org/pypi/zope.event")
    (synopsis "Event publishing system for Python")
    (description "Zope.event provides an event publishing API, intended for
use by applications which are unaware of any subscribers to their events.  It
is a simple event-dispatching system on which more sophisticated event
dispatching systems can be built.")
    (license zpl2.1)))

(define-public python2-zope-event
  (package-with-python2 python-zope-event))

(define-public python-zope-interface
  (package
    (name "python-zope-interface")
    (version "4.1.3")
    (source
     (origin
       (method url-fetch)
       (uri (string-append "https://pypi.python.org/packages/source/z"
                           "/zope.interface/zope.interface-" version ".tar.gz"))
       (sha256
        (base32
         "0ks8h73b2g4bkad821qbv0wzjppdrwys33i7ka45ik3wxjg1l8if"))))
    (build-system python-build-system)
    (propagated-inputs
     `(("python-zope-event" ,python-zope-event)))
    (home-page "https://github.com/zopefoundation/zope.interface")
    (synopsis "Python implementation of the \"design by contract\"
methodology")
    (description "Zope.interface provides an implementation of \"object
interfaces\" for Python.  Interfaces are a mechanism for labeling objects as
conforming to a given API or contract.")
    (license zpl2.1)))

(define-public python2-zope-interface
  (package-with-python2 python-zope-interface))

(define-public python-zope-exceptions
  (package
    (name "python-zope-exceptions")
    (version "4.0.8")
    (source
     (origin
       (method url-fetch)
       (uri (string-append "https://pypi.python.org/packages/source/z"
                           "/zope.exceptions/zope.exceptions-"
                           version ".tar.gz"))
       (sha256
        (base32
         "0zwxaaa66sqxg5k7zcrvs0fbg9ym1njnxnr28dfmchzhwjvwnfzl"))))
    (build-system python-build-system)
    (arguments
     '(#:tests? #f)) ; circular dependency with zope.testrunner
    (propagated-inputs
     `(("python-zope-interface" ,python-zope-interface)))
    (home-page "http://cheeseshop.python.org/pypi/zope.exceptions")
    (synopsis "Zope exceptions")
    (description "Zope.exceptions provides general-purpose exception types
that have uses outside of the Zope framework.")
    (license zpl2.1)))

(define-public python2-zope-exceptions
  (package-with-python2 python-zope-exceptions))

(define-public python-zope-testing
  (package
    (name "python-zope-testing")
    (version "4.5.0")
    (source
     (origin
       (method url-fetch)
       (uri (string-append "https://pypi.python.org/packages/source/z"
                           "/zope.testing/zope.testing-" version ".tar.gz"))
       (sha256
        (base32
         "1yvglxhzvhl45mndvn9gskx2ph30zz1bz7rrlyfs62fv2pvih90s"))))
    (build-system python-build-system)
    (native-inputs
     `(("python-zope-exceptions" ,python-zope-exceptions)))
    (propagated-inputs
     `(("python-zope-interface" ,python-zope-interface)))
    (home-page "http://pypi.python.org/pypi/zope.testing")
    (synopsis "Zope testing helpers")
    (description "Zope.testing provides a number of testing utilities for HTML
forms, HTTP servers, regular expressions, and more.")
    (license zpl2.1)))

(define-public python2-zope-testing
  (package-with-python2 python-zope-testing))

(define-public python-zope-testrunner
  (package
    (name "python-zope-testrunner")
    (version "4.4.9")
    (source
     (origin
       (method url-fetch)
       (uri (string-append "https://pypi.python.org/packages/source/z"
                           "/zope.testrunner/zope.testrunner-"
                           version ".zip"))
       (sha256
        (base32
         "1r7iqknhh55y45f64mz5hghgvzx34h1i11k350s0avx6q8gznja1"))))
    (build-system python-build-system)
    (native-inputs
     `(("python-six" ,python-six)
       ("python-zope-exceptions" ,python-zope-exceptions)
       ("python-zope-testing" ,python-zope-testing)
       ("unzip" ,unzip)))
    (propagated-inputs
     `(("python-zope-interface" ,python-zope-interface)))
    (home-page "http://pypi.python.org/pypi/zope.testrunner")
    (synopsis "Zope testrunner script")
    (description "Zope.testrunner provides a script for running Python
tests.")
    (license zpl2.1)))

(define-public python2-zope-testrunner
  (let ((base (package-with-python2 python-zope-testrunner)))
    (package
      (inherit base)
      (native-inputs
       (append (package-native-inputs base)
               `(("python2-subunit" ,python2-subunit)
                 ("python2-mimeparse" ,python2-mimeparse)))))))

(define-public python-zope-i18nmessageid
  (package
    (name "python-zope-i18nmessageid")
    (version "4.0.3")
    (source
     (origin
       (method url-fetch)
       (uri (string-append
             "https://pypi.python.org/packages/source/z"
             "/zope.i18nmessageid/zope.i18nmessageid-"
             version ".tar.gz"))
       (sha256
        (base32
         "1rslyph0klk58dmjjy4j0jxy21k03azksixc3x2xhqbkv97cmzml"))))
    (build-system python-build-system)
    (inputs
     `(("python-setuptools" ,python-setuptools)))
    (home-page "http://pypi.python.org/pypi/zope.i18nmessageid")
    (synopsis "Message identifiers for internationalization")
    (description "Zope.i18nmessageid provides facilities for declaring
internationalized messages within program source text.")
    (license zpl2.1)))

(define-public python2-zope-i18nmessageid
  (package-with-python2 python-zope-i18nmessageid))

(define-public python-zope-schema
  (package
    (name "python-zope-schema")
    (version "4.4.2")
    (source
     (origin
       (method url-fetch)
       (uri (string-append "https://pypi.python.org/packages/source/z"
                           "/zope.schema/zope.schema-" version ".tar.gz"))
       (sha256
        (base32
         "1p943jdxb587dh7php4vx04qvn7b2877hr4qs5zyckvp5afhhank"))))
    (build-system python-build-system)
    (propagated-inputs
     `(("python-zope-event" ,python-zope-event)
       ("python-zope-interface" ,python-zope-interface)))
    (native-inputs
     `(("python-zope-testing" ,python-zope-testing)))
    (home-page "http://pypi.python.org/pypi/zope.schema")
    (synopsis "Zope data schemas")
    (description "Zope.scheme provides extensions to zope.interface for
defining data schemas.")
    (license zpl2.1)))

(define-public python2-zope-schema
  (package-with-python2 python-zope-schema))

(define-public python-zope-configuration
  (package
    (name "python-zope-configuration")
    (version "4.0.3")
    (source (origin
              (method url-fetch)
              (uri (string-append "https://pypi.python.org/packages/source/z"
                                  "/zope.configuration/zope.configuration-"
                                  version ".tar.gz"))
              (sha256
               (base32
                "1x9dfqypgympnlm25p9m43xh4qv3p7d75vksv9pzqibrb4cggw5n"))))
    (build-system python-build-system)
    (propagated-inputs
     `(("python-zope-i18nmessageid" ,python-zope-i18nmessageid)
       ("python-zope-schema" ,python-zope-schema)))
    (home-page "http://pypi.python.org/pypi/zope.configuration")
    (synopsis "Zope Configuration Markup Language")
    (description "Zope.configuration implements ZCML, the Zope Configuration
Markup Language.")
    (license zpl2.1)))

(define-public python2-zope-configuration
  (package-with-python2 python-zope-configuration))

(define-public python-zope-proxy
  (package
    (name "python-zope-proxy")
    (version "4.1.6")
    (source
     (origin
       (method url-fetch)
       (uri (string-append "https://pypi.python.org/packages/source/z"
                           "/zope.proxy/zope.proxy-" version ".tar.gz"))
       (sha256
        (base32
         "0pqwwmvm1prhwv1ziv9lp8iirz7xkwb6n2kyj36p2h0ppyyhjnm4"))))
    (build-system python-build-system)
    (propagated-inputs
     `(("python-zope-interface" ,python-zope-interface)))
    (home-page "http://pypi.python.org/pypi/zope.proxy")
    (synopsis "Generic, transparent proxies")
    (description "Zope.proxy provides generic, transparent proxies for Python.
Proxies are special objects which serve as mostly-transparent wrappers around
another object, intervening in the apparent behavior of the wrapped object
only when necessary to apply the policy (e.g., access checking, location
brokering, etc.) for which the proxy is responsible.")
    (license zpl2.1)))

(define-public python2-zope-proxy
  (package-with-python2 python-zope-proxy))

(define-public python-zope-location
  (package
    (name "python-zope-location")
    (version "4.0.3")
    (source
     (origin
       (method url-fetch)
       (uri (string-append "https://pypi.python.org/packages/source/z"
                           "/zope.location/zope.location-" version ".tar.gz"))
       (sha256
        (base32
         "1nj9da4ksiyv3h8n2vpzwd0pb03mdsh7zy87hfpx72b6p2zcwg74"))))
    (build-system python-build-system)
    (native-inputs
     `(("python-zope-proxy" ,python-zope-proxy)
       ("python-zope-schema" ,python-zope-schema)))
    (home-page "http://pypi.python.org/pypi/zope.location/")
    (synopsis "Zope location library")
    (description "Zope.location implements the concept of \"locations\" in
Zope3, which are are special objects that have a structural location.")
    (license zpl2.1)))

(define-public python2-zope-location
  (package-with-python2 python-zope-location))

(define-public python-zope-security
  (package
    (name "python-zope-security")
    (version "4.0.3")
    (source
     (origin
       (method url-fetch)
       (uri (string-append "https://pypi.python.org/packages/source/z"
                           "/zope.security/zope.security-" version ".tar.gz"))
       (sha256
        (base32
         "14zmf684amc0x32kq05yxnhfqd1cmyhafkw05gn81rn90zjv6ssy"))))
    (build-system python-build-system)
    (propagated-inputs
     `(("python-zope-i18nmessageid" ,python-zope-i18nmessageid)
       ("python-zope-component" ,python-zope-component)
       ("python-zope-location" ,python-zope-location)
       ("python-zope-proxy" ,python-zope-proxy)
       ("python-zope-schema" ,python-zope-schema)
       ("python-zope-testrunner" ,python-zope-testrunner)
       ("python-zope-testing" ,python-zope-testing)))
    (home-page "http://pypi.python.org/pypi/zope.security")
    (synopsis "Zope security framework")
    (description "Zope.security provides a generic mechanism to implement
security policies on Python objects.")
    (license zpl2.1)))

(define-public python2-zope-security
  (let ((zope-security (package-with-python2 python-zope-security)))
    (package (inherit zope-security)
      (propagated-inputs
       `(("python2-zope-testrunner" ,python2-zope-testrunner)
         ,@(alist-delete
            "python-zope-testrunner"
            (package-propagated-inputs zope-security)))))))

(define-public python-zope-component
  (package
    (name "python-zope-component")
    (version "4.2.2")
    (source
     (origin
       (method url-fetch)
       (uri (string-append "https://pypi.python.org/packages/source/z"
                           "/zope.component/zope.component-" version ".tar.gz"))
       (sha256
        (base32
         "06pqr8m5jv12xjyy5b59hh9anl61cxkzhw9mka33r3nxalmi2b18"))))
    (build-system python-build-system)
    (arguments
     ;; Skip tests due to circular dependency with python-zope-security.
     '(#:tests? #f))
    (native-inputs
     `(("python-zope-testing" ,python-zope-testing)))
    (propagated-inputs
     `(("python-zope-event" ,python-zope-event)
       ("python-zope-interface" ,python-zope-interface)
       ("python-zope-i18nmessageid" ,python-zope-i18nmessageid)
       ("python-zope-configuration" ,python-zope-configuration)))
    (home-page "https://github.com/zopefoundation/zope.component")
    (synopsis "Zope Component Architecture")
    (description "Zope.component represents the core of the Zope Component
Architecture.  Together with the zope.interface package, it provides
facilities for defining, registering and looking up components.")
    (license zpl2.1)))

(define-public python2-zope-component
  (package-with-python2 python-zope-component))

(define-public python2-pythondialog
  (package
    (name "python2-pythondialog")
    (version "3.3.0")
    (source
     (origin
       (method url-fetch)
       (uri (string-append "https://pypi.python.org/packages/source/p/"
                           "python2-pythondialog/python2-pythondialog-"
                           version ".tar.gz"))
       (sha256
        (base32
         "1yhkagsh99bfi592ymczf8rnw8rk6n9hdqy3dd98m3yrx8zmjvry"))))
    (build-system python-build-system)
    (arguments
     `(#:phases
       (modify-phases %standard-phases
         (add-after 'unpack 'patch-path
           (lambda* (#:key inputs #:allow-other-keys)
             (let* ((dialog (assoc-ref inputs "dialog")))
               ;; Since this library really wants to grovel the search path, we
               ;; must hardcode dialog's store path into it.
               (substitute* "dialog.py"
                 (("os.getenv\\(\"PATH\", \":/bin:/usr/bin\"\\)")
                  (string-append "os.getenv(\"PATH\")  + \":" dialog "/bin\"")))
               #t))))
       #:python ,python-2
       #:tests? #f)) ; no test suite
    (propagated-inputs
     `(("dialog" ,dialog)))
    (home-page "http://pythondialog.sourceforge.net/")
    (synopsis "Python interface to the UNIX dialog utility")
    (description "A Python wrapper for the dialog utility.  Its purpose is to
provide an easy to use, pythonic and comprehensive Python interface to dialog.
This allows one to make simple text-mode user interfaces on Unix-like systems")
    (license lgpl2.1)))

(define-public python-pyrfc3339
  (package
    (name "python-pyrfc3339")
    (version "1.0")
    (source
     (origin
       (method url-fetch)
       (uri (pypi-uri "pyRFC3339" version))
       (sha256
        (base32
         "0dgm4l9y8jiax5cp6yxjd2i27cq8h33sh81n1wfbmnmqb32cdywd"))))
    (build-system python-build-system)
    (propagated-inputs
     `(("python-pytz" ,python-pytz)))
    (native-inputs
     `(("python-nose" ,python-nose)
       ("python-setuptools" ,python-setuptools)))
    (home-page "https://github.com/kurtraschke/pyRFC3339")
    (synopsis "Python timestamp library")
    (description "Python library for generating and parsing RFC 3339-compliant
timestamps.")
    (license license:expat)))

(define-public python2-pyrfc3339
  (package-with-python2 python-pyrfc3339))

(define-public python-werkzeug
  (package
    (name "python-werkzeug")
    (version "0.11.5")
    (source
     (origin
       (method url-fetch)
       (uri (pypi-uri "Werkzeug" version))
       (sha256
        (base32
         "0r41xqp4cypzcgsf6zbspbqd272wnzf20igb4w4b5wzfhgqh9nxg"))))
    (build-system python-build-system)
    (native-inputs
     `(("python-pytest" ,python-pytest)))
    (home-page "http://werkzeug.pocoo.org/")
    (synopsis "Utilities for WSGI applications")
    (description "One of the most advanced WSGI utility modules.  It includes a
powerful debugger, full-featured request and response objects, HTTP utilities to
handle entity tags, cache control headers, HTTP dates, cookie handling, file
uploads, a powerful URL routing system and a bunch of community-contributed
addon modules.")
    (license x11)))

(define-public python2-werkzeug
  (package-with-python2 python-werkzeug))

(define-public python-configobj
  (package
    (name "python-configobj")
    (version "5.0.6")
    (source (origin
              (method url-fetch)
              (uri (string-append
                    "https://pypi.python.org/packages/source/c/configobj/"
                    "configobj-" version ".tar.gz"))
              (sha256
               (base32
                "00h9rcmws03xvdlfni11yb60bz3kxfvsj6dg6nrpzj71f03nbxd2"))
              ;; Patch setup.py so it looks for python-setuptools, which is
              ;; required to parse the keyword 'install_requires' in setup.py.
              (patches (search-patches "python-configobj-setuptools.patch"))))
    (build-system python-build-system)
    (native-inputs
     `(("python-setuptools" ,python-setuptools)
       ("python-six" ,python-six)))
    (synopsis "Config file reading, writing and validation")
    (description "ConfigObj is a simple but powerful config file reader and
writer: an ini file round tripper.  Its main feature is that it is very easy to
use, with a straightforward programmer’s interface and a simple syntax for
config files.")
    (home-page "https://github.com/DiffSK/configobj")
    (license bsd-3)))

(define-public python2-configobj
  (package-with-python2 python-configobj))

(define-public python-configargparse
  (package
    (name "python-configargparse")
    (version "0.10.0")
    (source (origin
              (method url-fetch)
              (uri (string-append
                    "https://pypi.python.org/packages/source/C/ConfigArgParse/"
                    "ConfigArgParse-" version ".tar.gz"))
              (sha256
               (base32
                "19wh919gbdbzxzpagg52q3lm62yicm95ddlcx77dyjc1slyshl1v"))))
    (build-system python-build-system)
    (arguments
     ;; FIXME: Bug in test suite filed upstream:
     ;; https://github.com/bw2/ConfigArgParse/issues/32
     '(#:tests? #f))
    (synopsis "Replacement for argparse")
    (description "A drop-in replacement for argparse that allows options to also
be set via config files and/or environment variables.")
    (home-page "https://github.com/bw2/ConfigArgParse")
    (license license:expat)))

(define-public python2-configargparse
  (package-with-python2 python-configargparse))

(define-public python-ndg-httpsclient
  (package
    (name "python-ndg-httpsclient")
    (version "0.4.0")
    (source (origin
              (method url-fetch)
              (uri (string-append
                    "https://pypi.python.org/packages/source/n/ndg-httpsclient/"
                    "ndg_httpsclient-" version ".tar.gz"))
              (sha256
                (base32
                  "0x32ibixm3vv5m9xfk83xsqm8xcqw4dd0khbh6qbri6rxgymbhg8"))))
    (build-system python-build-system)
    (propagated-inputs
     `(("python-pyopenssl" ,python-pyopenssl)))
    (synopsis "HTTPS support for Python's httplib and urllib2")
    (description "This is a HTTPS client implementation for httplib and urllib2
based on PyOpenSSL.  PyOpenSSL provides a more fully featured SSL implementation
over the default provided with Python and importantly enables full verification
of the SSL peer.")
    (home-page "https://github.com/cedadev/ndg_httpsclient/")
    (license bsd-3)))

;; python2-openssl requires special care, so package-with-python2 is
;; insufficient.
(define-public python2-ndg-httpsclient
  (package (inherit python-ndg-httpsclient)
    (name "python2-ndg-httpsclient")
    (arguments `(#:python ,python-2))
    (propagated-inputs
     `(("python2-pyopenssl" ,python2-pyopenssl)))))

(define-public python-contextlib2
  (package
    (name "python-contextlib2")
    (version "0.4.0")
    (source
     (origin
       (method url-fetch)
       (uri (pypi-uri "contextlib2" version))
       (sha256
        (base32
         "0cmp131dlh0d0zvw0aza1zd13glvngzk8lb4avks0hm7yxwdr9am"))))
    (build-system python-build-system)
    (arguments
     `(#:phases
       (modify-phases %standard-phases
         (replace 'check
           (lambda _ (zero?
                      (system*
                       "python" "test_contextlib2.py" "-v")))))))
    (home-page "http://contextlib2.readthedocs.org/")
    (synopsis "Tools for decorators and context managers")
    (description "This module is primarily a backport of the Python
3.2 contextlib to earlier Python versions.  Like contextlib, it
provides utilities for common tasks involving decorators and context
managers.  It also contains additional features that are not part of
the standard library.")
    (license psfl)))

(define-public python2-contextlib2
  (package-with-python2 python-contextlib2))

(define-public python-texttable
  (package
    (name "python-texttable")
    (version "0.8.4")
    (source
     (origin
       (method url-fetch)
       (uri (pypi-uri "texttable" version))
       (sha256
        (base32
         "0bkhs4dx9s6g7fpb969hygq56hyz4ncfamlynw72s0n6nqfbd1w5"))))
    (build-system python-build-system)
    (arguments '(#:tests? #f)) ; no tests
    (home-page "https://github.com/foutaise/texttable/")
    (synopsis "Python module for creating simple ASCII tables")
    (description "Texttable is a Python module for creating simple ASCII
tables.")
    (license lgpl2.1+)))

(define-public python2-texttable
  (package-with-python2 python-texttable))

(define-public python-websocket-client
  (package
    (name "python-websocket-client")
    (version "0.34.0")
    (source
     (origin
       (method url-fetch)
       (uri (string-append "https://pypi.python.org/packages/source/w"
                           "/websocket-client/websocket_client-"
                           version ".tar.gz"))
       (sha256
        (base32
         "1prdx6d49f1cff17kzj15bnz09palfdgc1m5dkq9jd4mr90n4ak8"))))
    (build-system python-build-system)
    (native-inputs
     `(("python-six" ,python-six))) ; for tests
    (inputs
     `(("python-setuptools" ,python-setuptools)))
    (home-page "https://github.com/liris/websocket-client")
    (synopsis "WebSocket client for Python")
    (description "The Websocket-client module provides the low level APIs for
WebSocket usage in Python programs.")
    (license lgpl2.1+)))

(define-public python2-websocket-client
  (package-with-python2 python-websocket-client))

(define-public python-atomicwrites
  (package
    (name "python-atomicwrites")
    (version "1.0.0")
    (source (origin
             (method url-fetch)
             (uri (pypi-uri "atomicwrites" version))
             (sha256
              (base32
               "019fa4771q7fb1167yfbh6msdzcqini6v7i59rmf72mzdjd7x5qv"))))
    (build-system python-build-system)
    (synopsis "Atomic file writes in Python")
    (description "Library for atomic file writes using platform dependent tools
for atomic filesystem operations.")
    (home-page "https://github.com/untitaker/python-atomicwrites")
    (license license:expat)
    (properties `((python2-variant . ,(delay python2-atomicwrites))))))

(define-public python2-atomicwrites
  (package (inherit (package-with-python2
                     (strip-python2-variant python-atomicwrites)))
    (native-inputs
     `(("python2-setuptools" ,python2-setuptools)))))

(define-public python-requests-toolbelt
  (package
    (name "python-requests-toolbelt")
    (version "0.6.0")
    (source (origin
             (method url-fetch)
             (uri (pypi-uri "requests-toolbelt" version))
             (sha256
              (base32
               "07slish560haspn0hpwgy2izhk2snqq06s6acp8xzmhhz079qknc"))))
    (build-system python-build-system)
    (propagated-inputs
     `(("python-requests" ,python-requests)))
    (synopsis "Extensions to python-requests")
    (description "This is a toolbelt of useful classes and functions to be used
with python-requests.")
    (home-page "https://github.com/sigmavirus24/requests-toolbelt")
    (license asl2.0)))

(define-public python-click-threading
  (package
    (name "python-click-threading")
    (version "0.1.2")
    (source (origin
             (method url-fetch)
             (uri (pypi-uri "click-threading" version))
             (sha256
              (base32
               "0jmrv4334lfxa2ss53c06dafdwqbk1pb3ihd26izn5igw1bm8145"))))
    (build-system python-build-system)
    (propagated-inputs
     `(("python-click" ,python-click)))
    (synopsis "Utilities for multithreading in Click")
    (description "This package provides utilities for multithreading in Click
applications.")
    (home-page "https://github.com/click-contrib/click-threading")
    (license license:expat)))

(define-public python-click-log
  (package
    (name "python-click-log")
    (version "0.1.3")
    (source (origin
             (method url-fetch)
             (uri (pypi-uri "click-log" version))
             (sha256
              (base32
               "0kdd1vminxpcfczxl2kkf285n0dr1gxh2cdbx1p6vkj7b7bci3gx"))))
    (build-system python-build-system)
    (propagated-inputs
     `(("python-click" ,python-click)))
    (synopsis "Logging for click applications")
    (description "This package provides a Python library for logging Click
applications.")
    (home-page "https://github.com/click-contrib/click-log")
    (license license:expat)))

(define-public python-apipkg
  (package
    (name "python-apipkg")
    (version "1.4")
    (source (origin
             (method url-fetch)
             (uri (pypi-uri "apipkg" version))
             (sha256
              (base32
               "1iks5701qnp3dlr3q1d9qm68y2plp2m029irhpz92a44psfkjf1f"))))
    (build-system python-build-system)
    (inputs
     `(("python-pytest" ,python-pytest)))
    (synopsis "Namespace control and lazy-import mechanism")
    (description "With apipkg you can control the exported namespace of a Python
package and greatly reduce the number of imports for your users.  It is a small
pure Python module that works on virtually all Python versions.")
    (home-page "https://bitbucket.org/hpk42/apipkg")
    (license license:expat)
    (properties `((python2-variant . ,(delay python2-apipkg))))))

(define-public python2-apipkg
  (package
    (inherit (package-with-python2
              (strip-python2-variant python-apipkg)))
    (native-inputs
     `(("python2-setuptools" ,python2-setuptools)))))

(define-public python-execnet
  (package
    (name "python-execnet")
    (version "1.4.1")
    (source (origin
             (method url-fetch)
             (uri (pypi-uri "execnet" version))
             (sha256
              (base32
               "1rpk1vyclhg911p3hql0m0nrpq7q7mysxnaaw6vs29cpa6kx8vgn"))))
    (build-system python-build-system)
    (native-inputs
     `(("python-setuptools-scm" ,python-setuptools-scm)))
    (inputs
     `(("python-apipkg" ,python-apipkg)))
    (synopsis "Rapid multi-Python deployment")
    (description "Execnet provides a share-nothing model with
channel-send/receive communication for distributing execution across many
Python interpreters across version, platform and network barriers.  It has a
minimal and fast API targetting the following uses:
@enumerate
@item distribute tasks to (many) local or remote CPUs
@item write and deploy hybrid multi-process applications
@item write scripts to administer multiple environments
@end enumerate")
    (home-page "http://codespeak.net/execnet/")
    (license license:expat)
    (properties `((python2-variant . ,(delay python2-execnet))))))

(define-public python2-execnet
  (let ((execnet (package-with-python2
                  (strip-python2-variant python-execnet))))
    (package
      (inherit execnet)
      (native-inputs
       `(("python2-setuptools" ,python2-setuptools)
         ,@(package-native-inputs execnet))))))

;;; The software provided by this package was integrated into pytest 2.8.
(define-public python-pytest-cache
  (package
    (name "python-pytest-cache")
    (version "1.0")
    (source (origin
             (method url-fetch)
             (uri (pypi-uri "pytest-cache" version))
             (sha256
              (base32
               "1a873fihw4rhshc722j4h6j7g3nj7xpgsna9hhg3zn6ksknnhx5y"))))
    (build-system python-build-system)
    (inputs
     `(("python-apipkg" ,python-apipkg)
       ("python-execnet" ,python-execnet)
       ("python-py" ,python-py)
       ("python-pytest" ,python-pytest)))
    (synopsis "Py.test plugin with mechanisms for caching across test runs")
    (description "The pytest-cache plugin provides tools to rerun failures from
the last py.test invocation.")
    (home-page "https://bitbucket.org/hpk42/pytest-cache/")
    (license license:expat)))

(define-public python-pytest-localserver
  (package
    (name "python-pytest-localserver")
    (version "0.3.5")
    (source (origin
             (method url-fetch)
             (uri (pypi-uri "pytest-localserver" version))
             (sha256
              (base32
               "0dvqspjr6va55zwmnnc2mmpqc7mm65kxig9ya44x1z8aadzxpa4p"))))
    (build-system python-build-system)
    (arguments
      `(#:phases (modify-phases %standard-phases
         (replace 'check
           (lambda _
             (zero? (system* "py.test" "--genscript=runtests.py"))
             (zero? (system* "py.test")))))))
    (native-inputs
     `(("python-pytest" ,python-pytest)
       ("python-requests" ,python-requests)
       ("python-six" ,python-six)))
    (inputs
     `(("python-werkzeug" ,python-werkzeug)))
    (synopsis "Py.test plugin to test server connections locally")
    (description "Pytest-localserver is a plugin for the pytest testing
framework which enables you to test server connections locally.")
    (home-page "https://pypi.python.org/pypi/pytest-localserver")
    (license license:expat)))

(define-public python-wsgi-intercept
  (package
    (name "python-wsgi-intercept")
    (version "1.1.2")
    (source (origin
             (method url-fetch)
             (uri (pypi-uri "wsgi_intercept" version))
             (sha256
              (base32
               "14ajy415ch5d0dnspg4b592p66wlgzah7ay218flp13517fp49zl"))))
    (build-system python-build-system)
    (native-inputs
     `(("python-pytest" ,python-pytest)
       ("python-six" ,python-six)))
    (propagated-inputs
     `(("python-httplib2" ,python-httplib2)
       ("python-requests" ,python-requests)))
    (synopsis "Puts a WSGI application in place of a real URI for testing")
    (description "Wsgi_intercept installs a WSGI application in place of a real
URI for testing.  Testing a WSGI application normally involves starting a
server at a local host and port, then pointing your test code to that address.
Instead, this library lets you intercept calls to any specific host/port
combination and redirect them into a WSGI application importable by your test
program.  Thus, you can avoid spawning multiple processes or threads to test
your Web app.")
    (home-page "https://github.com/cdent/wsgi-intercept")
    (license license:expat)))

(define-public python-pytest-xprocess
  (package
    (name "python-pytest-xprocess")
    (version "0.9.1")
    (source (origin
             (method url-fetch)
             (uri (pypi-uri "pytest-xprocess" version))
             (sha256
              (base32
               "17zlql1xqw3ywcgwwbqmw633aly99lab12hm02asr8awvg5603pp"))))
    (build-system python-build-system)
    (propagated-inputs
     `(("python-pytest" ,python-pytest)
       ("python-pytest-cache" ,python-pytest-cache)
       ("python-psutil" ,python-psutil)))
    (synopsis "Pytest plugin to manage external processes across test runs")
    (description "Pytest-xprocess is an experimental py.test plugin for managing
processes across test runs.")
    (home-page "https://bitbucket.org/pytest-dev/pytest-xprocess")
    (license license:expat)))

(define-public python-icalendar
  (package
    (name "python-icalendar")
    (version "3.9.1")
    (source (origin
             (method url-fetch)
             (uri (pypi-uri "icalendar" version))
             (sha256
              (base32
               "0fhrczdj3jxy5bvswphp3vys7vwv5c9bpwg7asykqwa3z6253q6q"))))
    (build-system python-build-system)
    (propagated-inputs
     `(("python-dateutil-2" ,python-dateutil-2)
       ("python-pytz" ,python-pytz)))
    (synopsis "Python library for parsing iCalendar files")
    (description "The icalendar package is a parser/generator of iCalendar
files for use with Python.")
    (home-page "https://github.com/collective/icalendar")
    (license bsd-2)))

(define-public python-sphinxcontrib-newsfeed
  (package
    (name "python-sphinxcontrib-newsfeed")
    (version "0.1.4")
    (source (origin
             (method url-fetch)
             (uri (pypi-uri "sphinxcontrib-newsfeed" version))
             (sha256
              (base32
               "1d7gam3mn8v4in4p16yn3v10vps7nnaz6ilw99j4klij39dqd37p"))))
    (build-system python-build-system)
    (propagated-inputs
     `(("python-docutils" ,python-docutils)
       ("python-sphinx" ,python-sphinx)))
    (synopsis "News Feed extension for Sphinx")
    (description "Sphinxcontrib-newsfeed is an extension for adding a simple
Blog, News or Announcements section to a Sphinx website.")
    (home-page "https://bitbucket.org/prometheus/sphinxcontrib-newsfeed")
    (license bsd-2)))

(define-public python-args
  (package
    (name "python-args")
    (version "0.1.0")
    (source (origin
              (method url-fetch)
              (uri (pypi-uri "args" version))
              (sha256
               (base32
                "057qzi46h5dmxdqknsbrssn78lmqjlnm624iqdhrnpk26zcbi1d7"))))
    (build-system python-build-system)
    (inputs
     `(("python-setuptools" ,python-setuptools)))
    (home-page "https://github.com/kennethreitz/args")
    (synopsis "Command-line argument parser")
    (description
     "This library provides a Python module to parse command-line arguments.")
    (license bsd-3)))

(define-public python2-args
  (package-with-python2 python-args))

(define-public python-clint
  (package
    (name "python-clint")
    (version "0.5.1")
    (source (origin
              (method url-fetch)
              (uri (pypi-uri "clint" version))
              (sha256
               (base32
                "1an5lkkqk1zha47198p42ji3m94xmzx1a03dn7866m87n4r4q8h5"))))
    (build-system python-build-system)
    (inputs
     `(("python-args" ,python-args)
       ("python-setuptools" ,python-setuptools)))
    (home-page "https://github.com/kennethreitz/clint")
    (synopsis "Command-line interface tools")
    (description
     "Clint is a Python module filled with a set of tools for developing
command-line applications, including tools for colored and indented
output, progress bar display, and pipes.")
    (license isc)))

(define-public python2-clint
  (package-with-python2 python-clint))

(define-public python-astor
  (package
    (name "python-astor")
    (version "0.5")
    (source (origin
              (method url-fetch)
              (uri (pypi-uri "astor" version))
              (sha256
               (base32
                "1fdafq5hkis1fxqlmhw0sn44zp2ar46nxhbc22cvwg7hsd8z5gsa"))))
    (build-system python-build-system)
    (inputs
     `(("python-setuptools" ,python-setuptools)))
    (home-page "https://github.com/berkerpeksag/astor")
    (synopsis "Read and write Python ASTs")
    (description
     "Astor is designed to allow easy manipulation of Python source via the
Abstract Syntax Tree.")
    (license bsd-3)))

(define-public python2-astor
  (package-with-python2 python-astor))

(define-public python-rply
  (package
    (name "python-rply")
    (version "0.7.4")
    (source (origin
              (method url-fetch)
              (uri (pypi-uri "rply" version))
              (sha256
               (base32
                "12rp1d9ba7nvd5rhaxi6xzx1rm67r1k1ylsrkzhpwnphqpb06cvj"))))
    (build-system python-build-system)
    (inputs
     `(("python-appdirs" ,python-appdirs)
       ("python-setuptools" ,python-setuptools)))
    (home-page "https://github.com/alex/rply")
    (synopsis "Parser generator for Python")
    (description
     "This package provides a pure Python based parser generator, that also
works with RPython.  It is a more-or-less direct port of David Bazzley's PLY,
with a new public API, and RPython support.")
    (license bsd-3)))

(define-public python2-rply
  (package-with-python2 python-rply))

(define-public python-hy
  (package
    (name "python-hy")
    (version "0.11.1")
    (source (origin
              (method url-fetch)
              (uri (pypi-uri "hy" version))
              (sha256
               (base32
                "1msqv747iz12r73mz4qvsmlwkddwjvrahlrk7ysrcz07h7dsscxs"))))
    (build-system python-build-system)
    (inputs
     `(("python-astor" ,python-astor)
       ("python-clint" ,python-clint)
       ("python-rply" ,python-rply)
       ("python-setuptools" ,python-setuptools)))
    (home-page "http://hylang.org/")
    (synopsis "Lisp frontend to Python")
    (description
     "Hy is a dialect of Lisp that's embedded in Python.  Since Hy transforms
its Lisp code into the Python Abstract Syntax Tree, you have the whole world of
Python at your fingertips, in Lisp form.")
    (license license:expat)))

(define-public python2-hy
  (package-with-python2 python-hy))

(define-public python-rauth
  (package
    (name "python-rauth")
    (version "0.7.2")
    (source
      (origin
        (method url-fetch)
        (uri (pypi-uri "rauth" version))
        (sha256
         (base32
          "00pq7zw429hhza9c0qzxiqp77m653jv09z92nralnmzwdf6pzicf"))))
    (build-system python-build-system)
    (arguments
     `(#:test-target "check"))
    (inputs
     `(("python-requests" ,python-requests)))
    (home-page "https://github.com/litl/rauth")
    (synopsis "Python library for OAuth 1.0/a, 2.0, and Ofly")
    (description
     "Rauth is a Python library for OAuth 1.0/a, 2.0, and Ofly.  It also
provides service wrappers for convenient connection initialization and
authenticated session objects providing things like keep-alive.")
    (license license:expat)
    (properties `((python2-variant . ,(delay python2-rauth))))))

(define-public python2-rauth
  (let ((base (package-with-python2 (strip-python2-variant python-rauth))))
    (package
      (inherit base)
      (native-inputs `(("python2-setuptools" ,python2-setuptools)
                       ("python2-unittest2" ,python2-unittest2)
                       ,@(package-native-inputs base))))))

(define-public python2-functools32
  (package
    (name "python2-functools32")
    (version "3.2.3-2")
    (source
      (origin
        (method url-fetch)
        (uri (pypi-uri "functools32" version))
        (sha256
         (base32
          "0v8ya0b58x47wp216n1zamimv4iw57cxz3xxhzix52jkw3xks9gn"))))
    (build-system python-build-system)
    (arguments
     `(#:python ,python-2
       #:tests? #f)) ; no test target
    (native-inputs
     `(("python2-setuptools" ,python2-setuptools)))
    (home-page "https://github.com/MiCHiLU/python-functools32")
    (synopsis
     "Backport of the functools module from Python 3.2.3")
    (description
     "This package is a backport of the @code{functools} module from Python
3.2.3 for use with older versions of Python and PyPy.")
    (license license:expat)))

(define-public python2-futures
  (package
    (name "python2-futures")
    (version "3.0.3")
    (source
      (origin
        (method url-fetch)
        (uri (pypi-uri "futures" version))
        (sha256
         (base32
          "1vcb34dqhzkhbq1957vdjszhhm5y3j9ba88dgwhqx2zynhmk9qig"))))
    (build-system python-build-system)
    (arguments `(#:python ,python-2))
    (native-inputs
     `(("python2-setuptools" ,python2-setuptools)))
    (home-page "https://github.com/agronholm/pythonfutures")
    (synopsis
     "Backport of the concurrent.futures package from Python 3.2")
    (description
     "The concurrent.futures module provides a high-level interface for
asynchronously executing callables.  This package backports the
concurrent.futures package from Python 3.2")
    (license bsd-3)))

(define-public python-urllib3
  (package
    (name "python-urllib3")
    (version "1.13.1")
    (source
      (origin
        (method url-fetch)
        (uri (pypi-uri "urllib3" version))
        (sha256
         (base32
          "10rrbr6c6k7j5dvfsyj4b2gsgxg9gggnn708qixf6ll57xqivfkf"))))
    (build-system python-build-system)
    (arguments `(#:tests? #f))
    (native-inputs
     `(("python-setuptools" ,python-setuptools)
       ;; some packages for tests
       ("python-nose" ,python-nose)
       ("python-mock" ,python-mock)
       ("python-tornado" ,python-tornado)))
    (propagated-inputs
     `(;; packages for https security
       ("python-certifi" ,python-certifi)
       ("python-ndg-httpsclient" ,python-ndg-httpsclient)
       ("python-pyasn1" ,python-pyasn1)
       ("python-pyopenssl" ,python-pyopenssl)))
    (home-page "http://urllib3.readthedocs.org/")
    (synopsis "HTTP library with thread-safe connection pooling")
    (description
     "Urllib3 supports features left out of urllib and urllib2 libraries.  It
can reuse the same socket connection for multiple requests, it can POST files,
supports url redirection and retries, and also gzip and deflate decoding.")
    (license license:expat)))

(define-public python2-urllib3
  (package-with-python2 python-urllib3))

(define-public python-colorama
  (package
   (name "python-colorama")
   (version "0.3.3")
   (source
    (origin
     (method url-fetch)
     (uri (pypi-uri "colorama" version))
     (sha256
      (base32
       "1716z9pq1r5ys3nkg7wdrb3h2f9rmd0zdxpxzmx3bgwgf6xg48gb"))))
   (build-system python-build-system)
   (inputs
    `(("python-setuptools" ,python-setuptools)))
   (synopsis "colored terminal text rendering for Python")
   (description "Colorama is a Python library for rendering colored terminal
text.")
   (home-page "https://pypi.python.org/pypi/colorama")
   (license bsd-3)))

(define-public python2-colorama
  (package-with-python2 python-colorama))

(define-public python-rsa
  (package
   (name "python-rsa")
   (version "3.2")
   (source
    (origin
     (method url-fetch)
     (uri (pypi-uri "rsa" version))
     (sha256
      (base32
       "0xwp929g7lvb1sghxfpqlxvgg96qcwqdbhh27sjplx30n3xp3wrh"))))
   (build-system python-build-system)
   (inputs
    `(("python-pyasn1" ,python-pyasn1)
      ("python-setuptools" ,python-setuptools)))
   (synopsis "Pure-Python RSA implementation")
   (description "Python-RSA is a pure-Python RSA implementation.  It supports
encryption and decryption, signing and verifying signatures, and key
generation according to PKCS#1 version 1.5.  It can be used as a Python
library as well as on the command line.")
   (home-page "http://stuvel.eu/rsa")
   (license asl2.0)))

(define-public python2-rsa
  (package-with-python2 python-rsa))

(define-public python-pluggy
  (package
   (name "python-pluggy")
   (version "0.3.1")
   (source
    (origin
     (method url-fetch)
     (uri (pypi-uri "pluggy" version))
     (sha256
      (base32
       "18qfzfm40bgx672lkg8q9x5hdh76n7vax99aank7vh2nw21wg70m"))))
   (build-system python-build-system)
   (inputs
    `(("python-setuptools" ,python-setuptools)))
   (synopsis "Plugin and hook calling mechanism for Python")
   (description "Pluggy is an extraction of the plugin manager as used by
Pytest but stripped of Pytest specific details.")
   (home-page "https://pypi.python.org/pypi/pluggy")
   (license license:expat)))

(define-public python2-pluggy
  (package-with-python2 python-pluggy))

(define-public python-tox
  (package
   (name "python-tox")
   (version "2.3.1")
   (source
    (origin
     (method url-fetch)
     (uri (pypi-uri "tox" version))
     (sha256
      (base32
       "1vj73ar4rimq3fwy5r2z3jv4g9qbh8rmpmncsc00g0k310acqzxz"))))
   (build-system python-build-system)
   (arguments
    ;; FIXME: Tests require a newer version of pytest, but upgrading our
    ;; pytest breaks other packages.
    '(#:tests? #f))
   (inputs
    `(("python-setuptools" ,python-setuptools)
      ("python-pluggy" ,python-pluggy)
      ("python-py" ,python-py)
      ("python-virtualenv" ,python-virtualenv)
      ("python-pytest" ,python-pytest)))
   (home-page "http://tox.testrun.org/")
   (synopsis "Virtualenv-based automation of test activities")
   (description "Tox is a generic virtualenv management and test command line
tool.  It can be used to check that a package installs correctly with
different Python versions and interpreters, or run tests in each type of
supported environment, or act as a frontend to continuous integration
servers.")
   (license license:expat)))

(define-public python2-tox
  (package-with-python2 python-tox))

(define-public python-jmespath
  (package
   (name "python-jmespath")
   (version "0.9.0")
   (source
    (origin
     (method url-fetch)
     (uri (pypi-uri "jmespath" version))
     (sha256
      (base32
       "0g9xvl69y7nr3w7ag4fsp6sm4fqf6vrqjw7504x2hzrrsh3ampq8"))))
   (build-system python-build-system)
   (inputs
    `(("python-setuptools" ,python-setuptools)))
   (synopsis "JSON Matching Expressions")
   (description "JMESPath (pronounced “james path”) is a Python library that
allows one to declaratively specify how to extract elements from a JSON
document.")
   (home-page "https://github.com/jmespath/jmespath.py")
   (license license:expat)))

(define-public python2-jmespath
  (package-with-python2 python-jmespath))

(define-public python-botocore
  (package
   (name "python-botocore")
   (version "1.3.17")
   (source
    (origin
     (method url-fetch)
     (uri (pypi-uri "botocore" version))
     (sha256
      (base32
       "08vpvdixx1c1lfv6vzjig68bpiir7wfyhzf49ysxgvhbprg5ra0w"))))
   (build-system python-build-system)
   (inputs
    `(("python-dateutil" ,python-dateutil-2)
      ("python-docutils" ,python-docutils)
      ("python-mock" ,python-mock)
      ("python-nose" ,python-nose)
      ("python-setuptools" ,python-setuptools)
      ("python-tox" ,python-tox)
      ("python-wheel" ,python-wheel)
      ("python-jmespath" ,python-jmespath)))
   (home-page "https://github.com/boto/botocore")
   (synopsis "Low-level interface to AWS")
   (description "Botocore is a Python library that provides a low-level
interface to the Amazon Web Services (AWS) API.")
   (license asl2.0)))

(define-public python2-botocore
  (package-with-python2 python-botocore))

(define-public awscli
  (package
   (name "awscli")
   (version "1.9.17")
   (source
    (origin
     (method url-fetch)
     (uri (string-append
           "https://pypi.python.org/packages/source/a/awscli/awscli-"
           version ".tar.gz"))
     (sha256
      (base32
       "1nj7jqvlpq57hfhby1njsbf8303gapa3njc4dramr6p3ffzvfi2i"))))
   (build-system python-build-system)
   (inputs
    `(("python-colorama" ,python-colorama)
      ("python-docutils" ,python-docutils)
      ("python-mock" ,python-mock)
      ("python-nose" ,python-nose)
      ("python-rsa" ,python-rsa)
      ("python-setuptools" ,python-setuptools)
      ("python-sphinx" ,python-sphinx)
      ("python-tox" ,python-tox)
      ("python-wheel" ,python-wheel)
      ("python-botocore" ,python-botocore)))
   (home-page "http://aws.amazon.com/cli/")
   (synopsis "Command line client for AWS")
   (description "AWS CLI provides a unified command line interface to the
Amazon Web Services (AWS) API.")
   (license asl2.0)))

(define-public python-hypothesis
  (package
    (name "python-hypothesis")
    (version "3.1.0")
    (source (origin
              (method url-fetch)
              (uri (pypi-uri "hypothesis" version))
              (sha256
               (base32
                "0qyqq9akm4vshhn8cngjc1qykcvsn7cz6dlm6njfsgpbraqrmbbw"))))
    (build-system python-build-system)
    (propagated-inputs
     `(("python-flake8" ,python-flake8)
       ("python-pytest" ,python-pytest)))
    (synopsis "Library for property based testing")
    (description "Hypothesis is a library for testing your Python code against a
much larger range of examples than you would ever want to write by hand.  It’s
based on the Haskell library, Quickcheck, and is designed to integrate
seamlessly into your existing Python unit testing work flow.")
    (home-page "https://github.com/DRMacIver/hypothesis")
    (license mpl2.0)
    (properties `((python2-variant . ,(delay python2-hypothesis))))))

(define-public python2-hypothesis
  (let ((hypothesis (package-with-python2
                     (strip-python2-variant python-hypothesis))))
    (package (inherit hypothesis)
      (native-inputs
       `(("python2-enum34" ,python2-enum34)
         ("python2-setuptools" ,python2-setuptools))))))

(define-public python-pytest-subtesthack
  (package
    (name "python-pytest-subtesthack")
    (version "0.1.1")
    (source (origin
              (method url-fetch)
              (uri (pypi-uri "pytest-subtesthack" version))
              (sha256
               (base32
                "15kzcr5pchf3id4ikdvlv752rc0j4d912n589l4rifp8qsj19l1x"))))
    (build-system python-build-system)
    (native-inputs
     `(;; setuptools required for python-2 variant
       ("python-setuptools" ,python-setuptools)))
    (propagated-inputs
     `(("python-pytest" ,python-pytest)))
    (synopsis "Set-up and tear-down fixtures for unit tests")
    (description "This plugin allows you to set up and tear down fixtures within
unit test functions that use @code{py.test}. This is useful for using
@command{hypothesis} inside py.test, as @command{hypothesis} will call the test
function multiple times, without setting up or tearing down fixture state as is
normally the case.")
    (home-page "https://github.com/untitaker/pytest-subtesthack/")
    (license unlicense)))

(define-public python2-pytest-subtesthack
  (package-with-python2 python-pytest-subtesthack))

(define-public python2-xdo
  (package
    (name "python2-xdo")
    (version "0.2")
    (source (origin
              (method url-fetch)
              (uri (string-append
                    "http://http.debian.net/debian/pool/main/p/python-xdo/"
                    "python-xdo_" version ".orig.tar.gz"))
              (sha256
               (base32
                "1kl5c1p0dyxf62plnk6fl77ycfb4whwjms16r14dxx8kn90hlqz4"))))
    (build-system python-build-system)
    (arguments
     `(#:python ,python-2
       #:tests? #f))  ; no tests provided
    (inputs
     `(("xdotool" ,xdotool)
       ("libX11" ,libx11)))
    (home-page "https://tracker.debian.org/pkg/python-xdo")
    (synopsis "Python library for simulating X11 keyboard/mouse input")
    (description "Provides bindings to libxdo for manipulating X11 via simulated
input.  (Note that this is mostly a legacy library; you may wish to look at
python-xdo for newer bindings.)")
    (license bsd-3)))

(define-public python-wtforms
  (package
    (name "python-wtforms")
    (version "2.1")
    (source
     (origin
       (method url-fetch)
       (uri (pypi-uri "WTForms" version ".zip"))
       (sha256
        (base32
         "0vyl26y9cg409cfyj8rhqxazsdnd0jipgjw06civhrd53yyi1pzz"))))
    (build-system python-build-system)
    (native-inputs
     `(("unzip" ,unzip)))
    (home-page "http://wtforms.simplecodes.com/")
    (synopsis
     "Form validation and rendering library for Python web development")
    (description
     "WTForms is a flexible forms validation and rendering library
for Python web development.  It is very similar to the web form API
available in Django, but is a standalone package.")
    (license bsd-3)
    (properties `((python2-variant . ,(delay python2-wtforms))))))

(define-public python2-wtforms
  (package
    (inherit (package-with-python2
              (strip-python2-variant python-wtforms)))
    (inputs `(("python2-setuptools" ,python2-setuptools)))))

(define-public python-mako
  (package
    (name "python-mako")
    (version "1.0.3")
    (source
     (origin
       (method url-fetch)
       (uri (pypi-uri "Mako" version))
       (sha256
        (base32
         "136kcjbs0s98qkx8a418b05dfblqp0kiiqyx8vhx4rarwc7bqi3n"))))
    (build-system python-build-system)
    (native-inputs
     `(("python-markupsafe" ,python-markupsafe)
       ("python-mock" ,python-mock)
       ("python-nose" ,python-nose)))
    (home-page "http://www.makotemplates.org/")
    (synopsis "Templating language for Python")
    (description "Mako is a templating language for Python that compiles
templates into Python modules.")
    (license license:expat)
    (properties `((python2-variant . ,(delay python2-mako))))))

(define-public python2-mako
  (let ((base (package-with-python2
               (strip-python2-variant python-mako))))
    (package
      (inherit base)
      (native-inputs
       (cons `("python2-setuptools" ,python2-setuptools)
             (package-native-inputs base))))))

(define-public python-waitress
  (package
    (name "python-waitress")
    (version "0.8.10")
    (source
     (origin
       (method url-fetch)
       (uri (pypi-uri "waitress" version))
       (sha256
        (base32
         "017n9ra6vvmq9d5sfhdzyzr1mg15x2hj2dhm4pdlw98c1ypw2h3w"))))
    (build-system python-build-system)
    (home-page "https://github.com/Pylons/waitress")
    (synopsis "Waitress WSGI server")
    (description "Waitress is meant to be a production-quality pure-Python WSGI
server with very acceptable performance.")
    (license zpl2.1)
    (properties `((python2-variant . ,(delay python2-waitress))))))

(define-public python2-waitress
  (package
    (inherit (package-with-python2
              (strip-python2-variant python-waitress)))
    (native-inputs `(("python2-setuptools" ,python2-setuptools)))))

(define-public python-wsgiproxy2
  (package
    (name "python-wsgiproxy2")
    (version "0.4.2")
    (source
     (origin
       (method url-fetch)
       (uri (pypi-uri "WSGIProxy2" version ".zip"))
       (sha256
        (base32
         "13kf9bdxrc95y9vriaz0viry3ah11nz4rlrykcfvb8nlqpx3dcm4"))))
    (build-system python-build-system)
    (native-inputs
     `(("unzip" ,unzip)
       ("python-nose" ,python-nose)
       ("python-coverage" ,python-coverage)))
    (propagated-inputs
     `(("python-six" ,python-six)
       ("python-webob" ,python-webob)))
    (home-page
     "https://github.com/gawel/WSGIProxy2/")
    (synopsis "WSGI Proxy with various http client backends")
    (description "WSGI turns HTTP requests into WSGI function calls.
WSGIProxy turns WSGI function calls into HTTP requests.
It also includes code to sign requests and pass private data,
and to spawn subprocesses to handle requests.")
    (license license:expat)
    (properties `((python2-variant . ,(delay python2-wsgiproxy2))))))

(define-public python2-wsgiproxy2
  (let ((wsgiproxy2 (package-with-python2
                     (strip-python2-variant python-wsgiproxy2))))
    (package
      (inherit wsgiproxy2)
      (inputs `(("python2-setuptools" ,python2-setuptools)
                ,@(package-inputs wsgiproxy2))))))

(define-public python-pastedeploy
  (package
    (name "python-pastedeploy")
    (version "1.5.2")
    (source
     (origin
       (method url-fetch)
       (uri (pypi-uri "PasteDeploy" version))
       (sha256
        (base32
         "1jz3m4hq8v6hyhfjz9425nd3nvn52cvbfipdcd72krjmla4qz1fm"))))
    (build-system python-build-system)
    (native-inputs
     `(("python-nose" ,python-nose)))
    (propagated-inputs
     ;; This package uses pkg_resources, part of setuptools, during runtime,
     ;; hence why not a native-input.
     `(("python-setuptools" ,python-setuptools)))
    (home-page "http://pythonpaste.org/deploy/")
    (synopsis
     "Load, configure, and compose WSGI applications and servers")
    (description
     "This tool provides code to load WSGI applications and servers from URIs;
these URIs can refer to Python Eggs for INI-style configuration files.  Paste
Script provides commands to serve applications based on this configuration
file.")
    (license license:expat)))

(define-public python2-pastedeploy
  (package-with-python2 python-pastedeploy))

(define-public python-paste
  (package
    (name "python-paste")
    (version "2.0.2")
    (source
     (origin
       (method url-fetch)
       (uri (pypi-uri "Paste" version))
       (sha256
        (base32
         "16dsv9qi0r4qsrsb6dilpq2rx0fnglvh36flzywcdnm2jg43mb5d"))
       (patches (search-patches "python-paste-remove-website-test.patch"
                                "python-paste-remove-timing-test.patch"))))
    (build-system python-build-system)
    (native-inputs
     `(("python-nose" ,python-nose)))
    (propagated-inputs
     `(;; Uses pkg_resources provided by setuptools internally.
       ("python-setuptools" ,python-setuptools)
       ("python-six" ,python-six)))
    (arguments
     '(;; Tests don't pass on Python 3, but work fine on Python 2.
       ;; (As of 2.0.2, Python 3 support in Paste is presently a bit broken,
       ;; but is usable enough for the minimal amount it's used in MediaGoblin
       ;; still... things should be better by the next Paste release.)
       #:tests? #f))
    (home-page "http://pythonpaste.org")
    (synopsis
     "Python web development tools, focusing on WSGI")
    (description
     "Paste provides a variety of web development tools and middleware which
can be nested together to build web applications.  Paste's design closely
follows ideas flowing from WSGI (Web Standard Gateway Interface).")
    (license license:expat)
    (properties `((python2-variant . ,(delay python2-paste))))))

(define-public python2-paste
  (let ((paste (package-with-python2
                (strip-python2-variant python-paste))))
    (package
      (inherit paste)
      (arguments
       ;; Tests are back for Python 2!
       `(#:tests? #t
         ,@(package-arguments paste))))))

(define-public python-pastescript
  (package
    (name "python-pastescript")
    (version "2.0.2")
    (source
     (origin
       (method url-fetch)
       (uri (pypi-uri "PasteScript" version))
       (sha256
        (base32
         "1h3nnhn45kf4pbcv669ik4faw04j58k8vbj1hwrc532k0nc28gy0"))))
    (build-system python-build-system)
    (native-inputs
     `(("python-nose" ,python-nose)))
    (propagated-inputs
     `(;; Uses pkg_resources provided by setuptools internally.
       ("python-setuptools" ,python-setuptools)
       ("python-paste" ,python-paste)
       ("python-pastedeploy" ,python-pastedeploy)))
    (home-page "http://pythonpaste.org/script/")
    (arguments
     '(;; Unfortunately, this requires the latest unittest2,
       ;; but that requires traceback2 which requires linecache2 which requires
       ;; unittest2.  So we're skipping tests for now.
       ;; (Note: Apparently linetest2 only needs unittest2 for its tests,
       ;; so in theory we could get around this situation somehow.)
       #:tests? #f))
    (synopsis
     "Pluggable command line tool for serving web applications and more")
    (description
     "PasteScript is a plugin-friendly command line tool which provides a
variety of features, from launching web applications to bootstrapping project
layouts.")
    (license license:expat)))

(define-public python2-pastescript
  (package-with-python2 python-pastescript))

(define-public python-pyquery
  (package
    (name "python-pyquery")
    (version "1.2.11")
    (source
     (origin
       (method url-fetch)
       (uri (pypi-uri "pyquery" version))
       (sha256
        (base32
         "1ikz1387nsp0pp7mzzr6ip9n5gr67acpap24yn33987v7fkjp0sa"))))
    (build-system python-build-system)
    (propagated-inputs
     `(("python-lxml" ,python-lxml)
       ("python-cssselect" ,python-cssselect)))
    (home-page "https://github.com/gawel/pyquery")
    (synopsis "Make jQuery-like queries on xml documents")
    (description "pyquery allows you to make jQuery queries on xml documents.
The API is as much as possible the similar to jQuery.  pyquery uses lxml for
fast xml and html manipulation.")
    (license bsd-3)
    (properties `((python2-variant . ,(delay python2-pyquery))))))

(define-public python2-pyquery
  (let ((pyquery (package-with-python2
                  (strip-python2-variant python-pyquery))))
    (package
      (inherit pyquery)
      (native-inputs `(("python2-setuptools" ,python2-setuptools))))))

(define-public python-webtest
  (package
    (name "python-webtest")
    (version "2.0.20")
    (source
     (origin
       (method url-fetch)
       (uri (pypi-uri "WebTest" version))
       (sha256
        (base32
         "0bv0qhdjakdsdgj4sk21gnpp8xp8bga4x03p6gjb83ihrsb7n4xv"))))
    (build-system python-build-system)
    (arguments
     `(;; Unfortunately we have to disable tests!
       ;; This release of WebTest is pinned to python-nose < 1.3,
       ;; but older versions of python-nose are plagued with the following
       ;; bug(s), which rears its ugly head during test execution:
       ;;   https://github.com/nose-devs/nose/issues/759
       ;;   https://github.com/nose-devs/nose/pull/811
       #:tests? #f))
    ;; Commented out code is no good, but in this case, once tests
    ;; are ready to be enabled again, we should put the following
    ;; in place:
    ;;  (native-inputs
    ;;   `(("python-nose" ,python-nose) ; technially < 1.3,
    ;;                                  ; but see above comment
    ;;     ("python-coverage" ,python-coverage)
    ;;     ("python-mock" ,python-mock)
    ;;     ("python-pastedeploy" ,python-pastedeploy)
    ;;     ("python-wsgiproxy2" ,python-wsgiproxy2)
    ;;     ("python-pyquery" ,python-pyquery)))
    (propagated-inputs
     `(("python-waitress" ,python-waitress)
       ("python-webob" ,python-webob)
       ("python-six" ,python-six)
       ("python-beautifulsoup4" ,python-beautifulsoup4)))
    (home-page "http://webtest.pythonpaste.org/")
    (synopsis "Helper to test WSGI applications")
    (description "Webtest allows you to test your Python web applications
without starting an HTTP server.  It supports anything that supports the
minimum of WSGI.")
    (license license:expat)
    (properties `((python2-variant . ,(delay python2-webtest))))))

(define-public python2-webtest
  (let ((webtest (package-with-python2
                  (strip-python2-variant python-webtest))))
    (package
      (inherit webtest)
      (native-inputs `(("python2-setuptools" ,python2-setuptools)
                       ,@(package-native-inputs webtest))))))

(define-public python-anyjson
  (package
    (name "python-anyjson")
    (version "0.3.3")
    (source
     (origin
       (method url-fetch)
       (uri (pypi-uri "anyjson" version))
       (sha256
        (base32
         "1fjph4alvcscsl5d4b6qpv1yh31jy05jxi1l0xff7lws7j32v09p"))))
    (build-system python-build-system)
    (arguments
     `(;; We could possibly get tests working, but on Python 3 it's not so easy.
       ;; Very strangely, 2to3 is run *during setup.py install* (or bdist, or
       ;; whatever) so this transformation needs to be done before the tests
       ;; can be run.  Maybe we could add a build step to transform beforehand
       ;; but it could be annoying/difficult.
       ;; We can enable tests for the Python 2 version, though, and do below.
       #:tests? #f))
    (home-page "http://bitbucket.org/runeh/anyjson/")
    (synopsis
     "Wraps best available JSON implementation in a common interface")
    (description
     "Anyjson loads whichever is the fastest JSON module installed
and provides a uniform API regardless of which JSON implementation is used.")
    (license bsd-3)
    (properties `((python2-variant . ,(delay python2-anyjson))))))

(define-public python2-anyjson
  (let ((anyjson (package-with-python2
                  (strip-python2-variant python-anyjson))))
    (package
      (inherit anyjson)
      (arguments `(;; Unlike the python 3 variant, we do run tests.  See above!
                   #:tests? #t
                   ,@(package-arguments anyjson)))
      (native-inputs `(("python2-setuptools" ,python2-setuptools)
                       ("python2-nose" ,python2-nose))))))

(define-public python-amqp
  (package
    (name "python-amqp")
    (version "1.4.9")
    (source
     (origin
       (method url-fetch)
       (uri (pypi-uri "amqp" version))
       (sha256
        (base32
         "06n6q0kxhjnbfz3vn8x9yz09lwmn1xi9d6wxp31h5jbks0b4vsid"))))
    (build-system python-build-system)
    (native-inputs
     `(("python-nose" ,python-nose)
       ("python-mock" ,python-mock)))
    (home-page "http://github.com/celery/py-amqp")
    (synopsis
     "Low-level AMQP client for Python (fork of amqplib)")
    (description
     "This is a fork of amqplib which was originally written by Barry Pederson.
It is maintained by the Celery project, and used by kombu as a pure python
alternative when librabbitmq is not available.")
    (license lgpl2.1+)
    (properties `((python2-variant . ,(delay python2-amqp))))))

(define-public python2-amqp
  (let ((amqp (package-with-python2
               (strip-python2-variant python-amqp))))
    (package
      (inherit amqp)
      (arguments `(;; Tries to run coverage tests with nose-cover3, which seems
                   ;; unmaintained.  Weirdly, does not do this on the python 3
                   ;; version?
                   #:tests? #f
                   ,@(package-arguments amqp)))
      (native-inputs `(("python2-setuptools" ,python2-setuptools)
                       ,@(package-native-inputs amqp))))))

(define-public python-kombu
  (package
    (name "python-kombu")
    (version "3.0.33")
    (source
     (origin
       (method url-fetch)
       (uri (pypi-uri "kombu" version))
       (sha256
        (base32
         "16brjx2lgwbj2a37d0pjbfb84nvld6irghmqrs3qfncajp51hgc5"))))
    (build-system python-build-system)
    (native-inputs
     `(("python-mock" ,python-mock)
       ("python-nose" ,python-nose)))
    (propagated-inputs
     `(("python-anyjson" ,python-anyjson)
       ("python-amqp" ,python-amqp)))
    (home-page "http://kombu.readthedocs.org")
    (synopsis "Message passing library for Python")
    (description "The aim of Kombu is to make messaging in Python as easy as
possible by providing an idiomatic high-level interface for the AMQ protocol,
and also provide proven and tested solutions to common messaging problems.
AMQP is the Advanced Message Queuing Protocol, an open standard protocol for
message orientation, queuing, routing, reliability and security, for which the
RabbitMQ messaging server is the most popular implementation.")
    (license bsd-3)
    (properties `((python2-variant . ,(delay python2-kombu))))))

(define-public python2-kombu
  (let ((kombu (package-with-python2
                (strip-python2-variant python-kombu))))
    (package
      (inherit kombu)
      (inputs `(("python2-setuptools" ,python2-setuptools)
                ("python2-unittest2" ,python2-unittest2)
                ,@(package-inputs kombu))))))

(define-public python-billiard
  (package
    (name "python-billiard")
    (version "3.3.0.22")
    (source
     (origin
       (method url-fetch)
       (uri (pypi-uri "billiard" version))
       (sha256
        (base32
         "0zp7h6a58alrb3mwdw61jds07395j4j0mj6iqsb8czrihw9ih5nj"))))
    (build-system python-build-system)
    (native-inputs
     `(("python-nose" ,python-nose)))
    (home-page "http://github.com/celery/billiard")
    (synopsis
     "Python multiprocessing fork with improvements and bugfixes")
    (description
     "Billiard is a fork of the Python 2.7 multiprocessing package.  The
multiprocessing package itself is a renamed and updated version of R Oudkerk's
pyprocessing package.  This standalone variant is intended to be compatible with
Python 2.4 and 2.5, and will draw its fixes/improvements from python-trunk.")
    (license bsd-3)
    (properties `((python2-variant . ,(delay python2-billiard))))))

(define-public python2-billiard
  (let ((billiard (package-with-python2
                   (strip-python2-variant python-billiard))))
    (package
      (inherit billiard)
      (native-inputs `(("python2-setuptools" ,python2-setuptools)
                       ("python2-unittest2" ,python2-unittest2)
                       ("python2-mock" ,python2-mock)
                       ,@(package-native-inputs billiard))))))

(define-public python-celery
  (package
    (name "python-celery")
    (version "3.1.20")
    (source
     (origin
       (method url-fetch)
       (uri (pypi-uri "celery" version))
       (sha256
        (base32
         "1md6ywg1s0946qyp8ndnsd677wm0yax933h2sb4m3a4j7lf1jbyh"))))
    (build-system python-build-system)
    (native-inputs
     `(("python-nose" ,python-nose)))
    (inputs
     `(("python-pytz" ,python-pytz)
       ("python-amqp" ,python-amqp)
       ("python-anyjson" ,python-anyjson)
       ("python-billiard" ,python-billiard)
       ("python-kombu" ,python-kombu)))
    (home-page "http://celeryproject.org")
    (synopsis "Distributed Task Queue")
    (description "Celery is an asynchronous task queue/job queue based on
distributed message passing.  It is focused on real-time operation, but
supports scheduling as well.  The execution units, called tasks, are executed
concurrently on a single or more worker servers using multiprocessing,
Eventlet, or gevent.  Tasks can execute asynchronously (in the background) or
synchronously (wait until ready).")
    (license bsd-3)
    (properties `((python2-variant . ,(delay python2-celery))))))

(define-public python2-celery
  (let ((celery (package-with-python2
                 (strip-python2-variant python-celery))))
    (package
      (inherit celery)
      (native-inputs `(("python2-setuptools" ,python2-setuptools)
                       ("python2-unittest2" ,python2-unittest2)
                       ("python2-mock" ,python2-mock)
                       ,@(package-native-inputs celery))))))

(define-public python-translitcodec
  (package
    (name "python-translitcodec")
    (version "0.4.0")
    (source
     (origin
       (method url-fetch)
       (uri (pypi-uri "translitcodec" version))
       (sha256
        (base32
         "10x6pvblkzky1zhjs8nmx64nb9jdzxad4bxhq4iwv0j4z2aqjnki"))))
    (build-system python-build-system)
    (arguments
     `(#:tests? #f))  ; no tests provided
    (home-page
     "https://github.com/claudep/translitcodec")
    (synopsis
     "Unicode to 8-bit charset transliteration codec")
    (description
     "This package contains codecs for transliterating ISO 10646 texts into
best-effort representations using smaller coded character sets (ASCII,
ISO 8859, etc.).")
    (license license:expat)
    (properties `((python2-variant . ,(delay python2-translitcodec))))))

(define-public python2-translitcodec
  (package
    (inherit (package-with-python2
              (strip-python2-variant python-translitcodec)))
    (native-inputs `(("python2-setuptools" ,python2-setuptools)))))

(define-public python-editor
  (package
  (name "python-editor")
  (version "0.5")
  (source
    (origin
      (method url-fetch)
      (uri (pypi-uri "python-editor" version))
      (sha256
        (base32
          "1ypnpgvzpkbwsg4rdvy4sy51j28b5xq9v8pnkwxncn07vqz06p7n"))))
  (build-system python-build-system)
  (home-page
    "https://github.com/fmoo/python-editor")
  (synopsis
    "Programmatically open an editor, capture the result")
  (description
    "python-editor is a library that provides the editor module for
programmatically interfacing with your system's $EDITOR.")
  (license asl2.0)
  (properties `((python2-variant . ,(delay python2-editor))))))

(define-public python2-editor
  (package
    (inherit (package-with-python2
              (strip-python2-variant python-editor)))
    (inputs `(("python2-setuptools" ,python2-setuptools)))))

(define-public python-sphinxcontrib-programoutput
  (package
    (name "python-sphinxcontrib-programoutput")
    (version "0.8")
    (source (origin
              (method url-fetch)
              (uri (pypi-uri "sphinxcontrib-programoutput" version))
              (sha256
               (base32
                "098as6z1s0gb4dh5xcr1fd2vpm91zj93jzvgawspxf5s4hqs0xhp"))))
    (build-system python-build-system)
    (propagated-inputs
     `(("python-docutils" ,python-docutils)
       ("python-sphinx" ,python-sphinx)))
    (synopsis "Sphinx extension to include program output")
    (description "A Sphinx extension to literally insert the output of arbitrary
commands into documents, helping you to keep your command examples up to date.")
    (home-page "https://github.com/lunaryorn/sphinxcontrib-programoutput")
    (license bsd-2)
    (properties `((python2-variant . ,(delay python2-sphinxcontrib-programoutput))))))

(define-public python2-sphinxcontrib-programoutput
  (package
    (inherit (package-with-python2
              (strip-python2-variant python-sphinxcontrib-programoutput)))
    (native-inputs `(("python2-setuptools" ,python2-setuptools)))))

(define-public python-sphinx-repoze-autointerface
  (package
    (name "python-sphinx-repoze-autointerface")
    (version "0.7.1")
    (source (origin
              (method url-fetch)
              (uri (pypi-uri "repoze.sphinx.autointerface" version))
              (sha256
               (base32
                "016mv3wbylw278wl7z33y2liyra8ljp08zq1g0anzadh1an5zvwp"))))
    (build-system python-build-system)
    (propagated-inputs
     `(("python-docutils" ,python-docutils)
       ("python-sphinx" ,python-sphinx)
       ("python-zope-interface" ,python-zope-interface)))
    (synopsis "Auto-generate Sphinx API docs from Zope interfaces")
    (description "This package defines an extension for the Sphinx documentation
system.  The extension allows generation of API documentation by
introspection of @code{zope.interface} instances in code.")
    (home-page "https://github.com/repoze/repoze.sphinx.autointerface")
    (license repoze)))

(define-public python2-sphinx-repoze-autointerface
  (package-with-python2 python-sphinx-repoze-autointerface))

(define-public python-psycopg2
  (package
    (name "python-psycopg2")
    (version "2.6.1")
    (source
     (origin
       (method url-fetch)
       (uri (pypi-uri "psycopg2" version))
       (sha256
        (base32
         "0k4hshvrwsh8yagydyxgmd0pjm29lwdxkngcq9fzfzkmpsxrmkva"))))
    (build-system python-build-system)
    (arguments
     ;; Tests would require a postgresql database "psycopg2_test"
     ;; and a running postgresql database management service.
     `(#:tests? #f)) ; TODO re-enable after providing a test-db.
    (inputs
     `(("postgresql" ,postgresql))) ; libpq
    (home-page "http://initd.org/psycopg/")
    (synopsis "Python PostgreSQL adapter")
    (description
     "psycopg2 is a thread-safe PostgreSQL adapter that implements DB-API 2.0. ")
    (license lgpl3+)
    (properties `((python2-variant . ,(delay python2-psycopg2))))))

(define-public python2-psycopg2
  (package
    (inherit (package-with-python2
              (strip-python2-variant python-psycopg2)))
    (native-inputs `(("python2-setuptools" ,python2-setuptools)))))

(define-public python-vobject
  (package
    (name "python-vobject")
    (version "0.9.2")
    (source (origin
              (method url-fetch)
              (uri (pypi-uri "vobject" version))
              (sha256
               (base32
                "1qfnwlx8qwkgr6nf5wvl6ff1r3kll53dh3z6nyp173nmlhhhqccb"))))
    (build-system python-build-system)
    (inputs
     `(("python-dateutil-2" ,python-dateutil-2)
       ("python-pyicu" ,python-pyicu)))
    (synopsis "Parse and generate vCard and vCalendar files")
    (description "Vobject is intended to be a full featured Python package for
parsing and generating vCard and vCalendar files.  Currently, iCalendar files
are supported and well tested. vCard 3.0 files are supported, and all data
should be imported, but only a few components are understood in a sophisticated
way.")
    (home-page "http://eventable.github.io/vobject/")
    (license asl2.0)
    (properties `((python2-variant . ,(delay python2-vobject))))))

(define-public python2-vobject
  (package
    (inherit (package-with-python2
              (strip-python2-variant python-vobject)))
    (native-inputs `(("python2-setuptools" ,python2-setuptools)))))

(define-public python-munkres
  (package
    (name "python-munkres")
    (version "1.0.7")
    (source (origin
              (method url-fetch)
              (uri (pypi-uri "munkres" version))
              (sha256
               (base32
                "1i6nf45i0kkzdx6k70giybsqxz4dxsjbrkrfqgjd7znfkf25sjik"))))
    (build-system python-build-system)
    (arguments
     '(#:tests? #f)) ; no test suite
    (home-page "http://software.clapper.org/munkres/")
    (synopsis "Implementation of the Munkres algorithm")
    (description "The Munkres module provides an implementation of the Munkres
algorithm (also called the Hungarian algorithm or the Kuhn-Munkres algorithm),
useful for solving the Assignment Problem.")
    (license bsd-3)))

(define-public python2-munkres
  (package-with-python2 python-munkres))

(define-public python-flask
  (package
    (name "python-flask")
    (version "0.10.1")
    (source (origin
              (method url-fetch)
              (uri (pypi-uri "Flask" version))
              (sha256
               (base32
                "0wrkavjdjndknhp8ya8j850jq7a1cli4g5a93mg8nh1xz2gq50sc"))))
    (build-system python-build-system)
    (propagated-inputs
     `(("python-itsdangerous" ,python-itsdangerous)
       ("python-jinja2" ,python-jinja2)
       ("python-werkzeug" ,python-werkzeug)))
    (home-page "https://github.com/mitsuhiko/flask/")
    (synopsis "Microframework based on Werkzeug, Jinja2 and good intentions")
    (description "Flask is a micro web framework based on the Werkzeug toolkit
and Jinja2 template engine.  It is called a micro framework because it does not
presume or force a developer to use a particular tool or library.")
    (license bsd-3)
    (properties `((python2-variant . ,(delay python2-flask))))))

(define-public python2-flask
  (package (inherit (package-with-python2
                     (strip-python2-variant python-flask)))
    (native-inputs `(("python2-setuptools" ,python2-setuptools)))))

(define-public python-cookies
  (package
    (name "python-cookies")
    (version "2.2.1")
    (source (origin
              (method url-fetch)
              (uri (pypi-uri "cookies" version))
              (sha256
               (base32
                "13pfndz8vbk4p2a44cfbjsypjarkrall71pgc97glk5fiiw9idnn"))))
    (build-system python-build-system)
    (arguments
     `(;; test are broken: https://gitlab.com/sashahart/cookies/issues/3
       #:tests? #f))
    (native-inputs
     `(("python-pytest" ,python2-pytest)))
    (synopsis "HTTP cookie parser and renderer")
    (description "A RFC 6265-compliant HTTP cookie parser and renderer in
Python.")
    (home-page "https://gitlab.com/sashahart/cookies")
    (license license:expat)
    (properties `((python2-variant . ,(delay python2-cookies))))))

(define-public python2-cookies
  (let ((cookies (package-with-python2
                  (strip-python2-variant python-cookies))))
    (package (inherit cookies)
      (native-inputs `(("python2-setuptools" ,python2-setuptools)
                       ,@(package-native-inputs cookies))))))

(define-public python-responses
  (package
    (name "python-responses")
    (version "0.5.1")
    (source (origin
              (method url-fetch)
              (uri (pypi-uri "responses" version))
              (sha256
               (base32
                "1spcfxixyk9k7pk82jm6zqkwk031s95lh8q0mz7539jrb7269bcc"))))
    (build-system python-build-system)
    (arguments
     `(;; Test suite is not distributed:
       ;; https://github.com/getsentry/responses/issues/38
       #:tests? #f))
    (native-inputs
     `(("python-cookies" ,python-cookies)
       ("python-mock" ,python-mock)))
    (propagated-inputs
     `(("python-requests" ,python-requests)
       ("python-six" ,python-six)))
    (home-page "https://github.com/getsentry/responses")
    (synopsis "Utility for mocking out the `requests` Python library")
    (description "A utility library for mocking out the `requests` Python
library.")
    (license asl2.0)
    (properties `((python2-variant . ,(delay python2-responses))))))

(define-public python2-responses
  (let ((responses (package-with-python2
                    (strip-python2-variant python-responses))))
    (package (inherit responses)
      (native-inputs `(("python2-setuptools" ,python2-setuptools)
                       ,@(package-native-inputs responses))))))

(define-public python-pathlib
  (package
    (name "python-pathlib")
    (version "1.0.1")
    (source (origin
              (method url-fetch)
              (uri (pypi-uri "pathlib" version))
              (sha256
               (base32
                "17zajiw4mjbkkv6ahp3xf025qglkj0805m9s41c45zryzj6p2h39"))))
    (build-system python-build-system)
    (arguments
     `(#:phases
       (modify-phases %standard-phases
         (replace 'check
           (lambda _ (zero? (system* "python" "./test_pathlib.py")))))))
    (home-page "https://pathlib.readthedocs.org/")
    (synopsis "Object-oriented filesystem paths")
    (description "Pathlib offers a set of classes to handle filesystem paths.
It offers the following advantages over using string objects:

@enumerate
@item No more cumbersome use of os and os.path functions.  Everything can
be done easily through operators, attribute accesses, and method calls.
@item Embodies the semantics of different path types.  For example,
comparing Windows paths ignores casing.
@item Well-defined semantics, eliminating any inconsistencies or
ambiguities (forward vs. backward slashes, etc.).
@end enumerate\n")
    (license license:expat)))

(define-public python2-pathlib
  (package-with-python2 python-pathlib))

(define-public python-jellyfish
  (package
    (name "python-jellyfish")
    (version "0.5.3")
    (source (origin
              (method url-fetch)
              (uri (pypi-uri "jellyfish" version))
              (sha256
               (base32
                "12bxh8cy9xmvyrjz7aw159nd5pyvb645rkvw4r6bvm4xbvs8gd07"))))
    (build-system python-build-system)
    (native-inputs
     `(("python-pytest" ,python-pytest)))
    (home-page "https://github.com/jamesturk/jellyfish")
    (synopsis "Approximate and phonetic matching of strings")
    (description "Jellyfish uses a variety of string comparison and phonetic
encoding algorithms to do fuzzy string matching.")
    (license bsd-2)
    (properties `((python2-variant . ,(delay python2-jellyfish))))))

(define-public python2-jellyfish
  (let ((jellyfish (package-with-python2
                     (strip-python2-variant python-jellyfish))))
    (package (inherit jellyfish)
      (native-inputs `(("python2-setuptools" ,python2-setuptools)
                       ("python2-unicodecsv" ,python2-unicodecsv)
                       ,@(package-native-inputs jellyfish))))))

(define-public python2-unicodecsv
  (package
    (name "python2-unicodecsv")
    (version "0.14.1")
    (source (origin
             (method url-fetch)
             ;; The test suite is not included in the PyPi release.
             ;; https://github.com/jdunck/python-unicodecsv/issues/19
             (uri (string-append "https://github.com/jdunck/python-unicodecsv/"
                                 "archive/" version ".tar.gz"))
             (file-name (string-append name "-" version ".tar.gz"))
             (sha256
              (base32
               "087nqanfcyp6mlfbbr5lva5f3w6iz1bybls9xlrb8icmc474wh4w"))))
    (build-system python-build-system)
    (arguments
     `(;; It supports Python 3, but Python 3 can already do Unicode CSV.
       #:python ,python-2))
    (native-inputs
     `(("python2-setuptools" ,python2-setuptools)
       ("python2-unittest2" ,python2-unittest2)))
    (home-page "https://github.com/jdunck/python-unicodecsv")
    (synopsis "Unicode CSV module for Python 2")
    (description "Unicodecsv is a drop-in replacement for Python 2.7's CSV
module, adding support for Unicode strings.")
    (license bsd-2)))

(define-public python-rarfile
  (package
    (name "python-rarfile")
    (version "2.7")
    (source (origin
              (method url-fetch)
              (uri (pypi-uri "rarfile" version))
              (sha256
               (base32
                "0d8n1dlpiz7av8dmbp0vclrwl9cnxizr4f2c9xvj1h5nvn480527"))
              ;; https://github.com/markokr/rarfile/pull/17/
              (patches (search-patches "python-rarfile-fix-tests.patch"))))
    (build-system python-build-system)
    (arguments
     '(#:phases
       (modify-phases %standard-phases
         (replace 'check
           ;; Many tests fail, but the installation proceeds.
           (lambda _ (zero? (system* "make" "-C" "test" "test")))))))
    (native-inputs
     `(("which" ,which))) ; required for tests
    (propagated-inputs
     `(("libarchive" ,libarchive)))
    (home-page "https://github.com/markokr/rarfile")
    (synopsis "RAR archive reader for Python")
    (description "This is Python module for RAR archive reading.  The interface
is made as zipfile like as possible.")
    (license isc)))

(define-public python2-rarfile
  (package-with-python2 python-rarfile))

(define-public python-magic
  (package
    (name "python-magic")
    (version "0.4.3")
    (source
     (origin
       (method url-fetch)
       (uri (string-append "https://github.com/ahupp/python-magic/archive/"
                           version ".tar.gz"))
       (sha256
        (base32
         "17bgy92i7sb021f2s4mw1dcvpm6p1mi9jihridwy1pyn8mzvpjgk"))
       (file-name (string-append name "-" version "-checkout"))))
    (build-system python-build-system)
    (arguments
     ;; The tests are unreliable, so don't run them.  The tests fail
     ;; under Python3 because they were written for Python2 and
     ;; contain import statements that do not work in Python3.  One of
     ;; the tests fails under Python2 because its assertions are
     ;; overly stringent; it relies on comparing output strings which
     ;; are brittle and can change depending on the version of
     ;; libmagic being used and the system on which the test is
     ;; running.  In my case, under GuixSD 0.10.0, only one test
     ;; failed, and it seems to have failed only because the version
     ;; of libmagic that is packaged in Guix outputs a slightly
     ;; different (but not wrong) string than the one that the test
     ;; expected.
     '(#:tests? #f
       #:phases (modify-phases %standard-phases
         ;; Replace a specific method call with a hard-coded
         ;; path to the necessary libmagic.so file in the
         ;; store.  If we don't do this, then the method call
         ;; will fail to find the libmagic.so file, which in
         ;; turn will cause any application using
         ;; python-magic to fail.
         (add-before 'build 'hard-code-path-to-libmagic
           (lambda* (#:key inputs #:allow-other-keys)
             (let ((file (assoc-ref inputs "file")))
               (substitute* "magic.py"
                 (("ctypes.util.find_library\\('magic'\\)")
                  (string-append "'" file "/lib/libmagic.so'")))
           #t))))))
    (native-inputs
     `(("python-setuptools" ,python-setuptools)))
    (inputs
     ;; python-magic needs to be able to find libmagic.so.
     `(("file" ,file)))
    (home-page "https://github.com/ahupp/python-magic")
    (synopsis "File type identification using libmagic")
    (description
     "This module uses ctypes to access the libmagic file type
identification library.  It makes use of the local magic database and
supports both textual and MIME-type output.  Note that this module and
the python-file module both provide a \"magic.py\" file; these two
modules, which are different and were developed separately, both serve
the same purpose: to provide Python bindings for libmagic.")
    (license license:expat)))

(define-public python2-magic
  (package-with-python2 python-magic))

(define-public python2-s3cmd
  (package
    (name "python2-s3cmd")
    (version "1.6.1")
    (source
      (origin
        (method url-fetch)
        (uri (string-append "mirror://sourceforge/s3tools/"
                            "s3cmd-" version ".tar.gz"))
        (sha256
          (base32
            "0ki1rzhm5icvi9ry5jswi4b22yqwyj0d2wsqsgilwx6qhi7pjxa6"))))
    (build-system python-build-system)
    (arguments
     ;; s3cmd is written for python2 only and contains no tests.
     `(#:python ,python-2
       #:tests? #f))
    (native-inputs
     `(("python2-setuptools" ,python2-setuptools)))
    (inputs
     `(("python2-dateutil" ,python2-dateutil)
       ;; The python-file package also provides a magic.py module.
       ;; This is an unfortunate state of affairs; however, s3cmd
       ;; fails to install if it cannot find specifically the
       ;; python-magic package.  Thus we include it, instead of using
       ;; python-file.  Ironically, s3cmd sometimes works better
       ;; without libmagic bindings at all:
       ;; https://github.com/s3tools/s3cmd/issues/198
       ("python2-magic" ,python2-magic)))
    (home-page "http://s3tools.org/s3cmd")
    (synopsis "Command line tool for S3-compatible storage services")
    (description
     "S3cmd is a command line tool for uploading, retrieving and managing data
in storage services that are compatible with the Amazon Simple Storage
Service (S3) protocol, including S3 itself.  It supports rsync-like backup,
GnuPG encryption, and more.  It also supports management of Amazon's
CloudFront content delivery network.")
    (license gpl2+)))

(define-public python-pkgconfig
  (package
    (name "python-pkgconfig")
    (version "1.1.0")
    (source
      (origin
        (method url-fetch)
        (uri (pypi-uri "pkgconfig" version))
        (sha256
          (base32
            "1pw0kmvc57sjmaxi6c54fqsnihqj6hvhc9y1vaz36axafzqam7bh"))))
    (build-system python-build-system)
    (native-inputs
      `(("python-nose" ,python-nose)
        ("python-setuptools" ,python-setuptools)))
    (inputs
      `(("pkg-config" ,pkg-config)))
    (arguments
      `(;; Tests fail with "ValueError: _type_ 'v' not supported" on Python 3,
        ;; and on Python 2 they need the dl module deprecated since Python 2.6.
        #:tests? #f
        ;; Prevent creation of the egg. This works around
        ;; https://debbugs.gnu.org/cgi/bugreport.cgi?bug=20765 .
        #:configure-flags '("--single-version-externally-managed" "--root=/")
        ;; Hard-code the path to pkg-config.
        #:phases
        (modify-phases %standard-phases
          (add-before
           'build 'patch
           (lambda _
             (substitute* "pkgconfig/pkgconfig.py"
               (("cmd = 'pkg-config")
                (string-append "cmd = '" (which "pkg-config"))))
             #t)))))
    (home-page "http://github.com/matze/pkgconfig")
    (synopsis "Python interface for pkg-config")
    (description "This module provides a Python interface to pkg-config.  It
can be used to find all pkg-config packages, check if a package exists,
check if a package meets certain version requirements, query CFLAGS and
LDFLAGS and parse the output to build extensions with setup.py.")
    (license license:expat)))

(define-public python2-pkgconfig
  (package-with-python2 python-pkgconfig))

(define-public python-cysignals
  (package
    (name "python-cysignals")
    (version "1.1.0")
    (source
      (origin
        (method url-fetch)
        (uri (pypi-uri "cysignals" version ".tar.bz2"))
        (sha256
          (base32
            "14cbyd9znlz6cxy1s3g6v6dv5jj45hn27pywkidd9b1zanaysqc6"))))
    (build-system python-build-system)
    (native-inputs
      `(("python-cython" ,python-cython)
        ("python-setuptools" ,python-setuptools)
        ("python-sphinx" ,python-sphinx)))
    (inputs
      `(("pari-gp" ,pari-gp)))
    (arguments
     `(#:modules ((guix build python-build-system)
                  ((guix build gnu-build-system) #:prefix gnu:)
                  (guix build utils))
       ;; FIXME: Tests are executed after installation and currently fail
       ;; when not installing into standard locations; the author is working
       ;; on a fix.
       #:tests? #f
       #:phases
       (modify-phases %standard-phases
         (add-before
          'build 'configure
          (assoc-ref gnu:%standard-phases 'configure)))))
    (home-page
      "https://github.com/sagemath/cysignals")
    (synopsis
      "Handling of interrupts and signals for Cython")
    (description
      "The cysignals package provides mechanisms to handle interrupts (and
other signals and errors) in Cython code, using two related approaches,
for mixed Cython/Python code or external C libraries and pure Cython code,
respectively.")
    (license lgpl3+)))

(define-public python2-cysignals
  (package-with-python2 python-cysignals))

(define-public python2-shedskin
 (package
  (name "python2-shedskin")
  (version "0.9.4")
  (source
    (origin
      (method url-fetch)
      (uri (string-append "https://github.com/shedskin/shedskin/"
                          "releases/download/v" version
                          "/shedskin-" version ".tgz"))
      (sha256
        (base32
          "0nzwrzgw1ga8rw6f0ryq7zr9kkiavd1cqz5hzxkcbicl1dk7kz41"))))
  (build-system python-build-system)
  (arguments
   `(#:python ,python-2
     #:phases (modify-phases %standard-phases
               (add-after 'unpack 'fix-resulting-include-libs
                (lambda* (#:key inputs #:allow-other-keys)
                 (let ((libgc (assoc-ref inputs "libgc"))
                       (pcre (assoc-ref inputs "pcre")))
                  (substitute* "shedskin/makefile.py"
                   (("variable == 'CCFLAGS':[ ]*")
                    (string-append "variable == 'CCFLAGS':\n"
                                   "            line += ' -I " pcre "/include"
                                   " -I " libgc "/include'"))
                   (("variable == 'LFLAGS':[ ]*")
                    (string-append "variable == 'LFLAGS':\n"
                                   "            line += ' -L" pcre "/lib"
                                   " -L " libgc "/lib'")))
                  #t))))))
  (native-inputs `(("python2-setuptools" ,python2-setuptools)))
  (inputs `(("pcre" ,pcre)
            ("libgc" ,libgc)))
  (home-page "https://shedskin.github.io/")
  (synopsis "Experimental Python-2 to C++ Compiler")
  (description (string-append "This is an experimental compiler for a subset of
Python.  It generates C++ code and a Makefile."))
  (license (list gpl3 bsd-3 license:expat))))<|MERGE_RESOLUTION|>--- conflicted
+++ resolved
@@ -101,12 +101,10 @@
                           version "/Python-" version ".tar.xz"))
       (sha256
        (base32
-<<<<<<< HEAD
         "0iiz844riiznsyhhyy962710pz228gmhv8qi3yk4w4jhmx2lqawn"))
-      (patches (map search-patch
-                    '("python-2.7-search-paths.patch"
-                      "python-2-deterministic-build-info.patch"
-                      "python-2.7-source-date-epoch.patch")))
+      (patches (search-patches "python-2.7-search-paths.patch"
+                               "python-2-deterministic-build-info.patch"
+                               "python-2.7-source-date-epoch.patch"))
       (modules '((guix build utils)))
       ;; suboptimal to delete failing tests here, but if we delete them in the
       ;; arguments then we need to make sure to strip out that phase when it
@@ -121,13 +119,6 @@
                       "Lib/test/test_socket.py"
                       "Lib/test/test_subprocess.py"))
           #t))))
-=======
-        "1h7zbrf9pkj29hlm18b10548ch9757f75m64l47sy75rh43p7lqw"))
-      (patches (search-patches
-                "python-2.7-search-paths.patch"
-                "python-2-deterministic-build-info.patch"
-                "python-2.7-source-date-epoch.patch"))))
->>>>>>> b74f64a9
     (outputs '("out"
                "tk"))                     ;tkinter; adds 50 MiB to the closure
     (build-system gnu-build-system)
