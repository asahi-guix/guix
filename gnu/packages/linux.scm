;;; GNU Guix --- Functional package management for GNU
;;; Copyright © 2012, 2013, 2014, 2015, 2016 Ludovic Courtès <ludo@gnu.org>
;;; Copyright © 2013, 2014, 2015, 2016 Andreas Enge <andreas@enge.fr>
;;; Copyright © 2012 Nikita Karetnikov <nikita@karetnikov.org>
;;; Copyright © 2014, 2015, 2016 Mark H Weaver <mhw@netris.org>
;;; Copyright © 2015 Federico Beffa <beffa@fbengineering.ch>
;;; Copyright © 2015 Taylan Ulrich Bayırlı/Kammer <taylanbayirli@gmail.com>
;;; Copyright © 2015, 2016 Efraim Flashner <efraim@flashner.co.il>
;;; Copyright © 2016 Christopher Allan Webber <cwebber@dustycloud.org>
;;; Copyright © 2016 Tobias Geerinckx-Rice <me@tobias.gr>
;;; Copyright © 2016 Alex Kost <alezost@gmail.com>
;;; Copyright © 2016 Raymond Nicholson <rain1@openmailbox.org>
;;; Copyright © 2016 Mathieu Lirzin <mthl@gnu.org>
;;; Copyright © 2016 Nicolas Goaziou <mail@nicolasgoaziou.fr>
;;; Copyright © 2016 Ricardo Wurmus <rekado@elephly.net>
;;; Copyright © 2016 David Craven <david@craven.ch>
;;;
;;; This file is part of GNU Guix.
;;;
;;; GNU Guix is free software; you can redistribute it and/or modify it
;;; under the terms of the GNU General Public License as published by
;;; the Free Software Foundation; either version 3 of the License, or (at
;;; your option) any later version.
;;;
;;; GNU Guix is distributed in the hope that it will be useful, but
;;; WITHOUT ANY WARRANTY; without even the implied warranty of
;;; MERCHANTABILITY or FITNESS FOR A PARTICULAR PURPOSE.  See the
;;; GNU General Public License for more details.
;;;
;;; You should have received a copy of the GNU General Public License
;;; along with GNU Guix.  If not, see <http://www.gnu.org/licenses/>.

(define-module (gnu packages linux)
  #:use-module (gnu packages)
  #:use-module (gnu packages admin)
  #:use-module (gnu packages algebra)
  #:use-module (gnu packages attr)
  #:use-module (gnu packages autotools)
  #:use-module (gnu packages base)
  #:use-module (gnu packages bison)
  #:use-module (gnu packages calendar)
  #:use-module (gnu packages check)
  #:use-module (gnu packages compression)
  #:use-module (gnu packages databases)
  #:use-module (gnu packages docbook)
  #:use-module (gnu packages documentation)
  #:use-module (gnu packages elf)
  #:use-module (gnu packages flex)
  #:use-module (gnu packages freedesktop)
  #:use-module (gnu packages gcc)
  #:use-module (gnu packages gettext)
  #:use-module (gnu packages glib)
  #:use-module (gnu packages gperf)
  #:use-module (gnu packages gtk)
  #:use-module (gnu packages libusb)
  #:use-module (gnu packages maths)
  #:use-module (gnu packages ncurses)
  #:use-module (gnu packages perl)
  #:use-module (gnu packages pciutils)
  #:use-module (gnu packages pkg-config)
  #:use-module (gnu packages pulseaudio)
  #:use-module (gnu packages python)
  #:use-module (gnu packages readline)
  #:use-module (gnu packages rrdtool)
  #:use-module (gnu packages slang)
  #:use-module (gnu packages texinfo)
  #:use-module (gnu packages tls)
  #:use-module (gnu packages xml)
  #:use-module (guix build-system cmake)
  #:use-module (guix build-system gnu)
  #:use-module (guix build-system python)
  #:use-module (guix build-system trivial)
  #:use-module (guix download)
  #:use-module ((guix licenses) #:prefix license:)
  #:use-module (guix packages)
  #:use-module (guix utils)
  #:use-module (srfi srfi-1)
  #:use-module (srfi srfi-2)
  #:use-module (srfi srfi-26)
  #:use-module (ice-9 match))

(define-public (system->linux-architecture arch)
  "Return the Linux architecture name for ARCH, a Guix system name such as
\"x86_64-linux\"."
  (let ((arch (car (string-split arch #\-))))
    (cond ((string=? arch "i686") "i386")
          ((string-prefix? "mips" arch) "mips")
          ((string-prefix? "arm" arch) "arm")
          ((string-prefix? "aarch64" arch) "arm64")
          (else arch))))

(define (linux-libre-urls version)
  "Return a list of URLs for Linux-Libre VERSION."
  (list (string-append
         "http://linux-libre.fsfla.org/pub/linux-libre/releases/"
         version "-gnu/linux-libre-" version "-gnu.tar.xz")

        ;; XXX: Work around <http://bugs.gnu.org/14851>.
        (string-append
         "ftp://alpha.gnu.org/gnu/guix/mirror/linux-libre-"
         version "-gnu.tar.xz")

        ;; Maybe this URL will become valid eventually.
        (string-append
         "mirror://gnu/linux-libre/" version "-gnu/linux-libre-"
         version "-gnu.tar.xz")))

(define-public linux-libre-headers
  (let* ((version "4.1.18")
         (build-phase
          (lambda (arch)
            `(lambda _
               (setenv "ARCH" ,(system->linux-architecture arch))
               (format #t "`ARCH' set to `~a'~%" (getenv "ARCH"))

               (and (zero? (system* "make" "defconfig"))
                    (zero? (system* "make" "mrproper" "headers_check"))))))
         (install-phase
          `(lambda* (#:key outputs #:allow-other-keys)
             (let ((out (assoc-ref outputs "out")))
               (and (zero? (system* "make"
                                    (string-append "INSTALL_HDR_PATH=" out)
                                    "headers_install"))
                    (begin
                      (mkdir (string-append out "/include/config"))
                      (call-with-output-file
                          (string-append out
                                         "/include/config/kernel.release")
                        (lambda (p)
                          (format p "~a-default~%" ,version)))

                      ;; Remove the '.install' and '..install.cmd' files; the
                      ;; latter contains store paths, which pulls in bootstrap
                      ;; binaries in the build environment, and prevents bit
                      ;; reproducibility for the bootstrap binaries.
                      (for-each delete-file (find-files out "\\.install"))

                      #t))))))
   (package
    (name "linux-libre-headers")
    (version version)
    (source (origin
             (method url-fetch)
             (uri (linux-libre-urls version))
             (sha256
              (base32
               "1bddh2rg645lavhjkk9z75vflba5y0g73z2fjwgbfrj5jb44x9i7"))))
    (build-system gnu-build-system)
    (native-inputs `(("perl" ,perl)))
    (arguments
     `(#:modules ((guix build gnu-build-system)
                  (guix build utils)
                  (srfi srfi-1))
       #:phases (alist-replace
                 'build ,(build-phase (or (%current-target-system)
                                          (%current-system)))
                 (alist-replace
                  'install ,install-phase
                  (alist-delete 'configure %standard-phases)))
       #:allowed-references ()
       #:tests? #f))
    (synopsis "GNU Linux-Libre kernel headers")
    (description "Headers of the Linux-Libre kernel.")
    (license license:gpl2)
    (home-page "http://www.gnu.org/software/linux-libre/"))))

(define-public module-init-tools
  (package
    (name "module-init-tools")
    (version "3.16")
    (source (origin
             (method url-fetch)
             (uri (string-append
                   "mirror://kernel.org/linux/utils/kernel/module-init-tools/module-init-tools-"
                   version ".tar.bz2"))
             (sha256
              (base32
               "0jxnz9ahfic79rp93l5wxcbgh4pkv85mwnjlbv1gz3jawv5cvwp1"))
             (patches (search-patches "module-init-tools-moduledir.patch"))))
    (build-system gnu-build-system)
    (arguments
     ;; FIXME: The upstream tarball lacks man pages, and building them would
     ;; require DocBook & co.  We used to use Gentoo's pre-built man pages,
     ;; but they vanished.  In the meantime, fake it.
     '(#:phases (alist-cons-before
                 'configure 'fake-docbook
                 (lambda _
                   (substitute* "Makefile.in"
                     (("^DOCBOOKTOMAN.*$")
                      "DOCBOOKTOMAN = true\n")))
                 %standard-phases)))
    (home-page "http://www.kernel.org/pub/linux/utils/kernel/module-init-tools/")
    (synopsis "Tools for loading and managing Linux kernel modules")
    (description
     "Tools for loading and managing Linux kernel modules, such as `modprobe',
`insmod', `lsmod', and more.")
    (license license:gpl2+)))

(define %boot-logo-patch
  ;; Linux-Libre boot logo featuring Freedo and a gnu.
  (origin
    (method url-fetch)
    (uri (string-append "http://www.fsfla.org/svn/fsfla/software/linux-libre/"
                        "lemote/gnewsense/branches/3.16/100gnu+freedo.patch"))
    (sha256
     (base32
      "1hk9swxxc80bmn2zd2qr5ccrjrk28xkypwhl4z0qx4hbivj7qm06"))))

(define* (kernel-config system #:key variant)
  "Return the absolute file name of the Linux-Libre build configuration file
for SYSTEM and optionally VARIANT, or #f if there is no such configuration."
  (and-let* ((arch (match system
                     ("i686-linux"
                      "i686")
                     ("x86_64-linux"
                      "x86_64")
                     (_
                      #f)))
             (name (string-append "linux-libre-"
                                  (if variant
                                      (string-append variant "-")
                                      "")
                                  arch
                                  ".conf"))
             (file (string-append "gnu/packages/" name)))
    (search-path %load-path file)))

(define-public linux-libre
<<<<<<< HEAD
  (let* ((version "4.6.3")
=======
  (let* ((version "4.6.4")
>>>>>>> 5f010781
         (build-phase
          '(lambda* (#:key system inputs #:allow-other-keys #:rest args)
             ;; Avoid introducing timestamps
             (setenv "KCONFIG_NOTIMESTAMP" "1")
             (setenv "KBUILD_BUILD_TIMESTAMP" (getenv "SOURCE_DATE_EPOCH"))

             ;; Apply the neat patch.
             (system* "patch" "-p1" "--force"
                      "-i" (assoc-ref inputs "patch/freedo+gnu"))

             (let ((arch (car (string-split system #\-))))
               (setenv "ARCH"
                       (cond ((string=? arch "i686") "i386")
                             ((string=? arch "mips64el") "mips")
                             (else arch)))
               (format #t "`ARCH' set to `~a'~%" (getenv "ARCH")))

             (let ((build  (assoc-ref %standard-phases 'build))
                   (config (assoc-ref inputs "kconfig")))

               ;; Use the architecture-specific config if available, and
               ;; 'defconfig' otherwise.
               (if config
                   (begin
                     (copy-file config ".config")
                     (chmod ".config" #o666))
                   (system* "make" "defconfig"))

               ;; Appending works even when the option wasn't in the
               ;; file.  The last one prevails if duplicated.
               (let ((port (open-file ".config" "a")))
                 (display (string-append "CONFIG_NET_9P=m\n"
                                         "CONFIG_NET_9P_VIRTIO=m\n"
                                         "CONFIG_VIRTIO_BLK=m\n"
                                         "CONFIG_VIRTIO_NET=m\n"
                                         ;; https://lists.gnu.org/archive/html/guix-devel/2014-04/msg00039.html
                                         "CONFIG_DEVPTS_MULTIPLE_INSTANCES=y\n"
                                         "CONFIG_VIRTIO_PCI=m\n"
                                         "CONFIG_VIRTIO_BALLOON=m\n"
                                         "CONFIG_VIRTIO_MMIO=m\n"
                                         "CONFIG_FUSE_FS=m\n"
                                         "CONFIG_CIFS=m\n"
                                         "CONFIG_9P_FS=m\n")
                          port)
                 (close-port port))

               (zero? (system* "make" "oldconfig"))

               ;; Call the default `build' phase so `-j' is correctly
               ;; passed.
               (apply build #:make-flags "all" args))))
         (install-phase
          `(lambda* (#:key inputs outputs #:allow-other-keys)
             (let* ((out    (assoc-ref outputs "out"))
                    (moddir (string-append out "/lib/modules"))
                    (mit    (assoc-ref inputs "module-init-tools")))
               (mkdir-p moddir)
               (for-each (lambda (file)
                           (copy-file file
                                      (string-append out "/" (basename file))))
                         (find-files "." "^(bzImage|vmlinuz|System\\.map)$"))
               (copy-file ".config" (string-append out "/config"))
               (zero? (system* "make"
                               (string-append "DEPMOD=" mit "/sbin/depmod")
                               (string-append "MODULE_DIR=" moddir)
                               (string-append "INSTALL_PATH=" out)
                               (string-append "INSTALL_MOD_PATH=" out)
                               "INSTALL_MOD_STRIP=1"
                               "modules_install"))))))
   (package
    (name "linux-libre")
    (version version)
    (source (origin
             (method url-fetch)
             (uri (linux-libre-urls version))
             (sha256
              (base32
<<<<<<< HEAD
               "1ajhdk9jq0pfxlhvzwarbxc23418yqav1v0z0mnfs575y5lq2gmp"))))
=======
               "1294qw4agax0cnbhh0dk33jz358smhflllg77zv0rd8w9g433xiz"))))
>>>>>>> 5f010781
    (build-system gnu-build-system)
    (supported-systems '("x86_64-linux" "i686-linux"))
    (native-inputs `(("perl" ,perl)
                     ("bc" ,bc)
                     ("openssl" ,openssl)
                     ("module-init-tools" ,module-init-tools)
                     ("patch/freedo+gnu" ,%boot-logo-patch)

                     ,@(let ((conf (kernel-config
                                    (or (%current-target-system)
                                        (%current-system))
                                    #:variant (version-major+minor version))))
                         (if conf
                             `(("kconfig" ,conf))
                             '()))))
    (arguments
     `(#:modules ((guix build gnu-build-system)
                  (guix build utils)
                  (srfi srfi-1)
                  (ice-9 match))
       #:phases (alist-replace
                 'build ,build-phase
                 (alist-replace
                  'install ,install-phase
                  (alist-delete 'configure %standard-phases)))
       #:tests? #f))
    (synopsis "100% free redistribution of a cleaned Linux kernel")
    (description
     "GNU Linux-Libre is a free (as in freedom) variant of the Linux kernel.
It has been modified to remove all non-free binary blobs.")
    (license license:gpl2)
    (home-page "http://www.gnu.org/software/linux-libre/"))))

(define-public linux-libre-4.4
  (package
    (inherit linux-libre)
<<<<<<< HEAD
    (version "4.4.14")
=======
    (version "4.4.15")
>>>>>>> 5f010781
    (source (origin
              (method url-fetch)
              (uri (linux-libre-urls version))
              (sha256
               (base32
<<<<<<< HEAD
                "1yfmzrjrkj8mn2dfd7p98w13afchrkpz26gwfcm2fhsmla16n1my"))))
=======
                "0n3lz4xnciif9v3y769q1pjs9321gvl6a2wr10r40sl1ixlk3ipz"))))
>>>>>>> 5f010781
    (native-inputs
     (let ((conf (kernel-config (or (%current-target-system)
                                    (%current-system))
                                #:variant "4.4")))
       `(,@(alist-delete "kconfig" (package-native-inputs linux-libre))
         ("kconfig" ,conf))))))

(define-public linux-libre-4.1
  (package
    (inherit linux-libre)
    (version "4.1.27")
    (source (origin
              (method url-fetch)
              (uri (linux-libre-urls version))
              (sha256
               (base32
                "0bbp782gdj8kz986a8hfygdrj7is0c8wgbb2mpb9gqhkfxcg74kf"))))
    (native-inputs
     (let ((conf (kernel-config (or (%current-target-system)
                                    (%current-system))
                                #:variant "4.1")))
       `(,@(alist-delete "kconfig" (package-native-inputs linux-libre))
         ("kconfig" ,conf))))))


;;;
;;; Pluggable authentication modules (PAM).
;;;

(define-public linux-pam
  (package
    (name "linux-pam")
    (version "1.2.1")
    (source
     (origin
      (method url-fetch)
      (uri (list (string-append "http://www.linux-pam.org/library/Linux-PAM-"
                                version ".tar.bz2")
                 (string-append "mirror://kernel.org/linux/libs/pam/library/Linux-PAM-"
                                version ".tar.bz2")))
      (sha256
       (base32
        "1n9lnf9gjs72kbj1g354v1xhi2j27aqaah15vykh7cnkq08i4arl"))))
    (build-system gnu-build-system)
    (native-inputs
     `(("flex" ,flex)

       ;; TODO: optional dependencies
       ;; ("libxcrypt" ,libxcrypt)
       ;; ("cracklib" ,cracklib)
       ))
    (arguments
     '(;; Most users, such as `shadow', expect the headers to be under
       ;; `security'.
       #:configure-flags (list (string-append "--includedir="
                                              (assoc-ref %outputs "out")
                                              "/include/security"))

       ;; XXX: Tests won't run in chroot, presumably because /etc/pam.d
       ;; isn't available.
       #:tests? #f))
    (home-page "http://www.linux-pam.org/")
    (synopsis "Pluggable authentication modules for Linux")
    (description
     "A *Free* project to implement OSF's RFC 86.0.
Pluggable authentication modules are small shared object files that can
be used through the PAM API to perform tasks, like authenticating a user
at login.  Local and dynamic reconfiguration are its key features.")
    (license license:bsd-3)))


;;;
;;; Miscellaneous.
;;;

(define-public psmisc
  (package
    (name "psmisc")
    (version "22.20")
    (source
     (origin
      (method url-fetch)
      (uri (string-append "mirror://sourceforge/psmisc/psmisc/psmisc-"
                          version ".tar.gz"))
      (sha256
       (base32
        "052mfraykmxnavpi8s78aljx8w87hyvpx8mvzsgpjsjz73i28wmi"))))
    (build-system gnu-build-system)
    (inputs `(("ncurses" ,ncurses)))
    (home-page "http://psmisc.sourceforge.net/")
    (synopsis
     "Small utilities that use the proc filesystem")
    (description
     "This PSmisc package is a set of some small useful utilities that
use the proc filesystem.  We're not about changing the world, but
providing the system administrator with some help in common tasks.")
    (license license:gpl2+)))

(define-public util-linux
  (package
    (name "util-linux")
    (version "2.27")
    (source (origin
              (method url-fetch)
              (uri (string-append "mirror://kernel.org/linux/utils/"
                                  name "/v" (version-major+minor version) "/"
                                  name "-" version ".tar.xz"))
              (sha256
               (base32
                "1ivdx1bhjbakf77agm9dn3wyxia1wgz9lzxgd61zqxw3xzih9gzw"))
              (patches (search-patches "util-linux-tests.patch"))
              (modules '((guix build utils)))
              (snippet
               ;; We take the 'logger' program from GNU Inetutils and 'kill'
               ;; from GNU Coreutils.
               '(begin
                  (substitute* "configure"
                    (("build_logger=yes") "build_logger=no")
                    (("build_kill=yes") "build_kill=no"))
                  #t))))
    (build-system gnu-build-system)
    (outputs '("out"
               "static"))      ; >2 MiB of static .a libraries
    (arguments
     `(#:configure-flags (list "--disable-use-tty-group"

                               ;; Install completions where our
                               ;; bash-completion package expects them.
                               (string-append "--with-bashcompletiondir="
                                              (assoc-ref %outputs "out")
                                              "/etc/bash_completion.d"))
       #:phases (modify-phases %standard-phases
                  (add-before
                   'build 'set-umount-file-name
                   (lambda* (#:key outputs #:allow-other-keys)
                     ;; Tell 'eject' the right file name of 'umount'.
                     (let ((out (assoc-ref outputs "out")))
                       (substitute* "sys-utils/eject.c"
                         (("\"/bin/umount\"")
                          (string-append "\"" out "/bin/umount\"")))
                       #t)))
                  (add-before
                   'check 'pre-check
                   (lambda* (#:key inputs outputs #:allow-other-keys)
                     (let ((out (assoc-ref outputs "out"))
                           (net (assoc-ref inputs "net-base")))
                       ;; Change the test to refer to the right file.
                       (substitute* "tests/ts/misc/mcookie"
                         (("/etc/services")
                          (string-append net "/etc/services")))
                       #t)))
                  (add-after
                   'install 'move-static-libraries
                   (lambda* (#:key outputs #:allow-other-keys)
                     (let ((out    (assoc-ref outputs "out"))
                           (static (assoc-ref outputs "static")))
                       (mkdir-p (string-append static "/lib"))
                       (with-directory-excursion out
                         (for-each (lambda (file)
                                     (rename-file file
                                                  (string-append static "/"
                                                                 file)))
                                   (find-files "lib" "\\.a$")))
                       #t))))))
    (inputs `(("zlib" ,zlib)
              ("ncurses" ,ncurses)))
    (native-inputs
     `(("perl" ,perl)
       ("net-base" ,net-base)))                   ;for tests
    (home-page "https://www.kernel.org/pub/linux/utils/util-linux/")
    (synopsis "Collection of utilities for the Linux kernel")
    (description "Util-linux is a diverse collection of Linux kernel
utilities.  It provides dmesg and includes tools for working with filesystems,
block devices, UUIDs, TTYs, and many other tools.")

    ;; Note that util-linux doesn't use the same license for all the
    ;; code.  GPLv2+ is the default license for a code without an
    ;; explicitly defined license.
    (license (list license:gpl3+ license:gpl2+ license:gpl2 license:lgpl2.0+
                   license:bsd-4 license:public-domain))))

(define-public procps
  (package
    (name "procps")
    (version "3.3.11")
    (source (origin
              (method url-fetch)
              (uri (string-append "mirror://sourceforge/procps-ng/Production/"
                                  "procps-ng-" version ".tar.xz"))
              (sha256
               (base32
                "1va4n0mpsq327ca9dqp4hnrpgs6821rp0f2m0jyc1bfjl9lk2jg9"))
              (patches
               (list (search-patch "procps-non-linux.patch")))))
    (build-system gnu-build-system)
    (arguments
     '(#:modules ((guix build utils)
                  (guix build gnu-build-system)
                  (srfi srfi-1)
                  (srfi srfi-26))
       #:phases
       (modify-phases %standard-phases
         (add-after
          'install 'post-install
          ;; Remove commands and man pages redudant with
          ;; Coreutils.
          (lambda* (#:key outputs #:allow-other-keys)
            (let* ((out (assoc-ref outputs "out"))
                   (dup (append-map (cut find-files out <>)
                                    '("^kill" "^uptime"))))
              (for-each delete-file dup)
              #t))))))
    (inputs `(("ncurses" ,ncurses)))
    (home-page "https://gitlab.com/procps-ng/procps/")
    (synopsis "Utilities that give information about processes")
    (description
     "Procps is the package that has a bunch of small useful utilities
that give information about processes using the Linux /proc file system.
The package includes the programs ps, top, vmstat, w, kill, free,
slabtop, and skill.")
    (license license:gpl2)))

(define-public usbutils
  (package
    (name "usbutils")
    (version "006")
    (source
     (origin
      (method url-fetch)
      (uri (string-append "mirror://kernel.org/linux/utils/usb/usbutils/"
                          "usbutils-" version ".tar.xz"))
      (sha256
       (base32
        "03pd57vv8c6x0hgjqcbrxnzi14h8hcghmapg89p8k5zpwpkvbdfr"))))
    (build-system gnu-build-system)
    (inputs
     `(("libusb" ,libusb)))
    (native-inputs
     `(("pkg-config" ,pkg-config)))
    (home-page "http://www.linux-usb.org/")
    (synopsis
     "Tools for working with USB devices, such as lsusb")
    (description
     "Tools for working with USB devices, such as lsusb.")
    (license license:gpl2+)))

(define-public e2fsprogs
  (package
    (name "e2fsprogs")
    (version "1.42.13")
    (source (origin
             (method url-fetch)
             (uri (string-append
                   "mirror://kernel.org/linux/kernel/people/tytso/"
                   name "/v" version "/"
                   name "-" version ".tar.xz"))
             (sha256
              (base32
               "1ix0b83zgw5n0p2grh2961c6796m92yr2jqc2sbr23x3lfsp8r71"))
             (modules '((guix build utils)))
             (snippet
              '(substitute* "MCONFIG.in"
                 (("INSTALL_SYMLINK = /bin/sh")
                  "INSTALL_SYMLINK = sh")))))
    (build-system gnu-build-system)
    (inputs `(("util-linux" ,util-linux)))
    (native-inputs `(("pkg-config" ,pkg-config)
                     ("texinfo" ,texinfo)))     ;for the libext2fs Info manual
    (arguments
     '(;; util-linux is the preferred source for some of the libraries and
       ;; commands, so disable them (see, e.g.,
       ;; <http://git.buildroot.net/buildroot/commit/?id=e1ffc2f791b33633>.)
       #:configure-flags '("--disable-libblkid"
                           "--disable-libuuid" "--disable-uuidd"
                           "--disable-fsck"

                           ;; Install libext2fs et al.
                           "--enable-elf-shlibs")

       #:make-flags (list (string-append "LDFLAGS=-Wl,-rpath="
                                         (assoc-ref %outputs "out")
                                         "/lib"))

       #:phases (alist-cons-before
                 'configure 'patch-shells
                 (lambda _
                   (substitute* "configure"
                     (("/bin/sh (.*)parse-types.sh" _ dir)
                      (string-append (which "sh") " " dir
                                     "parse-types.sh")))
                   (substitute* (find-files "." "^Makefile.in$")
                     (("#!/bin/sh")
                      (string-append "#!" (which "sh")))))
                 (alist-cons-after
                  'install 'install-libs
                  (lambda* (#:key outputs #:allow-other-keys)
                    (let* ((out (assoc-ref outputs "out"))
                           (lib (string-append out "/lib")))
                      (and (zero? (system* "make" "install-libs"))

                           ;; Make the .a writable so that 'strip' works.
                           ;; Failing to do that, due to debug symbols, we
                           ;; retain a reference to the final
                           ;; linux-libre-headers, which refer to the
                           ;; bootstrap binaries.
                           (let ((archives (find-files lib "\\.a$")))
                             (for-each (lambda (file)
                                         (chmod file #o666))
                                       archives)
                             #t))))
                  %standard-phases))

       ;; FIXME: Tests work by comparing the stdout/stderr of programs, that
       ;; they fail because we get an extra line that says "Can't check if
       ;; filesystem is mounted due to missing mtab file".
       #:tests? #f))
    (home-page "http://e2fsprogs.sourceforge.net/")
    (synopsis "Creating and checking ext2/ext3/ext4 file systems")
    (description
     "This package provides tools for manipulating ext2/ext3/ext4 file systems.")
    (license (list license:gpl2                   ;programs
                   license:lgpl2.0                ;libext2fs
                   license:x11))))                ;libuuid

(define e2fsprogs/static
  (static-package
   (package (inherit e2fsprogs)
            (arguments
             ;; Do not build shared libraries.
             (substitute-keyword-arguments (package-arguments e2fsprogs)
               ((#:configure-flags _)
                '(list "--disable-blkid"))
               ((#:make-flags _)
                '(list)))))))

(define-public e2fsck/static
  (package
    (name "e2fsck-static")
    (version (package-version e2fsprogs))
    (build-system trivial-build-system)
    (source #f)
    (arguments
     `(#:modules ((guix build utils))
       #:builder
       (begin
         (use-modules (guix build utils)
                      (ice-9 ftw)
                      (srfi srfi-26))

         (let ((source (string-append (assoc-ref %build-inputs "e2fsprogs")
                                      "/sbin"))
               (bin    (string-append (assoc-ref %outputs "out") "/sbin")))
           (mkdir-p bin)
           (with-directory-excursion bin
             (for-each (lambda (file)
                         (copy-file (string-append source "/" file)
                                    file)
                         (remove-store-references file)
                         (chmod file #o555))
                       (scandir source (cut string-prefix? "fsck." <>))))))))
    (inputs `(("e2fsprogs" ,e2fsprogs/static)))
    (synopsis "Statically-linked fsck.* commands from e2fsprogs")
    (description
     "This package provides statically-linked command of fsck.ext[234] taken
from the e2fsprogs package.  It is meant to be used in initrds.")
    (home-page (package-home-page e2fsprogs))
    (license (package-license e2fsprogs))))

(define-public extundelete
  (package
    (name "extundelete")
    (version "0.2.4")
    (source (origin
              (method url-fetch)
              (uri (string-append "mirror://sourceforge/extundelete/"
                                  version "/extundelete-" version ".tar.bz2"))
              (sha256
               (base32
                "1x0r7ylxlp9lbj3d7sqf6j2a222dwy2nfpff05jd6mkh4ihxvyd1"))))
    (build-system gnu-build-system)
    (inputs `(("e2fsprogs" ,e2fsprogs)))
    (home-page "http://extundelete.sourceforge.net/")
    (synopsis "Recover deleted files from ext2/3/4 partitions")
    (description
     "Extundelete is a set of tools that can recover deleted files from an
ext3 or ext4 partition.")
    (license license:gpl2)))

(define-public zerofree
  (package
    (name "zerofree")
    (version "1.0.3")
    (home-page "http://intgat.tigress.co.uk/rmy/uml/")
    (source (origin
              (method url-fetch)
              (uri (string-append home-page name "-" version
                                  ".tgz"))
              (sha256
               (base32
                "1xncw3dn2cp922ly42m96p6fh7jv8ysg6bwqbk5xvw701f3dmkrs"))))
    (build-system gnu-build-system)
    (arguments
     '(#:phases (alist-replace
                 'install
                 (lambda* (#:key outputs #:allow-other-keys)
                   (let* ((out (assoc-ref outputs "out"))
                          (bin (string-append out "/bin")))
                     (mkdir-p bin)
                     (copy-file "zerofree"
                                (string-append bin "/zerofree"))
                     (chmod (string-append bin "/zerofree")
                            #o555)
                     #t))
                 (alist-delete 'configure %standard-phases))
       #:tests? #f))                              ;no tests
    (inputs `(("libext2fs" ,e2fsprogs)))
    (synopsis "Zero non-allocated regions in ext2/ext3/ext4 file systems")
    (description
     "The zerofree command scans the free blocks in an ext2 file system and
fills any non-zero blocks with zeroes.  This is a useful way to make disk
images more compressible.")
    (license license:gpl2)))

(define-public strace
  (package
    (name "strace")
    (version "4.7")
    (source (origin
             (method url-fetch)
             (uri (string-append "mirror://sourceforge/strace/strace-"
                                 version ".tar.xz"))
             (sha256
              (base32
               "158iwk0pl2mfw93m1843xb7a2zb8p6lh0qim07rca6f1ff4dk764"))))
    (build-system gnu-build-system)
    (native-inputs `(("perl" ,perl)))
    (home-page "http://strace.sourceforge.net/")
    (synopsis "System call tracer for Linux")
    (description
     "strace is a system call tracer, i.e. a debugging tool which prints out a
trace of all the system calls made by a another process/program.")
    (license license:bsd-3)))

(define-public ltrace
  (package
    (name "ltrace")
    (version "0.7.3")
    (source (origin
             (method url-fetch)
             (uri (string-append "http://www.ltrace.org/ltrace_" version
                                 ".orig.tar.bz2"))
             (sha256
              (base32
               "00wmbdghqbz6x95m1mcdd3wd46l6hgcr4wggdp049dbifh3qqvqf"))))
    (build-system gnu-build-system)
    (inputs `(("libelf" ,libelf)))
    (arguments
     ;; Compilation uses -Werror by default, but it fails.
     '(#:configure-flags '("--disable-werror")))
    (home-page "http://www.ltrace.org/")
    (synopsis "Library call tracer for Linux")
    (description
     "ltrace intercepts and records dynamic library calls which are called by
an executed process and the signals received by that process.  It can also
intercept and print the system calls executed by the program.")
    (license license:gpl2+)))

(define-public alsa-lib
  (package
    (name "alsa-lib")
    (version "1.0.27.1")
    (source (origin
             (method url-fetch)
             (uri (string-append
                   "ftp://ftp.alsa-project.org/pub/lib/alsa-lib-"
                   version ".tar.bz2"))
             (sha256
              (base32
               "0fx057746dj7rjdi0jnvx2m9b0y1lgdkh1hks87d8w32xyihf3k9"))
             (patches (search-patches "alsa-lib-mips-atomic-fix.patch"))))
    (build-system gnu-build-system)
    (home-page "http://www.alsa-project.org/")
    (synopsis "The Advanced Linux Sound Architecture libraries")
    (description
     "The Advanced Linux Sound Architecture (ALSA) provides audio and
MIDI functionality to the Linux-based operating system.")
    (license license:lgpl2.1+)))

(define-public alsa-utils
  (package
    (name "alsa-utils")
    (version "1.1.0")
    (source (origin
             (method url-fetch)
             (uri (string-append "ftp://ftp.alsa-project.org/pub/utils/"
                                 name "-" version ".tar.bz2"))
             (sha256
              (base32
               "1wa88wvqcfhak9x3y65wzzwxmmyxb5bv2gyj7lnm653fnwsk271v"))))
    (build-system gnu-build-system)
    (arguments
     ;; XXX: Disable man page creation until we have DocBook.
     '(#:configure-flags (list "--disable-xmlto"

                               ;; The udev rule is responsible for restoring
                               ;; the volume.
                               (string-append "--with-udev-rules-dir="
                                              (assoc-ref %outputs "out")
                                              "/lib/udev/rules.d"))
       #:phases (alist-cons-before
                 'install 'pre-install
                 (lambda _
                   ;; Don't try to mkdir /var/lib/alsa.
                   (substitute* "Makefile"
                     (("\\$\\(MKDIR_P\\) .*ASOUND_STATE_DIR.*")
                      "true\n")))
                 %standard-phases)))
    (inputs
     `(("libsamplerate" ,libsamplerate)
       ("ncurses" ,ncurses)
       ("alsa-lib" ,alsa-lib)
       ("xmlto" ,xmlto)
       ("gettext" ,gnu-gettext)))
    (home-page "http://www.alsa-project.org/")
    (synopsis "Utilities for the Advanced Linux Sound Architecture (ALSA)")
    (description
     "The Advanced Linux Sound Architecture (ALSA) provides audio and
MIDI functionality to the Linux-based operating system.")

    ;; This is mostly GPLv2+ but a few files such as 'alsactl.c' are
    ;; GPLv2-only.
    (license license:gpl2)))

(define-public iptables
  (package
    (name "iptables")
    (version "1.4.21")
    (source (origin
             (method url-fetch)
             (uri (string-append
                   "http://www.netfilter.org/projects/iptables/files/iptables-"
                   version ".tar.bz2"))
             (sha256
              (base32
               "1q6kg7sf0pgpq0qhab6sywl23cngxxfzc9zdzscsba8x09l4q02j"))))
    (build-system gnu-build-system)
    (arguments
     '(#:tests? #f       ; no test suite
       #:configure-flags ; add $libdir to the RUNPATH of executables
       (list (string-append "LDFLAGS=-Wl,-rpath=" %output "/lib"))))
    (home-page "http://www.netfilter.org/projects/iptables/index.html")
    (synopsis "Program to configure the Linux IP packet filtering rules")
    (description
     "iptables is the userspace command line program used to configure the
Linux 2.4.x and later IPv4 packet filtering ruleset.  It is targeted towards
system administrators.  Since Network Address Translation is also configured
from the packet filter ruleset, iptables is used for this, too.  The iptables
package also includes ip6tables.  ip6tables is used for configuring the IPv6
packet filter.")
    (license license:gpl2+)))

(define-public iproute
  (package
    (name "iproute2")
    (version "4.4.0")
    (source (origin
              (method url-fetch)
              (uri (string-append
                    "mirror://kernel.org/linux/utils/net/iproute2/iproute2-"
                    version ".tar.xz"))
              (sha256
               (base32
                "05351m4m0whsivlblvs3m0nz5q9v6r06ik80z27gf6ca51kw74dw"))))
    (build-system gnu-build-system)
    (arguments
     `(#:tests? #f                                ; no test suite
       #:make-flags (let ((out (assoc-ref %outputs "out")))
                      (list "DESTDIR="
                            (string-append "LIBDIR=" out "/lib")
                            (string-append "SBINDIR=" out "/sbin")
                            (string-append "CONFDIR=" out "/etc")
                            (string-append "DOCDIR=" out "/share/doc/"
                                           ,name "-" ,version)
                            (string-append "MANDIR=" out "/share/man")))
       #:phases (modify-phases %standard-phases
                  (add-before 'install 'pre-install
                    (lambda _
                      ;; Don't attempt to create /var/lib/arpd.
                      (substitute* "Makefile"
                        (("^.*ARPDDIR.*$") "")))))))
    (inputs
     `(("iptables" ,iptables)
       ("db4" ,bdb)))
    (native-inputs
     `(("pkg-config" ,pkg-config)
       ("flex" ,flex)
       ("bison" ,bison)))
    (home-page
     "http://www.linuxfoundation.org/collaborate/workgroups/networking/iproute2")
    (synopsis
     "Utilities for controlling TCP/IP networking and traffic in Linux")
    (description
     "Iproute2 is a collection of utilities for controlling TCP/IP
networking and traffic with the Linux kernel.

Most network configuration manuals still refer to ifconfig and route as the
primary network configuration tools, but ifconfig is known to behave
inadequately in modern network environments.  They should be deprecated, but
most distros still include them.  Most network configuration systems make use
of ifconfig and thus provide a limited feature set.  The /etc/net project aims
to support most modern network technologies, as it doesn't use ifconfig and
allows a system administrator to make use of all iproute2 features, including
traffic control.

iproute2 is usually shipped in a package called iproute or iproute2 and
consists of several tools, of which the most important are ip and tc.  ip
controls IPv4 and IPv6 configuration and tc stands for traffic control.  Both
tools print detailed usage messages and are accompanied by a set of
manpages.")
    (license license:gpl2+)))

(define-public net-tools
  ;; XXX: This package is basically unmaintained, but it provides a few
  ;; commands not yet provided by Inetutils, such as 'route', so we have to
  ;; live with it.
  (package
    (name "net-tools")
    (version "1.60")
    (home-page "http://net-tools.sourceforge.net/")
    (source (origin
             (method url-fetch)
             (uri (list (string-append
                         "mirror://sourceforge/net-tools/net-tools-"
                         version ".tar.bz2")
                        (string-append
                         "http://distro.ibiblio.org/rootlinux/rootlinux-ports"
                         "/base/net-tools/net-tools-1.60.tar.bz2")))
             (sha256
              (base32
               "0yvxrzk0mzmspr7sa34hm1anw6sif39gyn85w4c5ywfn8inxvr3s"))
             (patches (search-patches "net-tools-bitrot.patch"))))
    (build-system gnu-build-system)
    (arguments
     '(#:modules ((guix build gnu-build-system)
                  (guix build utils)
                  (srfi srfi-1)
                  (srfi srfi-26))
       #:phases (alist-cons-after
                 'unpack 'patch
                 (lambda* (#:key inputs #:allow-other-keys)
                   (define (apply-patch file)
                     (zero? (system* "patch" "-p1" "--force"
                                     "--input" file)))

                   (let ((patch.gz (assoc-ref inputs "patch")))
                     (format #t "applying Debian patch set '~a'...~%"
                             patch.gz)
                     (system (string-append "gunzip < " patch.gz " > the-patch"))
                     (and (apply-patch "the-patch")
                          (for-each apply-patch
                                    (find-files "debian/patches"
                                                "\\.patch")))))
                 (alist-replace
                  'configure
                  (lambda* (#:key outputs #:allow-other-keys)
                    (let ((out (assoc-ref outputs "out")))
                      (mkdir-p (string-append out "/bin"))
                      (mkdir-p (string-append out "/sbin"))

                      ;; Pretend we have everything...
                      (system "yes | make config")

                      ;; ... except for the things we don't have.
                      ;; HAVE_AFDECnet requires libdnet, which we don't have.
                      ;; HAVE_HWSTRIP and HAVE_HWTR require kernel headers
                      ;; that have been removed.
                      (substitute* '("config.make" "config.h")
                        (("^.*HAVE_(AFDECnet|HWSTRIP|HWTR)[ =]1.*$") ""))))
                  (alist-cons-after
                   'install 'remove-redundant-commands
                   (lambda* (#:key outputs #:allow-other-keys)
                     ;; Remove commands and man pages redundant with
                     ;; Inetutils.
                     (let* ((out (assoc-ref outputs "out"))
                            (dup (append-map (cut find-files out <>)
                                             '("^hostname"
                                               "^(yp|nis|dns)?domainname"))))
                       (for-each delete-file dup)
                       #t))
                   %standard-phases)))

       ;; Binaries that depend on libnet-tools.a don't declare that
       ;; dependency, making it parallel-unsafe.
       #:parallel-build? #f

       #:tests? #f                                ; no test suite
       #:make-flags (let ((out (assoc-ref %outputs "out")))
                      (list "CC=gcc"
                            (string-append "BASEDIR=" out)
                            (string-append "INSTALLNLSDIR=" out "/share/locale")
                            (string-append "mandir=/share/man")))))

    ;; Use the big Debian patch set (the thing does not even compile out of
    ;; the box.)
    (inputs `(("patch" ,(origin
                         (method url-fetch)
                         (uri
                          "http://ftp.de.debian.org/debian/pool/main/n/net-tools/net-tools_1.60-24.2.diff.gz")
                         (sha256
                          (base32
                           "0p93lsqx23v5fv4hpbrydmfvw1ha2rgqpn2zqbs2jhxkzhjc030p"))))))
    (native-inputs `(("gettext" ,gnu-gettext)))

    (synopsis "Tools for controlling the network subsystem in Linux")
    (description
     "This package includes the important tools for controlling the network
subsystem of the Linux kernel.  This includes arp, hostname, ifconfig,
netstat, rarp and route.  Additionally, this package contains utilities
relating to particular network hardware types (plipconfig, slattach) and
advanced aspects of IP configuration (iptunnel, ipmaddr).")
    (license license:gpl2+)))

(define-public libcap
  (package
    (name "libcap")
    (version "2.24")
    (source (origin
             (method url-fetch)
             (uri (string-append
                   "mirror://kernel.org/linux/libs/security/linux-privs/"
                   "libcap2/libcap-" version ".tar.xz"))
             (sha256
              (base32
               "0rbc9qbqs5bp9am9s9g83wxj5k4ixps2agy9dxr1v1fwg27mdr6f"))))
    (build-system gnu-build-system)
    (arguments '(#:phases
                 (modify-phases %standard-phases
                   (replace 'configure
                            ;; Add $libdir to the RUNPATH of executables.
                            (lambda _
                              (substitute* "Make.Rules"
                                (("LDFLAGS := #-g")
                                 (string-append "LDFLAGS := -Wl,-rpath="
                                                %output "/lib"))))))
                 #:tests? #f                      ; no 'check' target
                 #:make-flags (list "lib=lib"
                                    (string-append "prefix="
                                                   (assoc-ref %outputs "out"))
                                    "RAISE_SETFCAP=no")))
    (native-inputs `(("perl" ,perl)))
    (inputs `(("attr" ,attr)))
    (home-page "https://sites.google.com/site/fullycapable/")
    (synopsis "Library for working with POSIX capabilities")
    (description
     "Libcap2 provides a programming interface to POSIX capabilities on
Linux-based operating systems.")

    ;; License is BSD-3 or GPLv2, at the user's choice.
    (license license:gpl2)))

(define-public bridge-utils
  (package
    (name "bridge-utils")
    (version "1.5")
    (source (origin
             (method url-fetch)
             (uri (string-append "mirror://sourceforge/bridge/bridge-utils-"
                                 version ".tar.gz"))
             (sha256
              (base32
               "12367cwqmi0yqphi6j8rkx97q8hw52yq2fx4k0xfclkcizxybya2"))))
    (build-system gnu-build-system)

    ;; The tarball lacks all the generated files.
    (native-inputs `(("autoconf" ,autoconf)
                     ("automake" ,automake)))
    (arguments
     '(#:phases (alist-cons-after
                 'unpack 'bootstrap
                 (lambda _
                   ;; Fix "field ‘ip6’ has incomplete type" errors.
                   (substitute* "libbridge/libbridge.h"
                     (("#include <linux/if_bridge.h>")
                      "#include <linux/in6.h>\n#include <linux/if_bridge.h>"))

                   ;; Ensure that the entire build fails if one of the
                   ;; sub-Makefiles fails.
                   (substitute* "Makefile.in"
                     (("\\$\\(MAKE\\) \\$\\(MFLAGS\\) -C \\$\\$x ;")
                      "$(MAKE) $(MFLAGS) -C $$x || exit 1;"))

                   (zero? (system* "autoreconf" "-vf")))
                 %standard-phases)
       #:tests? #f))                              ; no 'check' target

    (home-page
     "http://www.linuxfoundation.org/collaborate/workgroups/networking/bridge")
    (synopsis "Manipulate Ethernet bridges")
    (description
     "Utilities for Linux's Ethernet bridging facilities.  A bridge is a way
to connect two Ethernet segments together in a protocol independent way.
Packets are forwarded based on Ethernet address, rather than IP address (like
a router).  Since forwarding is done at Layer 2, all protocols can go
transparently through a bridge.")
    (license license:gpl2+)))

(define-public libnl
  (package
    (name "libnl")
    (version "3.2.25")
    (source (origin
              (method url-fetch)
              (uri (string-append
                    "http://www.infradead.org/~tgr/libnl/files/libnl-"
                    version ".tar.gz"))
              (sha256
               (base32
                "1icfrv8yihcb74as1gcgmp0wfpdq632q2zvbvqqvjms9cy87bswb"))))
    (build-system gnu-build-system)
    (native-inputs `(("flex" ,flex) ("bison" ,bison)))
    (home-page "http://www.infradead.org/~tgr/libnl/")
    (synopsis "NetLink protocol library suite")
    (description
     "The libnl suite is a collection of libraries providing APIs to netlink
protocol based Linux kernel interfaces.  Netlink is an IPC mechanism primarily
between the kernel and user space processes.  It was designed to be a more
flexible successor to ioctl to provide mainly networking related kernel
configuration and monitoring interfaces.")

    ;; Most files are LGPLv2.1-only, but some are GPLv2-only (like
    ;; 'nl-addr-add.c'), so the result is GPLv2-only.
    (license license:gpl2)))

(define-public iw
  (package
    (name "iw")
    (version "4.3")
    (source (origin
              (method url-fetch)
              (uri (string-append
                    "mirror://kernel.org/software/network/iw/iw-"
                    version ".tar.xz"))
              (sha256
               (base32
                "085jyvrxzarvn5jl0fk618jjxy50nqx7ifngszc4jxk6a4ddibd6"))))
    (build-system gnu-build-system)
    (native-inputs `(("pkg-config" ,pkg-config)))
    (inputs `(("libnl" ,libnl)))
    (arguments
     `(#:make-flags (list (string-append "PREFIX=" (assoc-ref %outputs "out"))
                          "CC=gcc")
       #:phases (alist-delete 'configure %standard-phases)))
    (home-page "https://wireless.wiki.kernel.org/")
    (synopsis "Tool for configuring wireless devices")
    (description
     "iw is a new nl80211 based CLI configuration utility for wireless
devices.  It replaces @code{iwconfig}, which is deprecated.")
    (license license:isc)))

(define-public powertop
  (package
    (name "powertop")
    (version "2.8")
    (source
     (origin
       (method url-fetch)
       (uri (string-append
             "https://01.org/sites/default/files/downloads/powertop/powertop-"
             version ".tar.gz"))
       (sha256
        (base32
         "0nlwazxbnn0k6q5f5b09wdhw0f194lpzkp3l7vxansqhfczmcyx8"))))
    (build-system gnu-build-system)
    (arguments
     '(#:phases
       (modify-phases %standard-phases
         ;; TODO: Patch some hardcoded "wlan0" in calibrate/calibrate.cpp to
         ;; allow calibrating the network interface in GuixSD.
         (add-after 'unpack 'patch-absolute-file-names
           (lambda* (#:key inputs #:allow-other-keys)
             (let ((kmod (assoc-ref inputs "kmod")))
               (substitute* (find-files "src" "\\.cpp$")
                 ;; Give the right 'modprobe' file name so that essential
                 ;; modules such as msr.ko can be loaded.
                 (("/sbin/modprobe") (string-append kmod "/bin/modprobe"))
                 ;; These programs are only needed to calibrate, so using
                 ;; relative file names avoids adding extra inputs.  When they
                 ;; are missing powertop gracefully handles it.
                 (("/usr/bin/hcitool") "hcitool")
                 (("/usr/bin/xset") "xset")
                 (("/usr/sbin/hciconfig") "hciconfig"))
               #t))))))
    (inputs
     `(("kmod" ,kmod)
       ("libnl" ,libnl)
       ("ncurses" ,ncurses)
       ("pciutils" ,pciutils)
       ("zlib" ,zlib)))
    (native-inputs
     `(("pkg-config" ,pkg-config)))
    (home-page "https://01.org/powertop/")
    (synopsis "Analyze power consumption on Intel-based laptops")
    (description
     "PowerTOP is a Linux tool to diagnose issues with power consumption and
power management.  In addition to being a diagnostic tool, PowerTOP also has
an interactive mode where the user can experiment various power management
settings for cases where the operating system has not enabled these
settings.")
    (license license:gpl2)))

(define-public aumix
  (package
    (name "aumix")
    (version "2.9.1")
    (source (origin
              (method url-fetch)
              (uri (string-append
                    "http://www.jpj.net/~trevor/aumix/releases/aumix-"
                    version ".tar.bz2"))
              (sha256
               (base32
                "0a8fwyxnc5qdxff8sl2sfsbnvgh6pkij4yafiln0fxgg6bal7knj"))))
    (build-system gnu-build-system)
    (inputs `(("ncurses" ,ncurses)))
    (home-page "http://www.jpj.net/~trevor/aumix.html")
    (synopsis "Audio mixer for X and the console")
    (description
     "Aumix adjusts an audio mixer from X, the console, a terminal,
the command line or a script.")
    (license license:gpl2+)))

(define-public iotop
  (package
    (name "iotop")
    (version "0.6")
    (source
     (origin
       (method url-fetch)
       (uri (string-append "http://guichaz.free.fr/iotop/files/iotop-"
                           version ".tar.gz"))
       (sha256 (base32
                "1kp8mqg2pbxq4xzpianypadfxcsyfgwcaqgqia6h9fsq6zyh4z0s"))))
    (build-system python-build-system)
    (arguments
     ;; The setup.py script expects python-2.
     `(#:python ,python-2
       ;; There are currently no checks in the package.
       #:tests? #f))
    (native-inputs `(("python" ,python-2)))
    (home-page "http://guichaz.free.fr/iotop/")
    (synopsis
     "Displays the IO activity of running processes")
    (description
     "Iotop is a Python program with a top like user interface to show the
processes currently causing I/O.")
    (license license:gpl2+)))

(define-public fuse
  (package
    (name "fuse")
    (version "2.9.6")
    (source (origin
              (method url-fetch)
              (uri (string-append "https://github.com/libfuse/libfuse/releases/"
                                  "download/fuse-" version
                                  "/fuse-" version ".tar.gz"))
              (sha256
               (base32
                "0szi2vlsjxg03y4ji51jks34p269jqj5ify6l0ajsqq6f6y8pd0c"))))
    (build-system gnu-build-system)
    (inputs `(("util-linux" ,util-linux)))
    (arguments
     '(#:configure-flags (list (string-append "MOUNT_FUSE_PATH="
                                              (assoc-ref %outputs "out")
                                              "/sbin")
                               (string-append "INIT_D_PATH="
                                              (assoc-ref %outputs "out")
                                              "/etc/init.d")

                               ;; The rule makes /dev/fuse 666.
                               (string-append "UDEV_RULES_PATH="
                                              (assoc-ref %outputs "out")
                                              "/lib/udev/rules.d"))
      #:phases (alist-cons-before
                'build 'set-file-names
                (lambda* (#:key inputs #:allow-other-keys)
                  ;; libfuse calls out to mount(8) and umount(8).  Make sure
                  ;; it refers to the right ones.
                  (substitute* '("lib/mount_util.c" "util/mount_util.c")
                    (("/bin/(u?)mount" _ maybe-u)
                     (string-append (assoc-ref inputs "util-linux")
                                    "/bin/" maybe-u "mount")))
                  (substitute* '("util/mount.fuse.c")
                    (("/bin/sh")
                     (which "sh")))

                  ;; This hack leads libfuse to search for 'fusermount' in
                  ;; $PATH, where it may find a setuid-root binary, instead of
                  ;; trying solely $out/sbin/fusermount and failing because
                  ;; it's not setuid.
                  (substitute* "lib/Makefile"
                    (("-DFUSERMOUNT_DIR=[[:graph:]]+")
                     "-DFUSERMOUNT_DIR=\\\"/var/empty\\\"")))
                %standard-phases)))
    (home-page "https://github.com/libfuse/libfuse")
    (synopsis "Support file systems implemented in user space")
    (description
     "As a consequence of its monolithic design, file system code for Linux
normally goes into the kernel itself---which is not only a robustness issue,
but also an impediment to system extensibility.  FUSE, for \"file systems in
user space\", is a kernel module and user-space library that tries to address
part of this problem by allowing users to run file system implementations as
user-space processes.")
    (license (list license:lgpl2.1                ;library
                   license:gpl2+))))              ;command-line utilities

(define-public unionfs-fuse
  (package
    (name "unionfs-fuse")
    (version "0.26")
    (source (origin
              (method url-fetch)
              (uri (string-append
                    "http://podgorny.cz/unionfs-fuse/releases/unionfs-fuse-"
                    version ".tar.xz"))
              (sha256
               (base32
                "0qpnr4czgc62vsfnmv933w62nq3xwcbnvqch72qakfgca75rsp4d"))))
    (build-system cmake-build-system)
    (inputs `(("fuse" ,fuse)))
    (arguments '(#:tests? #f))                    ; no tests
    (home-page "http://podgorny.cz/moin/UnionFsFuse")
    (synopsis "User-space union file system")
    (description
     "UnionFS-FUSE is a flexible union file system implementation in user
space, using the FUSE library.  Mounting a union file system allows you to
\"aggregate\" the contents of several directories into a single mount point.
UnionFS-FUSE additionally supports copy-on-write.")
    (license license:bsd-3)))

(define fuse-static
  (package (inherit fuse)
    (name "fuse-static")
    (source (origin (inherit (package-source fuse))
              (modules '((guix build utils)))
              (snippet
               ;; Normally libfuse invokes mount(8) so that /etc/mtab is
               ;; updated.  Change calls to 'mtab_needs_update' to 0 so that
               ;; it doesn't do that, allowing us to remove the dependency on
               ;; util-linux (something that is useful in initrds.)
               '(substitute* '("lib/mount_util.c"
                               "util/mount_util.c")
                  (("mtab_needs_update[[:blank:]]*\\([a-z_]+\\)")
                   "0")
                  (("/bin/")
                   "")))))))

(define-public unionfs-fuse/static
  (package (inherit unionfs-fuse)
    (synopsis "User-space union file system (statically linked)")
    (name (string-append (package-name unionfs-fuse) "-static"))
    (source (origin (inherit (package-source unionfs-fuse))
              (modules '((guix build utils)))
              (snippet
               ;; Add -ldl to the libraries, because libfuse.a needs that.
               '(substitute* "src/CMakeLists.txt"
                  (("target_link_libraries(.*)\\)" _ libs)
                   (string-append "target_link_libraries"
                                  libs " dl)"))))))
    (arguments
     '(#:tests? #f
       #:configure-flags '("-DCMAKE_EXE_LINKER_FLAGS=-static")
       #:phases (alist-cons-after
                 'install 'post-install
                 (lambda* (#:key outputs #:allow-other-keys)
                   (let* ((out (assoc-ref outputs "out"))
                          (exe (string-append out "/bin/unionfs")))
                     ;; By default, 'unionfs' keeps references to
                     ;; $glibc/share/locale and similar stuff.  Remove them.
                     (remove-store-references exe)))
                 %standard-phases)))
    (inputs `(("fuse" ,fuse-static)))))

(define-public sshfs-fuse
  (package
    (name "sshfs-fuse")
    (version "2.8")
    (source (origin
              (method url-fetch)
              (uri (string-append "https://github.com/libfuse/sshfs/releases/"
                                  "download/sshfs_" version
                                  "/sshfs-" version ".tar.gz"))
              (sha256
               (base32
                "08mdd4rs7yys7hmyig6i08qlid76p17xlvrh64k7wsrfs1s92s3z"))))
    (build-system gnu-build-system)
    (inputs
     `(("fuse" ,fuse)
       ("glib" ,glib)))
    (native-inputs
     `(("pkg-config" ,pkg-config)))
    (home-page "http://fuse.sourceforge.net/sshfs.html")
    (synopsis "Mount remote file systems over SSH")
    (description
     "This is a file system client based on the SSH File Transfer Protocol.
Since most SSH servers already support this protocol it is very easy to set
up: on the server side there's nothing to do; on the client side mounting the
file system is as easy as logging into the server with an SSH client.")
    (license license:gpl2+)))

(define-public numactl
  (package
    (name "numactl")
    (version "2.0.11")
    (source (origin
              (method url-fetch)
              (uri (string-append
                    "ftp://oss.sgi.com/www/projects/libnuma/download/numactl-"
                    version
                    ".tar.gz"))
              (sha256
               (base32
                "0qbqa9gac2vlahrngi553hws2mqgqdwv2lc69a3yx4gq6l90j325"))))
    (build-system gnu-build-system)
    (arguments
     '(;; There's a 'test' target, but it requires NUMA support in the kernel
       ;; to run, which we can't assume to have.
       #:tests? #f))

    ;; NUMA is apparently not supported on armhf, see
    ;; http://www.spinics.net/lists/linux-numa/msg01157.html
    (supported-systems (delete "armhf-linux" %supported-systems))
    (home-page "http://oss.sgi.com/projects/libnuma/")
    (synopsis "Tools for non-uniform memory access (NUMA) machines")
    (description
     "NUMA stands for Non-Uniform Memory Access, in other words a system whose
memory is not all in one place.  The numactl program allows you to run your
application program on specific CPU's and memory nodes.  It does this by
supplying a NUMA memory policy to the operating system before running your
program.

The package contains other commands, such as numademo, numastat and memhog.
The numademo command provides a quick overview of NUMA performance on your
system.")
    (license (list license:gpl2                   ;programs
                   license:lgpl2.1))))            ;library

(define-public kbd
  (package
    (name "kbd")
    (version "2.0.3")
    (source (origin
              (method url-fetch)
              (uri (string-append "mirror://kernel.org/linux/utils/kbd/kbd-"
                                  version ".tar.xz"))
              (sha256
               (base32
                "0ppv953gn2zylcagr4z6zg5y2x93dxrml29plypg6xgbq3hrv2bs"))
              (modules '((guix build utils)))
              (snippet
               '(begin
                  (substitute* "tests/Makefile.in"
                    ;; The '%: %.in' rule incorrectly uses @VERSION@.
                    (("@VERSION@")
                     "[@]VERSION[@]"))
                  (substitute* '("src/unicode_start" "src/unicode_stop")
                    ;; Assume the Coreutils are in $PATH.
                    (("/usr/bin/tty")
                     "tty"))))))
    (build-system gnu-build-system)
    (arguments
     '(#:phases
       (modify-phases %standard-phases
         (add-before 'build 'pre-build
           (lambda* (#:key inputs #:allow-other-keys)
             (let ((gzip  (assoc-ref %build-inputs "gzip"))
                   (bzip2 (assoc-ref %build-inputs "bzip2")))
               (substitute* "src/libkeymap/findfile.c"
                 (("gzip")
                  (string-append gzip "/bin/gzip"))
                 (("bzip2")
                  (string-append bzip2 "/bin/bzip2"))))))
         (add-after 'install 'post-install
           (lambda* (#:key outputs #:allow-other-keys)
             ;; Make sure these programs find their comrades.
             (let* ((out (assoc-ref outputs "out"))
                    (bin (string-append out "/bin")))
               (for-each (lambda (prog)
                           (wrap-program (string-append bin "/" prog)
                             `("PATH" ":" prefix (,bin))))
                         '("unicode_start" "unicode_stop"))))))))
    (inputs `(("check" ,check)
              ("gzip" ,gzip)
              ("bzip2" ,bzip2)
              ("pam" ,linux-pam)))
    (native-inputs `(("pkg-config" ,pkg-config)))
    (home-page "ftp://ftp.kernel.org/pub/linux/utils/kbd/")
    (synopsis "Linux keyboard utilities and keyboard maps")
    (description
     "This package contains keytable files and keyboard utilities compatible
for systems using the Linux kernel.  This includes commands such as
'loadkeys', 'setfont', 'kbdinfo', and 'chvt'.")
    (license license:gpl2+)))

(define-public inotify-tools
  (package
    (name "inotify-tools")
    (version "3.13")
    (source (origin
              (method url-fetch)
              (uri (string-append
                    "mirror://sourceforge/inotify-tools/inotify-tools/"
                    version "/inotify-tools-" version ".tar.gz"))
              (sha256
               (base32
                "0icl4bx041axd5dvhg89kilfkysjj86hjakc7bk8n49cxjn4cha6"))))
    (build-system gnu-build-system)
    (home-page "http://inotify-tools.sourceforge.net/")
    (synopsis "Monitor file accesses")
    (description
     "The inotify-tools packages provides a C library and command-line tools
to use Linux' inotify mechanism, which allows file accesses to be monitored.")
    (license license:gpl2+)))

(define-public kmod
  (package
    (name "kmod")
    (version "22")
    (source (origin
              (method url-fetch)
              (uri
               (string-append "mirror://kernel.org/linux/utils/kernel/kmod/"
                              "kmod-" version ".tar.xz"))
              (sha256
               (base32
                "10lzfkmnpq6a43a3gkx7x633njh216w0bjwz31rv8a1jlgg1sfxs"))
              (patches (search-patches "kmod-module-directory.patch"))))
    (build-system gnu-build-system)
    (native-inputs
     `(("pkg-config" ,pkg-config)))
    (inputs
     `(("xz" ,xz)
       ("zlib" ,zlib)))
    (arguments
     `(#:tests? #f ; FIXME: Investigate test failures
       #:configure-flags '("--with-xz" "--with-zlib")
       #:phases (alist-cons-after
                 'install 'install-modprobe&co
                 (lambda* (#:key outputs #:allow-other-keys)
                   (let* ((out (assoc-ref outputs "out"))
                          (bin (string-append out "/bin")))
                     (for-each (lambda (tool)
                                 (symlink "kmod"
                                          (string-append bin "/" tool)))
                               '("insmod" "rmmod" "lsmod" "modprobe"
                                 "modinfo" "depmod"))))
                 %standard-phases)))
    (home-page "https://www.kernel.org/")
    (synopsis "Kernel module tools")
    (description "Kmod is a set of tools to handle common tasks with Linux
kernel modules like insert, remove, list, check properties, resolve
dependencies and aliases.

These tools are designed on top of libkmod, a library that is shipped with
kmod.  The aim is to be compatible with tools, configurations and indices
from the module-init-tools project.")
    (license license:gpl2+))) ; library under lgpl2.1+

(define-public eudev
  ;; The post-systemd fork, maintained by Gentoo.
  (package
    (name "eudev")
    (version "3.1.5")
    (source (origin
              (method url-fetch)
              (uri (string-append
                    "http://dev.gentoo.org/~blueness/eudev/eudev-"
                    version ".tar.gz"))
              (sha256
               (base32
                "0akg9gcc3c2p56xbhlvbybqavcprly5q0bvk655zwl6d62j8an7p"))
              (patches (search-patches "eudev-rules-directory.patch"))))
    (build-system gnu-build-system)
    (native-inputs
     `(("pkg-config" ,pkg-config)
       ("perl" ,perl)
       ("gperf" ,gperf)))
    (inputs
     ;; When linked against libblkid, eudev can populate /dev/disk/by-label
     ;; and similar; it also installs the '60-persistent-storage.rules' file,
     ;; which contains the rules to do that.
     `(("util-linux" ,util-linux)                 ;for blkid
       ("kmod" ,kmod)))
    (home-page "https://wiki.gentoo.org/wiki/Project:Eudev")
    (synopsis "Userspace device management")
    (description "Udev is a daemon which dynamically creates and removes
device nodes from /dev/, handles hotplug events and loads drivers at boot
time.")
    (license license:gpl2+)))

(define-public lvm2
  (package
    (name "lvm2")
    (version "2.02.109")
    (source (origin
              (method url-fetch)
              (uri (string-append "ftp://sources.redhat.com/pub/lvm2/releases/LVM2."
                                  version ".tgz"))
              (sha256
               (base32
                "1rv5ivg0l1w3nwzwdkqixm96h5bzg7ib4rr196ysb2lw42jmpjbv"))
              (modules '((guix build utils)))
              (snippet
               '(begin
                  (use-modules (guix build utils))

                  ;; Honor sysconfdir.
                  (substitute* "make.tmpl.in"
                    (("confdir = .*$")
                     "confdir = @sysconfdir@\n")
                    (("DEFAULT_SYS_DIR = @DEFAULT_SYS_DIR@")
                     "DEFAULT_SYS_DIR = @sysconfdir@"))))))
    (build-system gnu-build-system)
    (native-inputs
     `(("pkg-config" ,pkg-config)
       ("procps" ,procps)))                       ;tests use 'pgrep'
    (inputs
     `(("udev" ,eudev)))
    (arguments
     '(#:phases (alist-cons-after
                 'configure 'set-makefile-shell
                 (lambda _
                   ;; Use 'sh', not 'bash', so that '. lib/utils.sh' works as
                   ;; expected.
                   (setenv "SHELL" (which "sh"))

                   ;; Replace /bin/sh with the right file name.
                   (patch-makefile-SHELL "make.tmpl"))
                 %standard-phases)

       #:configure-flags (list (string-append "--sysconfdir="
                                              (assoc-ref %outputs "out")
                                              "/etc/lvm")
                               "--enable-udev_sync"
                               "--enable-udev_rules"

                               ;; Make sure programs such as 'dmsetup' can
                               ;; find libdevmapper.so.
                               (string-append "LDFLAGS=-Wl,-rpath="
                                              (assoc-ref %outputs "out")
                                              "/lib"))

       ;; The tests use 'mknod', which requires root access.
       #:tests? #f))
    (home-page "http://sourceware.org/lvm2/")
    (synopsis "Logical volume management for Linux")
    (description
     "LVM2 is the logical volume management tool set for Linux-based systems.
This package includes the user-space libraries and tools, including the device
mapper.  Kernel components are part of Linux-libre.")

    ;; Libraries (liblvm2, libdevmapper) are LGPLv2.1.
    ;; Command-line tools are GPLv2.
    (license (list license:gpl2 license:lgpl2.1))))

(define-public wireless-tools
  (package
    (name "wireless-tools")
    (version "30.pre9")
    (source (origin
              (method url-fetch)
              (uri (string-append "http://www.hpl.hp.com/personal/Jean_Tourrilhes/Linux/wireless_tools."
                                  version ".tar.gz"))
              (sha256
               (base32
                "0qscyd44jmhs4k32ggp107hlym1pcyjzihiai48xs7xzib4wbndb"))
              (snippet
               '(begin
                  ;; Remove the older header files that are not free software.
                  (for-each (lambda (n)
                              (delete-file (format #f "wireless.~a.h" n)))
                            '(10 11 12 13 14 15 16 17 18 19 20))
                  #t))))
    (build-system gnu-build-system)
    (arguments
     `(#:make-flags
       (list (string-append "PREFIX=" %output)
             (string-append "INSTALL_MAN=" %output "/share/man")
             (string-append "LDFLAGS=-Wl,-rpath=" %output "/lib")
             "BUILD_STATIC=")
       #:phases (modify-phases %standard-phases
                  (delete 'configure))
       #:tests? #f))
    (synopsis "Tools for manipulating Linux Wireless Extensions")
    (description "Wireless Tools are used to manipulate the now-deprecated
Linux Wireless Extensions; consider using 'iw' instead.  The Wireless
Extension was an interface allowing you to set Wireless LAN specific
parameters and get the specific stats.  It is deprecated in favor the nl80211
interface.")
    (home-page "http://www.hpl.hp.com/personal/Jean_Tourrilhes/Linux/Tools.html")
    ;; wireless.21.h and wireless.22.h are distributed under lgpl2.1+, the
    ;; other files are distributed under gpl2.
    (license (list license:gpl2 license:lgpl2.1+))))

(define-public crda
  (package
    (name "crda")
    (version "3.18")
    (source (origin
              (method url-fetch)
              (uri (string-append "mirror://kernel.org/software/network/crda/"
                                  "crda-" version ".tar.xz"))
              (sha256
               (base32
                "1gydiqgb08d9gbx4l6gv98zg3pljc984m50hmn3ysxcbkxkvkz23"))
              (patches (search-patches "crda-optional-gcrypt.patch"))))
    (build-system gnu-build-system)
    (arguments
     '(#:phases (modify-phases %standard-phases
                  (delete 'configure)
                  (add-before
                   'build 'no-werror-no-ldconfig
                   (lambda _
                     (substitute* "Makefile"
                       (("-Werror")  "")
                       (("ldconfig") "true"))
                     #t))
                  (add-before
                   'build 'set-regulator-db-file-name
                   (lambda* (#:key inputs #:allow-other-keys)
                     ;; Tell CRDA where to find our database.
                     (let ((regdb (assoc-ref inputs "wireless-regdb")))
                       (substitute* "crda.c"
                         (("\"/lib/crda/regulatory.bin\"")
                          (string-append "\"" regdb
                                         "/lib/crda/regulatory.bin\"")))
                       #t))))
       #:test-target "verify"
       #:make-flags (let ((out   (assoc-ref %outputs "out"))
                          (regdb (assoc-ref %build-inputs "wireless-regdb")))
                      (list "CC=gcc" "V=1"

                            ;; Disable signature-checking on 'regulatory.bin'.
                            ;; The reason is that this simplifies maintenance
                            ;; on our side (no need to manage a distro key
                            ;; pair), and we can guarantee integrity of
                            ;; 'regulatory.bin' by other means anyway, such as
                            ;; 'guix gc --verify'.  See
                            ;; <https://wireless.wiki.kernel.org/en/developers/regulatory/wireless-regdb>
                            ;; for a discssion.
                            "USE_OPENSSL=0"

                            (string-append "PREFIX=" out)
                            (string-append "SBINDIR=" out "/sbin/")
                            (string-append "UDEV_RULE_DIR="
                                           out "/lib/udev/rules.d")
                            (string-append "LDFLAGS=-Wl,-rpath="
                                           out "/lib -L.")
                            (string-append "REG_BIN=" regdb
                                           "/lib/crda/regulatory.bin")))))
    (native-inputs `(("pkg-config" ,pkg-config)
                     ("python" ,python-2)
                     ("wireless-regdb" ,wireless-regdb)))
    (inputs `(("libnl" ,libnl)))
    (home-page
     "https://wireless.wiki.kernel.org/en/developers/Regulatory/CRDA")
    (synopsis "Central regulatory domain agent (CRDA) for WiFi")
    (description
     "The Central Regulatory Domain Agent (CRDA) acts as the udev helper for
communication between the kernel Linux and user space for regulatory
compliance.")
    (license license:copyleft-next)))

(define-public wireless-regdb
  (package
    (name "wireless-regdb")
    (version "2016.05.02")
    (source (origin
              (method url-fetch)
              (uri (string-append
                    "mirror://kernel.org/software/network/wireless-regdb/"
                    "wireless-regdb-" version ".tar.xz"))
              (sha256
               (base32
                "07n6gcwfbddz3awbdflv3dhxjszsqq2lrdwih0a0ahcliac4qry9"))

              ;; We're building 'regulatory.bin' by ourselves.
              (snippet '(delete-file "regulatory.bin"))))
    (build-system gnu-build-system)
    (arguments
     '(#:phases (modify-phases %standard-phases
                  (delete 'configure))

       ;; The 'all' target of the makefile depends on $(REGDB_CHANGED), which
       ;; is computed and can be equal to 'maintainer-clean'; when that
       ;; happens, we can end up deleting the 'regulatory.bin' file that we
       ;; just built.  Thus, build things sequentially.
       #:parallel-build? #f

       #:tests? #f                                ;no tests
       #:make-flags (let ((out (assoc-ref %outputs "out")))
                      (list (string-append "PREFIX=" out)
                            (string-append "LSB_ID=GuixSD")
                            (string-append "DISTRO_PUBKEY=/dev/null")
                            (string-append "DISTRO_PRIVKEY=/dev/null")
                            (string-append "REGDB_PUBKEY=/dev/null")

                            ;; Leave that empty so that db2bin.py doesn't try
                            ;; to sign 'regulatory.bin'.  This allows us to
                            ;; avoid managing a key pair for the whole distro.
                            (string-append "REGDB_PRIVKEY=")))))
    (native-inputs `(("python" ,python-2)))
    (home-page
     "https://wireless.wiki.kernel.org/en/developers/regulatory/wireless-regdb")
    (synopsis "Wireless regulatory database")
    (description
     "This package contains the wireless regulatory database Central
Regulatory Database Agent (CRDA) daemon.  The database contains information on
country-specific regulations for the wireless spectrum.")
    (license license:isc)))

(define-public lm-sensors
  (package
    (name "lm-sensors")
    (version "3.3.5")
    (source (origin
              (method url-fetch)
              (uri (list (string-append
                           "ftp://ftp.netroedge.com/pub/lm-sensors/"
                           "lm_sensors-" version ".tar.bz2")
                         (string-append
                           "http://pkgs.fedoraproject.org/repo/pkgs/"
                           "lm_sensors/lm_sensors-3.3.5.tar.bz2/"
                           "da506dedceb41822e64865f6ba34828a/"
                           "lm_sensors-3.3.5.tar.bz2")))
              (sha256
               (base32
                "1ksgrynxgrq590nb2fwxrl1gwzisjkqlyg3ljfd1al0ibrk6mbjx"))
              (patches (search-patches "lm-sensors-hwmon-attrs.patch"))))
    (build-system gnu-build-system)
    (inputs `(("rrdtool" ,rrdtool)
              ("perl" ,perl)
              ("kmod" ,kmod)
              ("gnuplot" ,gnuplot)))
    (native-inputs `(("pkg-config" ,pkg-config)
                     ("flex" ,flex)
                     ("bison" ,bison)
                     ("which" ,which)))
    (arguments
     `(#:tests? #f  ; no 'check' target
       #:make-flags (list (string-append "PREFIX=" %output)
                          (string-append "ETCDIR=" %output "/etc")
                          (string-append "MANDIR=" %output "/share/man"))
       #:phases
       (alist-delete
        'configure
        (alist-cons-before
         'build 'patch-exec-paths
         (lambda* (#:key inputs outputs #:allow-other-keys)
           (substitute* "prog/detect/sensors-detect"
             (("`uname")
              (string-append "`" (assoc-ref inputs "coreutils")
                             "/bin/uname"))
             (("(`|\")modprobe" all open-quote)
              (string-append open-quote
                             (assoc-ref inputs "kmod")
                             "/bin/modprobe")))
           (substitute* '("prog/pwm/pwmconfig"
                          "prog/pwm/fancontrol")
             (("gnuplot")
              (string-append (assoc-ref inputs "gnuplot")
                             "/bin/gnuplot"))
             (("cat ")
              (string-append (assoc-ref inputs "coreutils")
                             "/bin/cat "))
             (("egrep ")
              (string-append (assoc-ref inputs "grep")
                             "/bin/egrep "))
             (("sed -e")
              (string-append (assoc-ref inputs "sed")
                             "/bin/sed -e"))
             (("cut -d")
              (string-append (assoc-ref inputs "coreutils")
                             "/bin/cut -d"))
             (("sleep ")
              (string-append (assoc-ref inputs "coreutils")
                             "/bin/sleep "))
             (("readlink -f")
              (string-append (assoc-ref inputs "coreutils")
                             "/bin/readlink -f"))))
         %standard-phases))))
    (home-page "http://jdelvare.nerim.net/devel.html#lmsensors")
    (synopsis "Utilities to read temperature/voltage/fan sensors")
    (description
     "Lm-sensors is a hardware health monitoring package for Linux.  It allows
you to access information from temperature, voltage, and fan speed sensors.
It works with most newer systems.")
    (license license:gpl2+)))

(define-public i2c-tools
  (package
    (name "i2c-tools")
    (version "3.1.1")
    (source (origin
              (method url-fetch)
              (uri (string-append
                    "http://jdelvare.nerim.net/mirror/i2c-tools/i2c-tools-"
                    version ".tar.bz2"))
              (sha256
               (base32
                "000pvg995qy1b15ks59gd0klri55hb33kqpg5czy84hw1pbdgm0l"))))
    (build-system gnu-build-system)
    (arguments
     `(#:tests? #f  ; no 'check' target
       #:make-flags (list (string-append "prefix=" %output)
                          "CC=gcc")
       ;; no configure script
       #:phases (alist-delete 'configure %standard-phases)))
    (inputs
     `(("perl" ,perl)))
    (home-page "http://jdelvare.nerim.net/devel.html#i2ctools")
    (synopsis "I2C tools for Linux")
    (description
     "The i2c-tools package contains a heterogeneous set of I2C tools for
Linux: a bus probing tool, a chip dumper, register-level SMBus access helpers,
EEPROM decoding scripts, EEPROM programming tools, and a python module for
SMBus access.")
    (license license:gpl2+)))

(define-public xsensors
  (package
    (name "xsensors")
    (version "0.70")
    (source (origin
              (method url-fetch)
              (uri (string-append
                    "http://www.linuxhardware.org/xsensors/xsensors-"
                    version ".tar.gz"))
              (sha256
               (base32
                "1siplsfgvcxamyqf44h71jx6jdfmvhfm7mh0y1q8ps4zs6pj2zwh"))))
    (build-system gnu-build-system)
    (inputs `(("lm-sensors" ,lm-sensors)
              ("gtk" ,gtk+-2)))
    (native-inputs `(("pkg-config" ,pkg-config)))
    (arguments
     `(#:phases (alist-cons-before
                 'configure 'enable-deprecated
                 (lambda _
                   (substitute* "src/Makefile.in"
                     (("-DGDK_DISABLE_DEPRECATED") "")
                     (("-DGTK_DISABLE_DEPRECATED") "")))
                 (alist-cons-before
                  'configure 'remove-Werror
                  (lambda _
                    (substitute* '("configure" "src/Makefile.in")
                      (("-Werror") "")))
                  %standard-phases))))
    (home-page "http://www.linuxhardware.org/xsensors/")
    (synopsis "Hardware health information viewer")
    (description
     "Xsensors reads data from the libsensors library regarding hardware
health such as temperature, voltage and fan speed and displays the information
in a digital read-out.")
    (license license:gpl2+)))

(define-public perf
  (package
    (name "perf")
    (version (package-version linux-libre))
    (source (package-source linux-libre))
    (build-system gnu-build-system)
    (arguments
     '(#:phases (alist-replace
                 'configure
                 (lambda* (#:key inputs #:allow-other-keys)
                   (setenv "SHELL_PATH" (which "bash"))
                   (chdir "tools/perf"))
                 %standard-phases)
       #:make-flags (list (string-append "DESTDIR="
                                         (assoc-ref %outputs "out"))
                          "WERROR=0"

                          ;; By default, 'config/Makefile' uses lib64 on
                          ;; x86_64.  Work around that.
                          "lib=lib")
       #:tests? #f))                              ;no tests
    (native-inputs
     `(("pkg-config" ,pkg-config)
       ("bison" ,bison)
       ("flex" ,flex)

       ;; There are build scripts written in these languages.
       ("perl" ,perl)
       ("python" ,python-2)))
    (inputs
     `(("slang" ,slang)                        ;for the interactive TUI
       ;; ("newt" ,newt)
       ("python" ,python-2)                    ;'perf' links against libpython
       ("elfutils" ,elfutils)

       ;; Documentation.
       ("libxml2" ,libxml2)                       ;for $XML_CATALOG_FILES
       ("libxslt" ,libxslt)
       ("docbook-xml" ,docbook-xml)
       ("docbook-xsl" ,docbook-xsl)
       ("xmlto" ,xmlto)
       ("asciidoc" ,asciidoc)))
    (home-page "https://perf.wiki.kernel.org/")
    (synopsis "Linux profiling with performance counters")
    (description
     "perf is a tool suite for profiling using hardware performance counters,
with support in the Linux kernel.  perf can instrument CPU performance
counters, tracepoints, kprobes, and uprobes (dynamic tracing).  It is capable
of lightweight profiling.  This package contains the user-land tools and in
particular the 'perf' command.")
    (license (package-license linux-libre))))

(define-public pflask
  (package
    (name "pflask")
    (version "0.2")
    (source (origin
              (method url-fetch)
              (uri (string-append "https://github.com/ghedo/pflask/archive/v"
                                  version ".tar.gz"))
              (file-name (string-append name "-" version ".tar.gz"))
              (sha256
               (base32
                "1g8fjj67dfkc2s0852l9vqi1pm61gp4rxbpzbzg780f5s5hd1fys"))))
    (build-system cmake-build-system)
    (arguments
     '(#:tests? #f)) ; no tests
    (home-page "http://ghedo.github.io/pflask/")
    (synopsis "Simple tool for creating Linux namespace containers")
    (description "pflask is a simple tool for creating Linux namespace
containers.  It can be used for running a command or even booting an OS inside
an isolated container, created with the help of Linux namespaces.  It is
similar in functionality to chroot, although pflask provides better isolation
thanks to the use of namespaces.")
    (license license:bsd-2)))

(define-public hdparm
  (package
    (name "hdparm")
    (version "9.45")
    (source (origin
              (method url-fetch)
              (uri (string-append "mirror://sourceforge/" name "/"
                                  name "-" version ".tar.gz"))
              (sha256
               (base32
                "0sc6yf3k6sd7n6a2ig2my9fjlqpak3znlyw7jw4cz5d9asm1rc13"))))
    (build-system gnu-build-system)
    (arguments
     `(#:make-flags (let ((out (assoc-ref %outputs "out")))
                      (list (string-append "binprefix=" out)
                            (string-append "manprefix=" out)
                            "CC=gcc"))
       #:phases (alist-delete 'configure %standard-phases)
       #:tests? #f))  ; no test suite
    (home-page "http://sourceforge.net/projects/hdparm/")
    (synopsis "Tune hard disk parameters for high performance")
    (description
     "Get/set device parameters for Linux SATA/IDE drives.  It's primary use
is for enabling irq-unmasking and IDE multiple-mode.")
    (license (license:non-copyleft "file://LICENSE.TXT"))))

(define-public rfkill
  (package
    (name "rfkill")
    (version "0.5")
    (source (origin
              (method url-fetch)
              (uri (string-append "mirror://kernel.org/software/network/"
                                  name "/" name "-" version ".tar.xz"))
              (sha256
               (base32
                "0snqj5h0y991lszbigbyyqb8swj0hxajc1vfqg2scfay44231bp0"))))
    (build-system gnu-build-system)
    (arguments
     `(#:make-flags (list "CC=gcc"
                          (string-append "PREFIX=" %output))
       #:phases (modify-phases %standard-phases
                  (delete 'configure))
       #:tests? #f))
    (home-page "https://wireless.wiki.kernel.org/en/users/Documentation/rfkill")
    (synopsis "Tool for enabling and disabling wireless devices")
    (description
     "rfkill is a simple tool for accessing the rfkill device interface,
which is used to enable and disable wireless networking devices, typically
WLAN, Bluetooth and mobile broadband.")
    (license (license:non-copyleft "file://COPYING"
                                   "See COPYING in the distribution."))))

(define-public acpi
  (package
    (name "acpi")
    (version "1.7")
    (source (origin
              (method url-fetch)
              (uri (string-append "mirror://sourceforge/acpiclient/"
                                  name "-" version ".tar.gz"))
              (sha256
               (base32
                "01ahldvf0gc29dmbd5zi4rrnrw2i1ajnf30sx2vyaski3jv099fp"))))
    (build-system gnu-build-system)
    (home-page "http://acpiclient.sourceforge.net")
    (synopsis "Display information on ACPI devices")
    (description "@code{acpi} attempts to replicate the functionality of the
\"old\" @code{apm} command on ACPI systems, including battery and thermal
information.  It does not support ACPI suspending, only displays information
about ACPI devices.")
    (license license:gpl2+)))

(define-public acpid
  (package
    (name "acpid")
    (version "2.0.23")
    (source (origin
              (method url-fetch)
              (uri (string-append "mirror://sourceforge/acpid2/acpid-"
                                  version ".tar.xz"))
              (sha256
               (base32
                "1vl7c6vc724v4jwki17czgj6lnrknnj1a6llm8gkl32i2gnam5j3"))))
    (build-system gnu-build-system)
    (home-page "http://sourceforge.net/projects/acpid2/")
    (synopsis "Daemon for delivering ACPI events to user-space programs")
    (description
     "acpid is designed to notify user-space programs of Advanced
Configuration and Power Interface (ACPI) events.  acpid should be started
during the system boot, and will run as a background process.  When an ACPI
event is received from the kernel, acpid will examine the list of rules
specified in /etc/acpi/events and execute the rules that match the event.")
    (license license:gpl2+)))

(define-public sysfsutils
  (package
    (name "sysfsutils")
    (version "2.1.0")
    (source
     (origin
       (method url-fetch)
       (uri
        (string-append
         "mirror://sourceforge/linux-diag/sysfsutils/" version "/sysfsutils-"
         version ".tar.gz"))
       (sha256
        (base32 "12i0ip11xbfcjzxz4r10cvz7mbzgq1hfcdn97w6zz7sm3wndwrg8"))))
    (build-system gnu-build-system)
    (home-page "http://linux-diag.sourceforge.net/Sysfsutils.html")
    (synopsis "System utilities based on Linux sysfs")
    (description
     "These are a set of utilities built upon sysfs, a virtual filesystem in
Linux kernel versions 2.5+ that exposes a system's device tree.  The package
also contains the libsysfs library.")
    ;; The library is under lgpl2.1+ (all files say "or any later version").
    ;; The rest is mostly gpl2, with a few files indicating gpl2+.
    (license (list license:gpl2 license:gpl2+ license:lgpl2.1+))))

(define-public sysfsutils-1
  (package
    (inherit sysfsutils)
    (version "1.3.0")
    (source
     (origin
       (method url-fetch)
       (uri
        (string-append
         "mirror://sourceforge/linux-diag/sysfsutils/sysfsutils-" version
         "/sysfsutils-" version ".tar.gz"))
       (sha256
        (base32 "0kdhs07fm8263pxwd5blwn2x211cg4fk63fyf9ijcdkvzmwxrqq3"))
       (modules '((guix build utils)))
       (snippet
        '(begin
           (substitute* "Makefile.in"
             (("includedir = /usr/include/sysfs")
              "includedir = @includedir@"))
           (substitute* "configure"
             (("includedir='(\\$\\{prefix\\}/include)'" all orig)
              (string-append "includedir='" orig "/sysfs'")))))))
    (synopsis "System utilities based on Linux sysfs (version 1.x)")))

(define-public cpufrequtils
  (package
    (name "cpufrequtils")
    (version "0.3")
    (source
     (origin
       (method url-fetch)
       (uri
        (string-append
         "https://www.kernel.org/pub/linux/utils/kernel/cpufreq/cpufrequtils-"
         version ".tar.gz"))
       (sha256
        (base32 "0qfqv7nqmjfr3p0bwrdlxkiqwqr7vmx053cadaa548ybqbghxmvm"))
       (patches (search-patches "cpufrequtils-fix-aclocal.patch"))))
    (build-system gnu-build-system)
    (native-inputs
     `(("sysfsutils" ,sysfsutils-1)))
    (arguments
     '(#:make-flags (list (string-append "LDFLAGS=-Wl,-rpath="
                                         (assoc-ref %outputs "out") "/lib"))))
    (home-page "https://www.kernel.org/pub/linux/utils/kernel/cpufreq/")
    (synopsis "Utilities to get and set CPU frequency on Linux")
    (description
     "The cpufrequtils suite contains utilities to retrieve CPU frequency
information, and set the CPU frequency if supported, using the cpufreq
capabilities of the Linux kernel.")
    (license license:gpl2)))

(define-public libraw1394
  (package
    (name "libraw1394")
    (version "2.1.0")
    (source (origin
              (method url-fetch)
              (uri (string-append
                    "mirror://kernel.org/linux/libs/ieee1394/"
                    name "-" version ".tar.xz"))
              (sha256
               (base32
                "0kwnf4ha45c04mhc4yla672aqmvqqihxix1gvblns5cd2pc2cc8b"))))
    (build-system gnu-build-system)
    (home-page "https://ieee1394.wiki.kernel.org/index.php/Main_Page")
    (synopsis "Interface library for the Linux IEEE1394 drivers")
    (description
     "Libraw1394 is the only supported interface to the kernel side raw1394 of
the Linux IEEE-1394 subsystem, which provides direct access to the connected
1394 buses to user space.  Through libraw1394/raw1394, applications can directly
send to and receive from other nodes without requiring a kernel driver for the
protocol in question.")
    (license license:lgpl2.1+)))

(define-public libavc1394
  (package
    (name "libavc1394")
    (version "0.5.4")
    (source (origin
              (method url-fetch)
              (uri (string-append "mirror://sourceforge/libavc1394/"
                                  name "-" version ".tar.gz"))
              (sha256
               (base32
                "0lsv46jdqvdx5hx92v0z2cz3yh6212pz9gk0k3513sbaa04zzcbw"))))
    (build-system gnu-build-system)
    (native-inputs
     `(("pkg-config" ,pkg-config)))
    (propagated-inputs
     `(("libraw1394" ,libraw1394))) ; required by libavc1394.pc
    (home-page "http://sourceforge.net/projects/libavc1394/")
    (synopsis "AV/C protocol library for IEEE 1394")
    (description
     "Libavc1394 is a programming interface to the AV/C specification from
the 1394 Trade Association.  AV/C stands for Audio/Video Control.")
    (license license:lgpl2.1+)))

(define-public libiec61883
  (package
    (name "libiec61883")
    (version "1.2.0")
    (source (origin
              (method url-fetch)
              (uri (string-append
                    "mirror://kernel.org/linux/libs/ieee1394/"
                    name "-" version ".tar.xz"))
              (sha256
               (base32
                "17ph458zya2l8dr2xwqnzy195qd9swrir31g78qkgb3g4xz2rq6i"))))
    (build-system gnu-build-system)
    (native-inputs
     `(("pkg-config" ,pkg-config)))
    (propagated-inputs
     `(("libraw1394" ,libraw1394))) ; required by libiec61883.pc
    (home-page "https://ieee1394.wiki.kernel.org/index.php/Main_Page")
    (synopsis "Isochronous streaming media library for IEEE 1394")
    (description
     "The libiec61883 library provides a higher level API for streaming DV,
MPEG-2 and audio over Linux IEEE 1394.")
    (license license:lgpl2.1+)))

(define-public mdadm
  (package
    (name "mdadm")
    (version "3.4")
    (source (origin
              (method url-fetch)
              (uri (string-append
                    "mirror://kernel.org/linux/utils/raid/mdadm/mdadm-"
                    version ".tar.xz"))
              (sha256
               (base32
                "0248v9f28mrbwabl94ck22gfim29sqhkf70wrpfi52nk4x3bxl17"))))
    (build-system gnu-build-system)
    (inputs
     `(("udev" ,eudev)))
    (arguments
     `(#:make-flags (let ((out (assoc-ref %outputs "out")))
                      (list "INSTALL=install"
                            "CHECK_RUN_DIR=0"
                            ;; TODO: tell it where to find 'sendmail'
                            ;; (string-append "MAILCMD=" <???> "/sbin/sendmail")
                            (string-append "BINDIR=" out "/sbin")
                            (string-append "MANDIR=" out "/share/man")
                            (string-append "UDEVDIR=" out "/lib/udev")))
       #:phases (alist-cons-before
                 'build 'patch-program-paths
                 (lambda* (#:key inputs #:allow-other-keys)
                   (let ((coreutils (assoc-ref inputs "coreutils")))
                     (substitute* "udev-md-raid-arrays.rules"
                       (("/usr/bin/(readlink|basename)" all program)
                        (string-append coreutils "/bin/" program)))))
                 (alist-delete 'configure %standard-phases))
       ;;tests must be done as root
       #:tests? #f))
    (home-page "http://neil.brown.name/blog/mdadm")
    (synopsis "Tool for managing Linux Software RAID arrays")
    (description
     "mdadm is a tool for managing Linux Software RAID arrays.  It can create,
assemble, report on, and monitor arrays.  It can also move spares between raid
arrays when needed.")
    (license license:gpl2+)))

(define-public libaio
  (package
    (name "libaio")
    (version "0.3.110")
    (source (origin
              (method url-fetch)
             (uri (list
                   (string-append "mirror://debian/pool/main/liba/libaio/"
                                  name "_" version ".orig.tar.gz")
                   (string-append "https://fedorahosted.org/releases/l/i/libaio/"
                                  name "-" version ".tar.gz")))
             (sha256
              (base32
               "0zjzfkwd1kdvq6zpawhzisv7qbq1ffs343i5fs9p498pcf7046g0"))))
    (build-system gnu-build-system)
    (arguments
     '(#:make-flags
       (list "CC=gcc" (string-append "prefix=" %output))
       #:test-target "partcheck" ; need root for a full 'check'
       #:phases
       (alist-delete 'configure %standard-phases))) ; no configure script
    (home-page "http://lse.sourceforge.net/io/aio.html")
    (synopsis "Linux-native asynchronous I/O access library")
    (description
     "This library enables userspace to use Linux kernel asynchronous I/O
system calls, important for the performance of databases and other advanced
applications.")
    (license license:lgpl2.1+)))

(define-public sbc
  (package
    (name "sbc")
    (version "1.3")
    (source (origin
              (method url-fetch)
              (uri (string-append "https://www.kernel.org/pub/linux/bluetooth/"
                                  name "-" version ".tar.xz"))
              (sha256
               (base32
                "02ckd2z51z0h85qgv7x8vv8ybp5czm9if1z78411j53gaz7j4476"))))
    (build-system gnu-build-system)
    (inputs
     `(("libsndfile" ,libsndfile)))
    (native-inputs
     `(("pkg-config" ,pkg-config)))
    (home-page "https://www.kernel.org/pub/linux/bluetooth/")
    (synopsis "Bluetooth subband audio codec")
    (description
     "The SBC is a digital audio encoder and decoder used to transfer data to
Bluetooth audio output devices like headphones or loudspeakers.")
    (license license:gpl2+)))

(define-public bluez
  (package
    (name "bluez")
    (version "5.40")
    (source (origin
              (method url-fetch)
              (uri (string-append
                    "mirror://kernel.org/linux/bluetooth/bluez-"
                    version ".tar.xz"))
              (sha256
               (base32
                "09ywk3lvgis0nbi0d5z8d4qp5r33lzwnd6bdakacmbsm420qpnns"))))
    (build-system gnu-build-system)
    (arguments
     '(#:configure-flags
       (let ((out (assoc-ref %outputs "out")))
         (list "--sysconfdir=/etc"
               "--localstatedir=/var"
               "--enable-library"
               "--disable-systemd"
               ;; Install dbus/udev files to the correct location.
               (string-append "--with-dbusconfdir=" out "/etc")
               (string-append "--with-udevdir=" out "/lib/udev")))
       #:phases
       (modify-phases %standard-phases
         (add-after 'install 'post-install
           (lambda* (#:key inputs outputs #:allow-other-keys)
             (let* ((out        (assoc-ref outputs "out"))
                    (servicedir (string-append out "/share/dbus-1/services"))
                    (service    "obexd/src/org.bluez.obex.service")
                    (rule       (string-append
                                 out "/lib/udev/rules.d/97-hid2hci.rules")))
               ;; Install the obex dbus service file.
               (substitute* service
                 (("/bin/false")
                  (string-append out "/libexec/bluetooth/obexd")))
               (install-file service servicedir)
               ;; Fix paths in the udev rule.
               (substitute* rule
                 (("hid2hci --method")
                  (string-append out "/lib/udev/hid2hci --method"))
                 (("/sbin/udevadm")
                  (string-append (assoc-ref inputs "eudev") "/bin/udevadm")))
               #t))))))
    (native-inputs
     `(("pkg-config" ,pkg-config)
       ("gettext" ,gnu-gettext)))
    (inputs
     `(("glib" ,glib)
       ("dbus" ,dbus)
       ("eudev" ,eudev)
       ("libical" ,libical)
       ("readline" ,readline)))
    (home-page "http://www.bluez.org/")
    (synopsis "Linux Bluetooth protocol stack")
    (description
     "BlueZ provides support for the core Bluetooth layers and protocols.  It
is flexible, efficient and uses a modular implementation.")
    (license license:gpl2+)))

(define-public fuse-exfat
  (package
    (name "fuse-exfat")
    (version "1.1.0")
    (source (origin
              (method url-fetch)
              (uri "https://docs.google.com/uc?export=download&\
id=0B7CLI-REKbE3VTdaa0EzTkhYdU0")
              (sha256
               (base32
                "0glmgwrf0nv09am54i6s35ksbvrywrwc51w6q32mv5by8475530r"))
              (file-name (string-append name "-" version ".tar.gz"))))
    (build-system gnu-build-system)
    (native-inputs
     `(("scons" ,scons)
       ("pkg-config" ,pkg-config)))
    (inputs
     `(("fuse" ,fuse)))
    (arguments
     '(#:tests? #f                                ;no test suite

       ;; XXX: Factorize with 'exfat-utils'.
       #:phases (modify-phases %standard-phases
                  (delete 'configure)
                  (add-after 'unpack 'scons-propagate-environment
                             (lambda _
                               ;; Modify the SConstruct file to arrange for
                               ;; environment variables to be propagated.
                               (substitute* "SConstruct"
                                 (("^env = Environment\\(")
                                  "env = Environment(ENV=os.environ, "))))
                  (replace 'build
                           (lambda _
                             (zero? (system* "scons"))))
                  (replace 'install
                           (lambda* (#:key outputs #:allow-other-keys)
                             (let* ((out  (assoc-ref outputs "out"))
                                    (bin  (string-append out "/bin"))
                                    (man8 (string-append out
                                                         "/share/man/man8")))
                               (mkdir-p bin)
                               (mkdir-p man8)
                               (for-each (lambda (file)
                                           (copy-file
                                            file
                                            (string-append man8 "/"
                                                           (basename file))))
                                         (find-files "." "\\.8$"))
                               (zero? (system* "scons" "install"
                                               (string-append "DESTDIR="
                                                              bin)))))))))
    (home-page "http://code.google.com/p/exfat/")
    (synopsis "Mount exFAT file systems")
    (description
     "This package provides a FUSE-based file system that provides read and
write access to exFAT devices.")
    (license license:gpl2+)))

(define-public gpm
  (package
    (name "gpm")
    (version "1.20.7")
    (source (origin
              (method url-fetch)
              (uri (string-append
                    "http://www.nico.schottelius.org/software/gpm/archives/gpm-"
                    version ".tar.bz2"))
              (sha256
               (base32
                "13d426a8h403ckpc8zyf7s2p5rql0lqbg2bv0454x0pvgbfbf4gh"))))
    (build-system gnu-build-system)
    (arguments
     '(#:phases (modify-phases %standard-phases
                  (add-before 'configure 'bootstrap
                    (lambda _
                      ;; The tarball was not generated with 'make dist' so we
                      ;; need to bootstrap things ourselves.
                      (and (zero? (system* "./autogen.sh"))
                           (begin
                             (patch-makefile-SHELL "Makefile.include.in")
                             #t)))))

       ;; Make sure programs find libgpm.so.
       #:configure-flags (list (string-append "LDFLAGS=-Wl,-rpath="
                                              (assoc-ref %outputs "out")
                                              "/lib"))))
    (native-inputs
     `(("texinfo" ,texinfo)
       ("bison" ,bison)
       ("flex" ,flex)
       ("autoconf" ,autoconf)
       ("automake" ,automake)
       ("libtool" ,libtool)))
    (home-page "http://www.nico.schottelius.org/software/gpm/")
    (synopsis "Mouse support for the Linux console")
    (description
     "The GPM (general-purpose mouse) daemon is a mouse server for
applications running on the Linux console.  It allows users to select items
and copy/paste text in the console and in xterm.")
    (license license:gpl2+)))

(define-public btrfs-progs
  (package
    (name "btrfs-progs")
    (version "4.5.3")
    (source (origin
              (method url-fetch)
              (uri (string-append "mirror://kernel.org/linux/kernel/"
                                  "people/kdave/btrfs-progs/"
                                  "btrfs-progs-v" version ".tar.xz"))
              (sha256
               (base32
                "1lzbw275xgv69v4z8hmsf3jnip38116hxhkpv0madk8wv049drz6"))))
    (build-system gnu-build-system)
    (outputs '("out"
               "static"))      ; static versions of binaries in "out" (~16MiB!)
    (arguments
     '(#:phases (modify-phases %standard-phases
                 (add-after 'build 'build-static
                   (lambda _ (zero? (system* "make" "static"))))
                 (add-after 'install 'install-static
                   (let ((staticbin (string-append (assoc-ref %outputs "static")
                                                  "/bin")))
                     (lambda _
                       (zero? (system* "make"
                                       (string-append "bindir=" staticbin)
                                       "install-static"))))))
       #:test-target "test"
       #:parallel-tests? #f)) ; tests fail when run in parallel
    (inputs `(("e2fsprogs" ,e2fsprogs)
              ("libblkid" ,util-linux)
              ("libblkid:static" ,util-linux "static")
              ("libuuid" ,util-linux)
              ("libuuid:static" ,util-linux "static")
              ("zlib" ,zlib)
              ("lzo" ,lzo)))
    (native-inputs `(("pkg-config" ,pkg-config)
                     ("asciidoc" ,asciidoc)
                     ("xmlto" ,xmlto)
                     ;; For building documentation
                     ("libxml2" ,libxml2)
                     ("docbook-xml" ,docbook-xml)
                     ("docbook-xsl" ,docbook-xsl)))
    (home-page "https://btrfs.wiki.kernel.org/")
    (synopsis "Create and manage btrfs copy-on-write file systems")
    (description "Btrfs is a copy-on-write (CoW) filesystem for Linux aimed at
implementing advanced features while focusing on fault tolerance, repair and
easy administration.")
    ;; GPL2+: crc32.c, radix-tree.c, raid6.c, rbtree.c.
    ;; GPL2: Everything else.
    (license (list license:gpl2 license:gpl2+))))

(define-public freefall
  (package
    (name "freefall")
    (version (package-version linux-libre))
    (source (package-source linux-libre))
    (build-system gnu-build-system)
    (arguments
     '(#:phases (modify-phases %standard-phases
                  (add-after 'unpack 'enter-subdirectory
                    (lambda _
                      (chdir "tools/laptop/freefall")))
                  (delete 'configure)
                  (add-before 'build 'increase-timeout
                    (lambda _
                      ;; The default of 2 seconds is too low: it assumes an
                      ;; open lid and AC power without actually checking.
                      (substitute* "freefall.c"
                        (("alarm\\(2\\)") "alarm(5)")))))
       #:make-flags (list (string-append "PREFIX="
                                         (assoc-ref %outputs "out")))
       #:tests? #f)) ;no tests
    (home-page (package-home-page linux-libre))
    (synopsis "Free-fall protection for spinning laptop hard drives")
    (description
     "Prevents shock damage to the internal spinning hard drive(s) of some
HP and Dell laptops.  When sudden movement is detected, all input/output
operations on the drive are suspended and its heads are parked on the ramp,
where they are less likely to cause damage to the spinning disc.  Requires a
drive that supports the ATA/ATAPI-7 IDLE IMMEDIATE command with unload
feature, and a laptop with an accelerometer.  It has no effect on SSDs.")
    (license license:gpl2)))

(define-public thinkfan
  (package
    (name "thinkfan")
    (version "0.9.3")
    (source (origin
              (method url-fetch)
              (uri (string-append "mirror://sourceforge/thinkfan/"
                                  version "/thinkfan-" version ".tar.gz"))
              (sha256
               (base32
                "0nz4c48f0i0dljpk5y33c188dnnwg8gz82s4grfl8l64jr4n675n"))
              (modules '((guix build utils)))
              ;; Fix erroneous man page location in Makefile leading to
              ;; a compilation failure.
              (snippet
               '(substitute* "CMakeLists.txt"
                  (("thinkfan\\.1") "src/thinkfan.1")))))
    (build-system cmake-build-system)
    (arguments
     `(#:modules ((guix build cmake-build-system)
                  (guix build utils)
                  (srfi srfi-26))
       #:tests? #f                      ;no test target
       #:configure-flags
       ;; Enable reading temperatures from hard disks via S.M.A.R.T.
       `("-DUSE_ATASMART:BOOL=ON")
       #:phases
       (modify-phases %standard-phases
         ;; Install scripts for various foreign init systems. Also fix
         ;; hard-coded path for daemon.
         (add-after 'install 'install-rc-scripts
           (lambda* (#:key outputs #:allow-other-keys)
             (let ((out (assoc-ref outputs "out"))
                   (files (find-files
                           (string-append "../thinkfan-" ,version "/rcscripts")
                           ".*")))
               (substitute* files
                 (("/usr/sbin/(\\$NAME|thinkfan)" _ name)
                  (string-append out "/sbin/" name)))
               (for-each (cute install-file <>
                               (string-append out "/share/thinkfan"))
                         files))
             #t)))))
    (inputs
     `(("libatasmart" ,libatasmart)))
    (home-page "http://thinkfan.sourceforge.net/")
    (synopsis "Simple fan control program")
    (description
     "Thinkfan is a simple fan control program.  It reads temperatures,
checks them against configured limits and switches to appropriate (also
pre-configured) fan level.  It requires a working @code{thinkpad_acpi} or any
other @code{hwmon} driver that enables temperature reading and fan control
from userspace.")
    (license license:gpl3+)))

(define-public ntfs-3g
  (package
    (name "ntfs-3g")
    (version "2016.2.22")
    (source (origin
              (method url-fetch)
              (uri (string-append "https://tuxera.com/opensource/"
                                  "ntfs-3g_ntfsprogs-" version ".tgz"))
              (sha256
               (base32
                "180y5y09h30ryf2vim8j30a2npwz1iv9ly5yjmh3wjdkwh2jrdyp"))
              (modules '((guix build utils)))
              (snippet
               ;; Install under $prefix.
               '(substitute* '("src/Makefile.in" "ntfsprogs/Makefile.in")
                  (("/sbin")
                   "@sbindir@")))))
    (build-system gnu-build-system)
    (inputs `(("util-linux" ,util-linux)
              ("fuse" ,fuse)))                    ;libuuid
    (native-inputs `(("pkg-config" ,pkg-config)))
    (arguments
     '(#:configure-flags (list "--exec-prefix=${prefix}"
                               "--with-fuse=external" ;use our own FUSE
                               "--enable-mount-helper"
                               "--enable-posix-acls"
                               "--enable-xattr-mappings")))
    (home-page "http://www.tuxera.com/community/open-source-ntfs-3g/")
    (synopsis "Read-write access to NTFS file systems")
    (description
     "NTFS-3G provides read-write access to NTFS file systems, which are
commonly found on Microsoft Windows.  It is implemented as a FUSE file system.
The package provides additional NTFS tools.")
    (license license:gpl2+)))

(define-public rng-tools
  (package
    (name "rng-tools")
    (version "5")
    (source (origin
              (method url-fetch)
              (uri (string-append
                "http://downloads.sourceforge.net/sourceforge/gkernel/"
                "rng-tools-" version ".tar.gz"))
              (sha256
               (base32
                "13h7lc8wl9khhvkr0i3bl5j9bapf8anhqis1lcnwxg1vc2v058b0"))))
    (build-system gnu-build-system)
    (synopsis "Random number generator daemon")
    (description
     "Monitor a hardware random number generator, and supply entropy
from that to the system kernel's @file{/dev/random} machinery.")
    (home-page "http://sourceforge.net/projects/gkernel")
    ;; The source package is offered under the GPL2+, but the files
    ;; 'rngd_rdrand.c' and 'rdrand_asm.S' are only available under the GPL2.
    (license (list license:gpl2 license:gpl2+))))

(define-public cpupower
  (package
    (name "cpupower")
    (version (package-version linux-libre))
    (source (package-source linux-libre))
    (build-system gnu-build-system)
    (arguments
     '(#:phases (modify-phases %standard-phases
                  (add-after 'unpack 'enter-subdirectory
                    (lambda _
                      (chdir "tools/power/cpupower")))
                  (delete 'configure)
                  (add-before 'build 'fix-makefiles
                    (lambda _
                      (substitute* "Makefile"
                        (("/usr/") "/")
                        (("/bin/(install|pwd)" _ command) command))
                      (substitute* "bench/Makefile"
                        (("\\$\\(CC\\) -o") "$(CC) $(LDFLAGS) -o")))))
       #:make-flags (let ((out (assoc-ref %outputs "out")))
                      (list (string-append "DESTDIR=" out)
                            (string-append "LDFLAGS=-Wl,-rpath=" out "/lib")
                            "docdir=/share/doc/cpupower"
                            "confdir=$(docdir)/examples"
                            ;; The Makefile recommends the following changes
                            "DEBUG=false"
                            "PACKAGE_BUGREPORT=bug-guix@gnu.org"))
       #:tests? #f)) ;no tests
    (native-inputs `(("gettext" ,gnu-gettext)))
    (inputs `(("pciutils" ,pciutils)))
    (home-page (package-home-page linux-libre))
    (synopsis "CPU frequency and voltage scaling tools for Linux")
    (description
     "cpupower is a set of user-space tools that use the cpufreq feature of the
Linux kernel to retrieve and control processor features related to power saving,
such as frequency and voltage scaling.")
    (license license:gpl2)))<|MERGE_RESOLUTION|>--- conflicted
+++ resolved
@@ -226,11 +226,7 @@
     (search-path %load-path file)))
 
 (define-public linux-libre
-<<<<<<< HEAD
-  (let* ((version "4.6.3")
-=======
   (let* ((version "4.6.4")
->>>>>>> 5f010781
          (build-phase
           '(lambda* (#:key system inputs #:allow-other-keys #:rest args)
              ;; Avoid introducing timestamps
@@ -308,11 +304,7 @@
              (uri (linux-libre-urls version))
              (sha256
               (base32
-<<<<<<< HEAD
-               "1ajhdk9jq0pfxlhvzwarbxc23418yqav1v0z0mnfs575y5lq2gmp"))))
-=======
                "1294qw4agax0cnbhh0dk33jz358smhflllg77zv0rd8w9g433xiz"))))
->>>>>>> 5f010781
     (build-system gnu-build-system)
     (supported-systems '("x86_64-linux" "i686-linux"))
     (native-inputs `(("perl" ,perl)
@@ -349,21 +341,13 @@
 (define-public linux-libre-4.4
   (package
     (inherit linux-libre)
-<<<<<<< HEAD
-    (version "4.4.14")
-=======
     (version "4.4.15")
->>>>>>> 5f010781
     (source (origin
               (method url-fetch)
               (uri (linux-libre-urls version))
               (sha256
                (base32
-<<<<<<< HEAD
-                "1yfmzrjrkj8mn2dfd7p98w13afchrkpz26gwfcm2fhsmla16n1my"))))
-=======
                 "0n3lz4xnciif9v3y769q1pjs9321gvl6a2wr10r40sl1ixlk3ipz"))))
->>>>>>> 5f010781
     (native-inputs
      (let ((conf (kernel-config (or (%current-target-system)
                                     (%current-system))
