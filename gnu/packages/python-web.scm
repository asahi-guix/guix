--- conflicted
+++ resolved
@@ -2797,21 +2797,6 @@
     (properties `((python2-variant . ,(delay python2-urllib3))))
     (license license:expat)))
 
-<<<<<<< HEAD
-=======
-(define python-urllib3/fixed
-  (package
-    (inherit python-urllib3)
-    (version "1.26.7")
-    (source
-     (origin
-       (method url-fetch)
-       (uri (pypi-uri "urllib3" version))
-       (sha256
-        (base32
-         "1kkf6gi8a1fs0dqkf6kpmdpsy97iirvliz8q1krxp8ppaiawd1s9"))))))
-
->>>>>>> 371aa577
 ;; Some software requires an older version of urllib3, notably Docker.
 (define-public python-urllib3-1.24
   (package (inherit python-urllib3)
