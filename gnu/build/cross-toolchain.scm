;;; GNU Guix --- Functional package management for GNU
;;; Copyright © 2013, 2014, 2015, 2016 Ludovic Courtès <ludo@gnu.org>
;;; Copyright © 2014, 2015, 2018 Mark H Weaver <mhw@netris.org>
;;; Copyright © 2016 Jan Nieuwenhuizen <janneke@gnu.org>
;;; Copyright © 2016 Manolis Fragkiskos Ragkousis <manolis837@gmail.com>
<<<<<<< HEAD
;;; Copyright © 2019 Marius Bakke <mbakke@fastmail.com>
=======
;;; Copyright © 2019 Carl Dong <contact@carldong.me>
>>>>>>> 0ccc9a0f
;;;
;;; This file is part of GNU Guix.
;;;
;;; GNU Guix is free software; you can redistribute it and/or modify it
;;; under the terms of the GNU General Public License as published by
;;; the Free Software Foundation; either version 3 of the License, or (at
;;; your option) any later version.
;;;
;;; GNU Guix is distributed in the hope that it will be useful, but
;;; WITHOUT ANY WARRANTY; without even the implied warranty of
;;; MERCHANTABILITY or FITNESS FOR A PARTICULAR PURPOSE.  See the
;;; GNU General Public License for more details.
;;;
;;; You should have received a copy of the GNU General Public License
;;; along with GNU Guix.  If not, see <http://www.gnu.org/licenses/>.

(define-module (gnu build cross-toolchain)
  #:use-module (guix build utils)
  #:use-module (guix build gnu-build-system)
  #:use-module (srfi srfi-1)
  #:use-module (srfi srfi-26)
  #:use-module (ice-9 match)
  #:use-module (ice-9 ftw)
  #:export (cross-gcc-build-phases))

;;; Commentary:
;;;
;;; This module provides tools to build a cross-compiler.
;;;
;;; Code:

(define %gcc-include-paths
  ;; Environment variables for header search paths.
  ;; Note: See <http://bugs.gnu.org/30756> for why not 'C_INCLUDE_PATH' & co.
  '("CPATH"))

(define %gcc-cross-include-paths
  ;; Search path for target headers when cross-compiling.
  (map (cut string-append "CROSS_" <>) %gcc-include-paths))

(define* (make-cross-binutils-visible #:key outputs inputs target
                                      #:allow-other-keys)
  "Create symlinks for 'as', 'nm', and 'ld' in the \"out\" output, under
libexec/gcc, so that the cross-GCC can find them."
  (let* ((out      (assoc-ref outputs "out"))
         (libexec  (string-append out "/libexec/gcc/" target))
         (binutils (string-append (assoc-ref inputs "binutils-cross")
                                  "/bin/" target "-"))
         (wrapper  (string-append (assoc-ref inputs "ld-wrapper-cross")
                                  "/bin/" target "-ld")))
    (for-each (lambda (file)
                (symlink (string-append binutils file)
                         (string-append libexec "/" file)))
              '("as" "nm"))
    (symlink wrapper (string-append libexec "/ld"))
    #t))

(define* (set-cross-path #:key inputs #:allow-other-keys)
  "Add the cross kernel headers to CROSS_CPATH, and remove them from
C_INCLUDE_PATH et al."
  (match (assoc-ref inputs "libc")
    ((? string? libc)
     (let ((kernel (assoc-ref inputs "xkernel-headers")))
       (define (cross? x)
         ;; Return #t if X is a cross-libc or cross Linux.
         (or (string-prefix? libc x)
             (string-prefix? kernel x)))

       (let ((cpath (string-append libc "/include"
                                   ":" kernel "/include")))
         (for-each (cut setenv <> cpath)
                   %gcc-cross-include-paths))

       (setenv "CROSS_LIBRARY_PATH"
               (string-append libc "/lib:" kernel "/lib")) ;for Hurd's libihash

       (for-each (lambda (var)
                   (and=> (getenv var)
                          (lambda (value)
                            (let* ((path (search-path-as-string->list value))
                                   (native-path (list->search-path-as-string
                                                 (remove cross? path) ":")))
                              (setenv var native-path)))))
                 (cons "LIBRARY_PATH" %gcc-include-paths))
       #t))
    (#f
     ;; We're building the sans-libc cross-compiler, so nothing to do.
     #t)))

(define* (set-cross-path/mingw #:key inputs target #:allow-other-keys)
  "Add the cross MinGW headers to CROSS_C_*_INCLUDE_PATH, and remove them from
C_*INCLUDE_PATH."
  (let ((libc (assoc-ref inputs "libc"))
        (gcc (assoc-ref inputs "gcc")))
    (define (cross? x)
      (and libc (string-prefix? libc x)))

    (define (unpacked-mingw-dir)
      (match (scandir "." (lambda (name)
                            (string-contains name "mingw-w64")))
        ((mingw-dir)
         (string-append
          (getcwd) "/" mingw-dir "/mingw-w64-headers"))))

    (if libc
        (let ((cpath (string-append libc "/include"
                                    ":" libc "/" target "/include")))
          (for-each (cut setenv <> cpath)
                    %gcc-cross-include-paths))

        ;; libc is false, so we are building xgcc-sans-libc.
        ;; Add essential headers from mingw-w64.
        (let ((mingw-source (assoc-ref inputs "mingw-source")))
          (invoke "tar" "xvf" mingw-source)
          (let ((mingw-headers (unpacked-mingw-dir)))
            ;; We need _mingw.h which will gets built from _mingw.h.in by
            ;; mingw-w64's configure.  We cannot configure mingw-w64 until we
            ;; have xgcc-sans-libc; substitute to the rescue.
            (copy-file (string-append mingw-headers "/crt/_mingw.h.in")
                       (string-append mingw-headers "/crt/_mingw.h"))

            (substitute* (string-append mingw-headers "/crt/_mingw.h")
              (("@MINGW_HAS_SECURE_API@")
               "#define MINGW_HAS_SECURE_API 1"))

            (let ((cpath (string-append mingw-headers "/include"
                                        ":" mingw-headers "/crt"
                                        ":" mingw-headers
                                        "/defaults/include")))
              (for-each (cut setenv <> cpath)
                        (cons "CROSS_LIBRARY_PATH"
                              %gcc-cross-include-paths))))))

    (when libc
      (setenv "CROSS_LIBRARY_PATH"
              (string-append libc "/lib"
                             ":" libc "/" target "/lib")))

    (setenv "CPP" (string-append gcc "/bin/cpp"))
    (for-each (lambda (var)
                (and=> (getenv var)
                       (lambda (value)
                         (let* ((path (search-path-as-string->list
                                       value))
                                (native-path (list->search-path-as-string
                                              (remove cross? path) ":")))
                           (setenv var native-path)))))
              (cons "LIBRARY_PATH" %gcc-include-paths))
    #t))

(define (install-strip . _)
  "Install a stripped GCC."
  ;; Unlike our 'strip' phase, this will do the right thing for
  ;; cross-compilers.
  (invoke "make" "install-strip"))

(define* (cross-gcc-build-phases target
                                 #:optional (phases %standard-phases))
  "Modify PHASES to include everything needed to build a cross-GCC for TARGET,
a target triplet."
  (modify-phases phases
    (add-before 'configure 'set-cross-path
      ;; This mingw32 target checking logic should match that of target-mingw?
      ;; in (guix utils), but (guix utils) is too large too copy over to the
      ;; build side entirely and for now we have no way to select variables to
      ;; copy over. See (gnu packages cross-base) for more details.
      (if (string-suffix? "-mingw32" target)
          (cut set-cross-path/mingw #:target target <...>)
          set-cross-path))
    (add-after 'install 'make-cross-binutils-visible
      (cut make-cross-binutils-visible #:target target <...>))
    (replace 'install install-strip)))

;;; cross-toolchain.scm ends here<|MERGE_RESOLUTION|>--- conflicted
+++ resolved
@@ -3,11 +3,8 @@
 ;;; Copyright © 2014, 2015, 2018 Mark H Weaver <mhw@netris.org>
 ;;; Copyright © 2016 Jan Nieuwenhuizen <janneke@gnu.org>
 ;;; Copyright © 2016 Manolis Fragkiskos Ragkousis <manolis837@gmail.com>
-<<<<<<< HEAD
 ;;; Copyright © 2019 Marius Bakke <mbakke@fastmail.com>
-=======
 ;;; Copyright © 2019 Carl Dong <contact@carldong.me>
->>>>>>> 0ccc9a0f
 ;;;
 ;;; This file is part of GNU Guix.
 ;;;
