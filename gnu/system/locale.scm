;;; GNU Guix --- Functional package management for GNU
;;; Copyright © 2014, 2015, 2016, 2017, 2019, 2020, 2021 Ludovic Courtès <ludo@gnu.org>
;;; Copyright © 2018 Mark H Weaver <mhw@netris.org>
;;;
;;; This file is part of GNU Guix.
;;;
;;; GNU Guix is free software; you can redistribute it and/or modify it
;;; under the terms of the GNU General Public License as published by
;;; the Free Software Foundation; either version 3 of the License, or (at
;;; your option) any later version.
;;;
;;; GNU Guix is distributed in the hope that it will be useful, but
;;; WITHOUT ANY WARRANTY; without even the implied warranty of
;;; MERCHANTABILITY or FITNESS FOR A PARTICULAR PURPOSE.  See the
;;; GNU General Public License for more details.
;;;
;;; You should have received a copy of the GNU General Public License
;;; along with GNU Guix.  If not, see <http://www.gnu.org/licenses/>.

(define-module (gnu system locale)
  #:use-module (guix gexp)
  #:use-module (guix store)
  #:use-module (guix modules)
  #:use-module (guix records)
  #:use-module (guix packages)
  #:use-module (guix utils)
  #:use-module (gnu packages base)
  #:use-module (gnu packages compression)
  #:use-module (srfi srfi-26)
  #:use-module (ice-9 match)
  #:export (locale-definition
            locale-definition?
            locale-definition-name
            locale-definition-source
            locale-definition-charset

            locale-name->definition
            locale-directory

            %default-locale-libcs
            %default-locale-definitions

            glibc-supported-locales))

;;; Commentary:
;;;
;;; Locale definitions, and compilation thereof.
;;;
;;; Code:

(define-record-type* <locale-definition> locale-definition
  make-locale-definition
  locale-definition?
  (name    locale-definition-name)                ;string--e.g., "fr_FR.utf8"
  (source  locale-definition-source)              ;string--e.g., "fr_FR"
  (charset locale-definition-charset              ;string--e.g., "UTF-8"
           (default "UTF-8")))

(define %not-dot
  (char-set-complement (char-set #\.)))

(define (denormalize-codeset codeset)
  "Attempt to guess the \"real\" name of CODESET, a normalized codeset as
defined in (info \"(libc) Using gettextized software\")."
  (cond ((string=? codeset "utf8")
         "UTF-8")
        ((string-prefix? "iso8859" codeset)
         (string-append "ISO-8859-" (string-drop codeset 7)))
        ((string=? codeset "eucjp")
         "EUC-JP")
        (else                                ;cross fingers, hope for the best
         codeset)))

(define (locale-name->definition name)
  "Return a <locale-definition> corresponding to NAME, guessing the charset,
or #f on failure."
  (match (string-tokenize name %not-dot)
    ((source charset)
     ;; XXX: NAME is supposed to use the "normalized codeset", such as "utf8",
     ;; whereas the actual name used is different.  Add a special case to make
     ;; the right guess for UTF-8.
     (locale-definition (name name)
                        (source source)
                        (charset (denormalize-codeset charset))))
    (_
     #f)))

(define* (single-locale-directory locales
                                  #:key (libc glibc))
  "Return a directory containing all of LOCALES for LIBC compiled.

Because locale data formats are incompatible when switching from one libc to
another, locale data is put in a sub-directory named after the 'version' field
of LIBC."
  (define version
    (version-major+minor (package-version libc)))

  (define build
    (with-imported-modules (source-module-closure
                            '((gnu build locale)))
     #~(begin
         (use-modules (gnu build locale))

         (mkdir #$output)
         (mkdir (string-append #$output "/" #$version))

         ;; 'localedef' executes 'gzip' to access compressed locale sources.
         (setenv "PATH"
                 (string-append #+gzip "/bin:" #+libc "/bin"))

         (setvbuf (current-output-port) 'line)
         (setvbuf (current-error-port) 'line)
         (for-each (lambda (locale codeset name)
                     (build-locale locale
                                   #:codeset codeset
                                   #:name name
                                   #:directory
                                   (string-append #$output "/" #$version)))
                   '#$(map locale-definition-source locales)
                   '#$(map locale-definition-charset locales)
                   '#$(map locale-definition-name locales)))))

  (computed-file (string-append "locale-" version) build))

(define* (locale-directory locales
                           #:key (libcs %default-locale-libcs))
  "Return a locale directory containing all of LOCALES for each libc package
listed in LIBCS.

It is useful to list more than one libc when willing to support
already-installed packages built against a different libc since the locale
data format changes between libc versions."
  (match libcs
    ((libc)
     (single-locale-directory locales #:libc libc))
    ((libcs ..1)
     (let ((dirs (map (lambda (libc)
                        (single-locale-directory locales #:libc libc))
                      libcs)))
       (computed-file "locale-multiple-versions"
                      (with-imported-modules '((guix build union))
                        #~(begin
                            (use-modules (guix build union))
                            (union-build #$output (list #$@dirs))))
                      #:options '(#:local-build? #t
                                  #:substitutable? #f))))))

(define %default-locale-libcs
  ;; The libcs for which we build locales by default.
<<<<<<< HEAD
  (list glibc-2.31 glibc))
=======
  ;; List the previous and current libc to ease transition.
  (list glibc))
>>>>>>> 46eac03e

(define %default-locale-definitions
  ;; Arbitrary set of locales that are built by default.  They are here mostly
  ;; to facilitate first-time use to some people, while others may have to add
  ;; a specific <locale-definition>.
  (letrec-syntax ((utf8-locale (syntax-rules ()
                                 ((_ name*)
                                  (locale-definition
                                   ;; Note: We choose "utf8", which is the
                                   ;; "normalized codeset".
                                   (name (string-append name* ".utf8"))
                                   (source name*)
                                   (charset "UTF-8")))))
                  (utf8-locales (syntax-rules ()
                                  ((_ name ...)
                                   (list (utf8-locale name) ...)))))
    ;; Add "en_US.UTF-8" for compatibility with Guix 0.8.
    (cons (locale-definition
           (name "en_US.UTF-8")
           (source "en_US")
           (charset "UTF-8"))
          (utf8-locales "ca_ES"
                        "cs_CZ"
                        "da_DK"
                        "de_DE"
                        "el_GR"
                        "en_AU"
                        "en_CA"
                        "en_GB"
                        "en_US"
                        "es_AR"
                        "es_CL"
                        "es_ES"
                        "es_MX"
                        "fi_FI"
                        "fr_BE"
                        "fr_CA"
                        "fr_CH"
                        "fr_FR"
                        "ga_IE"
                        "it_IT"
                        "ja_JP"
                        "ko_KR"
                        "nb_NO"
                        "nl_NL"
                        "pl_PL"
                        "pt_PT"
                        "ro_RO"
                        "ru_RU"
                        "sv_SE"
                        "tr_TR"
                        "uk_UA"
                        "vi_VN"
                        "zh_CN"))))


;;;
;;; Locales supported by glibc.
;;;

(define* (glibc-supported-locales #:optional (glibc glibc))
  "Return a file-like object that contains a list of locale name/encoding
pairs such as (\"oc_FR.UTF-8\" . \"UTF-8\").  Each pair corresponds to a
locale supported by GLIBC."
  (define build
    (with-imported-modules (source-module-closure
                            '((guix build gnu-build-system)
                              (gnu build locale)))
      #~(begin
          (use-modules (guix build gnu-build-system)
                       (gnu build locale)
                       (ice-9 pretty-print))

          (define unpack
            (assq-ref %standard-phases 'unpack))


          (setenv "PATH"
                  (string-append #+(file-append tar "/bin") ":"
                                 #+(file-append xz "/bin") ":"
                                 #+(file-append gzip "/bin")))
          (unpack #:source #+(package-source glibc))

          (let ((locales (call-with-input-file "localedata/SUPPORTED"
                           read-supported-locales)))
            (call-with-output-file #$output
              (lambda (port)
                (pretty-print locales port)))))))

  (computed-file "glibc-supported-locales.scm" build))

;;; locale.scm ends here<|MERGE_RESOLUTION|>--- conflicted
+++ resolved
@@ -147,12 +147,7 @@
 
 (define %default-locale-libcs
   ;; The libcs for which we build locales by default.
-<<<<<<< HEAD
   (list glibc-2.31 glibc))
-=======
-  ;; List the previous and current libc to ease transition.
-  (list glibc))
->>>>>>> 46eac03e
 
 (define %default-locale-definitions
   ;; Arbitrary set of locales that are built by default.  They are here mostly
