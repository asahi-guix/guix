--- conflicted
+++ resolved
@@ -176,25 +176,6 @@
         (xdefaults (plain-file "Xdefaults" "\
 XTerm*utf8: always
 XTerm*metaSendsEscape: true\n"))
-<<<<<<< HEAD
-=======
-        (fonts.conf (computed-file
-                     "fonts.conf"
-                     (with-imported-modules '((guix build utils))
-                       #~(begin
-                           (use-modules (guix build utils)
-                                        (sxml simple))
-
-                           (define dir
-                             (string-append #$output
-                                            "/fontconfig"))
-
-                           (mkdir-p dir)
-                           (call-with-output-file (string-append dir
-                                                                 "/fonts.conf")
-                             (lambda (port)
-                               (sxml->xml '#$fonts.conf-content port)))))))
->>>>>>> 5f010781
         (gdbinit   (plain-file "gdbinit" "\
 # Tell GDB where to look for separate debugging files.
 set debug-file-directory ~/.guix-profile/lib/debug\n")))
