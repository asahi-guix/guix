;;; GNU Guix --- Functional package management for GNU
;;; Copyright © 2019 Danny Milosavljevic <dannym@scratchpost.org>
;;; Copyright © 2020 Mathieu Othacehe <m.othacehe@gmail.com>
;;; Copyright © 2021 Ludovic Courtès <ludo@gnu.org>
;;;
;;; This file is part of GNU Guix.
;;;
;;; GNU Guix is free software; you can redistribute it and/or modify it
;;; under the terms of the GNU General Public License as published by
;;; the Free Software Foundation; either version 3 of the License, or (at
;;; your option) any later version.
;;;
;;; GNU Guix is distributed in the hope that it will be useful, but
;;; WITHOUT ANY WARRANTY; without even the implied warranty of
;;; MERCHANTABILITY or FITNESS FOR A PARTICULAR PURPOSE.  See the
;;; GNU General Public License for more details.
;;;
;;; You should have received a copy of the GNU General Public License
;;; along with GNU Guix.  If not, see <http://www.gnu.org/licenses/>.

(define-module (guix build-system linux-module)
  #:use-module (guix store)
  #:use-module (guix utils)
  #:use-module (guix gexp)
  #:use-module (guix monads)
  #:use-module (guix search-paths)
  #:use-module (guix build-system)
  #:use-module (guix build-system gnu)
  #:use-module (guix packages)
  #:use-module (ice-9 match)
  #:export (%linux-module-build-system-modules
            linux-module-build
            linux-module-build-system))

;; Commentary:
;;
;; Code:

(define %linux-module-build-system-modules
  ;; Build-side modules imported by default.
  `((guix build linux-module-build-system)
    ,@%gnu-build-system-modules))

(define (default-linux)
  "Return the default Linux package."

  ;; Do not use `@' to avoid introducing circular dependencies.
  (let ((module (resolve-interface '(gnu packages linux))))
    (module-ref module 'linux-libre)))

(define (system->arch system)
  (let ((module (resolve-interface '(gnu packages linux))))
    ((module-ref module 'system->linux-architecture) system)))

(define (make-linux-module-builder linux)
  (package
    (inherit linux)
    (name (string-append (package-name linux) "-module-builder"))
    (inputs
     `(("linux" ,linux)))
    (arguments
     (substitute-keyword-arguments (package-arguments linux)
      ((#:phases phases)
       `(modify-phases ,phases
          (replace 'build
            (lambda _
              (invoke "make" "modules_prepare")))
          (delete 'strip) ; faster.
          (replace 'install
            (lambda* (#:key inputs outputs #:allow-other-keys)
              (let* ((out (assoc-ref outputs "out"))
                     (out-lib-build (string-append out "/lib/modules/build")))
                ;; Delete some huge items that we probably don't need.
                ;; TODO: Only preserve the minimum, i.e. [Kbuild], Kconfig,
                ;; scripts, include, ".config".
                (copy-recursively "." out-lib-build)
                (for-each (lambda (name)
                            (when (file-exists? name)
                            (delete-file-recursively name)))
                 (map (lambda (name)
                        (string-append out-lib-build "/" name))
                  '("arch" ; 137 MB
                    ;"tools" ; 44 MB ; Note: is built by our 'build phase.
                    "tools/testing" ; 14 MB
                    "tools/perf" ; 17 MB
                    "drivers" ; 600 MB
                    "Documentation" ; 52 MB
                    "fs" ; 43 MB
                    "net" ; 33 MB
                    "samples" ; 2 MB
                    "sound"))) ; 40 MB
                ;; Reinstate arch/**/dts since "scripts/dtc" depends on it.
                ;; Reinstate arch/**/include directories.
                ;; Reinstate arch/**/Makefile.
                ;; Reinstate arch/**/module.lds.
                (for-each
                 (lambda (name)
                   (mkdir-p (dirname (string-append out-lib-build "/" name)))
                   (copy-recursively name
                                     (string-append out-lib-build "/" name)))
                 (append (find-files "arch" "^(dts|include)$" #:directories? #t)
                         (find-files "arch" "^(Makefile|module.lds)$")))
                (let* ((linux (assoc-ref inputs "linux")))
                  (install-file (string-append linux "/System.map")
                                out-lib-build)
                  (let ((source (string-append linux "/Module.symvers")))
                    (when (file-exists? source)
                        (install-file source out-lib-build))))
                #t)))))))))

(define* (lower name
                #:key source inputs native-inputs outputs
                system target
                (linux (default-linux))
                #:allow-other-keys
                #:rest arguments)
  "Return a bag for NAME."
  (define private-keywords
    `(#:target #:gcc #:kmod #:linux #:inputs #:native-inputs
      ,@(if target '() '(#:target))))

  (bag
    (name name)
    (system system) (target target)
    (build-inputs `(,@(if source
                          `(("source" ,source))
                          '())
                    ,@native-inputs
                    ;; TODO: Remove "gmp", "mpfr", "mpc" since they are
                    ;; only needed to compile the gcc plugins.  Maybe
                    ;; remove "flex", "bison", "elfutils", "perl",
                    ;; "openssl".  That leaves very little ("bc", "gcc",
                    ;; "kmod").
                    ,@(package-native-inputs linux)
                    ,@(if target
                          ;; Use the standard cross inputs of
                          ;; 'gnu-build-system'.
                          (standard-cross-packages target 'host)
                          '())
                    ;; Keep the standard inputs of 'gnu-build-system'.
                    ,@(standard-packages)))
    (host-inputs `(,@inputs
                   ("linux" ,linux)
                   ("linux-module-builder"
                    ,(make-linux-module-builder linux))))
    (target-inputs (if target
                       (standard-cross-packages target 'target)
                       '()))
    (outputs outputs)
    (build (if target linux-module-build-cross linux-module-build))
    (arguments (strip-keyword-arguments private-keywords arguments))))

(define* (linux-module-build name inputs
                             #:key
                             source target
                             (search-paths '())
                             (tests? #t)
                             (phases '%standard-phases)
                             (outputs '("out"))
                             (make-flags ''())
                             (system (%current-system))
                             (source-directory ".")
                             (guile #f)
                             (substitutable? #t)
                             (imported-modules
                              %linux-module-build-system-modules)
                             (modules '((guix build linux-module-build-system)
                                        (guix build utils))))
  "Build SOURCE using LINUX, and with INPUTS."
  (define builder
<<<<<<< HEAD
    (with-imported-modules imported-modules
      #~(begin
          (use-modules #$@(sexp->gexp modules))
          (linux-module-build #:name #$name
                              #:source #+source
                              #:search-paths '#$(sexp->gexp
                                                 (map search-path-specification->sexp
                                                      search-paths))
                              #:phases #$phases
                              #:system #$system
                              #:target #$target
                              #:arch #$(system->arch (or target system))
                              #:tests? #$tests?
                              #:outputs #$(outputs->gexp outputs)
                              #:make-flags #$make-flags
                              #:inputs #$(input-tuples->gexp inputs)))))
=======
    `(begin
       (use-modules ,@modules)
       (linux-module-build #:name ,name
                     #:source ,(match (assoc-ref inputs "source")
                                      (((? derivation? source))
                                       (derivation->output-path source))
                                      ((source)
                                       source)
                                      (source
                                       source))
                     #:source-directory ,source-directory
                     #:search-paths ',(map search-path-specification->sexp
                                           search-paths)
                     #:phases ,phases
                     #:system ,system
                     #:target ,target
                     #:arch ,(system->arch (or target system))
                     #:tests? ,tests?
                     #:outputs %outputs
                     #:make-flags ,make-flags
                     #:inputs %build-inputs)))
>>>>>>> 2a054d29

  (mlet %store-monad ((guile (package->derivation (or guile (default-guile))
                                                  system #:graft? #f)))
    (gexp->derivation name builder
                      #:system system
                      #:guile-for-build guile
                      #:substitutable? substitutable?)))

(define* (linux-module-build-cross
          name
          #:key
          source target
          build-inputs target-inputs host-inputs
          (guile #f)
          (outputs '("out"))
          (make-flags ''())
          (search-paths '())
          (native-search-paths '())
          (tests? #f)
          (phases '%standard-phases)
          (system (%current-system))
          (substitutable? #t)
          (imported-modules
           %linux-module-build-system-modules)
          (modules '((guix build linux-module-build-system)
                     (guix build utils))))
  (define builder
    (with-imported-modules imported-modules
      #~(begin
          (use-modules #$@(sexp->gexp modules))

          (define %build-host-inputs
            '#+(input-tuples->gexp build-inputs))

          (define %build-target-inputs
            (append #$(input-tuples->gexp host-inputs)
                    #+(input-tuples->gexp target-inputs)))

          (linux-module-build #:name #$name
                              #:source #+source
                              #:system #$system
                              #:target #$target
                              #:arch #$(system->arch (or target system))
                              #:outputs #$(outputs->gexp outputs)
                              #:make-flags #$make-flags
                              #:inputs %build-target-inputs
                              #:native-inputs %build-host-inputs
                              #:search-paths
                              '#$(sexp->gexp
                                  (map search-path-specification->sexp
                                       search-paths))
                              #:native-search-paths
                              '#$(map
                                  search-path-specification->sexp
                                  native-search-paths)
                              #:phases #$phases
                              #:tests? #$tests?))))

  (mlet %store-monad ((guile (package->derivation (or guile (default-guile))
                                                  system #:graft? #f)))
    (gexp->derivation name builder
                      #:system system
                      #:guile-for-build guile
                      #:substitutable? substitutable?)))

(define linux-module-build-system
  (build-system
    (name 'linux-module)
    (description "The Linux module build system")
    (lower lower)))

;;; linux-module.scm ends here<|MERGE_RESOLUTION|>--- conflicted
+++ resolved
@@ -168,12 +168,12 @@
                                         (guix build utils))))
   "Build SOURCE using LINUX, and with INPUTS."
   (define builder
-<<<<<<< HEAD
     (with-imported-modules imported-modules
       #~(begin
           (use-modules #$@(sexp->gexp modules))
           (linux-module-build #:name #$name
                               #:source #+source
+                              #:source-directory #$source-directory
                               #:search-paths '#$(sexp->gexp
                                                  (map search-path-specification->sexp
                                                       search-paths))
@@ -185,29 +185,6 @@
                               #:outputs #$(outputs->gexp outputs)
                               #:make-flags #$make-flags
                               #:inputs #$(input-tuples->gexp inputs)))))
-=======
-    `(begin
-       (use-modules ,@modules)
-       (linux-module-build #:name ,name
-                     #:source ,(match (assoc-ref inputs "source")
-                                      (((? derivation? source))
-                                       (derivation->output-path source))
-                                      ((source)
-                                       source)
-                                      (source
-                                       source))
-                     #:source-directory ,source-directory
-                     #:search-paths ',(map search-path-specification->sexp
-                                           search-paths)
-                     #:phases ,phases
-                     #:system ,system
-                     #:target ,target
-                     #:arch ,(system->arch (or target system))
-                     #:tests? ,tests?
-                     #:outputs %outputs
-                     #:make-flags ,make-flags
-                     #:inputs %build-inputs)))
->>>>>>> 2a054d29
 
   (mlet %store-monad ((guile (package->derivation (or guile (default-guile))
                                                   system #:graft? #f)))
