--- conflicted
+++ resolved
@@ -3,12 +3,8 @@
 ;;; Copyright © 2021 Xinglu Chen <public@yoctocell.xyz>
 ;;; Copyright © 2021 Pierre Langlois <pierre.langlois@gmx.com>
 ;;; Copyright © 2021 Oleg Pykhalov <go.wigust@gmail.com>
-<<<<<<< HEAD
-;;; Copyright © 2022 Ludovic Courtès <ludo@gnu.org>
+;;; Copyright © 2022-2023 Ludovic Courtès <ludo@gnu.org>
 ;;; Copyright © 2022 Arun Isaac <arunisaac@systemreboot.net>
-=======
-;;; Copyright © 2022-2023 Ludovic Courtès <ludo@gnu.org>
->>>>>>> 595b53b7
 ;;; Copyright © 2022 Antero Mejr <antero@mailbox.org>
 ;;;
 ;;; This file is part of GNU Guix.
