;;; GNU Guix --- Functional package management for GNU
<<<<<<< HEAD
;;; Copyright © 2012, 2013, 2014, 2015, 2016, 2017, 2018, 2019, 2020 Ludovic Courtès <ludo@gnu.org>
;;; Copyright © 2018 Jan (janneke) Nieuwenhuizen <janneke@gnu.org>
;;; Copyright © 2021 Maxim Cournoyer <maxim.cournoyer@gmail.com>
=======
;;; Copyright © 2012, 2013, 2014, 2015, 2016, 2017, 2018, 2019, 2020, 2021 Ludovic Courtès <ludo@gnu.org>
;;; Copyright © Jan (janneke) Nieuwenhuizen <janneke@gnu.org>
>>>>>>> 63cf277b
;;;
;;; This file is part of GNU Guix.
;;;
;;; GNU Guix is free software; you can redistribute it and/or modify it
;;; under the terms of the GNU General Public License as published by
;;; the Free Software Foundation; either version 3 of the License, or (at
;;; your option) any later version.
;;;
;;; GNU Guix is distributed in the hope that it will be useful, but
;;; WITHOUT ANY WARRANTY; without even the implied warranty of
;;; MERCHANTABILITY or FITNESS FOR A PARTICULAR PURPOSE.  See the
;;; GNU General Public License for more details.
;;;
;;; You should have received a copy of the GNU General Public License
;;; along with GNU Guix.  If not, see <http://www.gnu.org/licenses/>.

(define-module (tests packages)
  #:use-module (guix tests)
  #:use-module (guix store)
  #:use-module (guix monads)
  #:use-module (guix grafts)
  #:use-module (guix gexp)
  #:use-module (guix utils)
  #:use-module ((guix build utils) #:select (tarball?))
  #:use-module ((guix diagnostics)
                ;; Rename the 'location' binding to allow proper syntax
                ;; matching when setting the 'location' field of a package.
                #:renamer (lambda (name)
                            (cond ((eq? name 'location) 'make-location)
                                  (else name))))
  #:use-module ((gcrypt hash) #:prefix gcrypt:)
  #:use-module (guix derivations)
  #:use-module (guix download)
  #:use-module (guix packages)
  #:use-module (guix grafts)
  #:use-module (guix search-paths)
  #:use-module (guix build-system)
  #:use-module (guix build-system trivial)
  #:use-module (guix build-system gnu)
  #:use-module (guix build-system python)
  #:use-module (guix memoization)
  #:use-module (guix profiles)
  #:use-module (guix scripts package)
  #:use-module (guix sets)
  #:use-module (gnu packages)
  #:use-module (gnu packages base)
  #:use-module (gnu packages guile)
  #:use-module (gnu packages bootstrap)
  #:use-module (gnu packages python)
  #:use-module (gnu packages version-control)
  #:use-module (gnu packages xml)
  #:use-module (srfi srfi-1)
  #:use-module (srfi srfi-11)
  #:use-module (srfi srfi-26)
  #:use-module (srfi srfi-34)
  #:use-module (srfi srfi-35)
  #:use-module (srfi srfi-64)
  #:use-module (srfi srfi-71)
  #:use-module (rnrs bytevectors)
  #:use-module (rnrs io ports)
  #:use-module (ice-9 vlist)
  #:use-module (ice-9 regex)
  #:use-module (ice-9 match))

;; Test the high-level packaging layer.

(define %store
  (open-connection-for-tests))

;; Globally disable grafting to avoid rebuilding the world ('graft-derivation'
;; can trigger builds early.)
(%graft? #f)


(test-begin "packages")

(test-assert "printer with location"
  (string-match "^#<package foo@0 foo.scm:42 [[:xdigit:]]+>$"
                (with-output-to-string
                  (lambda ()
                    (write
                     (dummy-package "foo"
                       (location (make-location "foo.scm" 42 7))))))))

(test-assert "printer without location"
  (string-match "^#<package foo@0 [[:xdigit:]]+>$"
                (with-output-to-string
                  (lambda ()
                    (write
                     (dummy-package "foo" (location #f)))))))

(test-assert "hidden-package"
  (and (hidden-package? (hidden-package (dummy-package "foo")))
       (not (hidden-package? (dummy-package "foo")))))

(test-assert "package-superseded"
  (let* ((new (dummy-package "bar"))
         (old (deprecated-package "foo" new)))
    (and (eq? (package-superseded old) new)
         (mock ((gnu packages) find-best-packages-by-name (const (list old)))
               (specification->package "foo")
               (and (eq? new (specification->package "foo"))
                    (eq? new (specification->package+output "foo")))))))

(test-assert "transaction-upgrade-entry, zero upgrades"
  (let* ((old (dummy-package "foo" (version "1")))
         (tx  (mock ((gnu packages) find-best-packages-by-name
                     (const '()))
                    (transaction-upgrade-entry
                     #f                           ;no store access needed
                     (manifest-entry
                       (inherit (package->manifest-entry old))
                       (item (string-append (%store-prefix) "/"
                                            (make-string 32 #\e) "-foo-1")))
                     (manifest-transaction)))))
    (manifest-transaction-null? tx)))

(test-assert "transaction-upgrade-entry, zero upgrades, equivalent package"
  (let* ((old (dummy-package "foo" (version "1")))
         (drv (package-derivation %store old))
         (tx  (mock ((gnu packages) find-best-packages-by-name
                     (const (list old)))
                    (transaction-upgrade-entry
                     %store
                     (manifest-entry
                       (inherit (package->manifest-entry old))
                       (item (derivation->output-path drv)))
                     (manifest-transaction)))))
    (manifest-transaction-null? tx)))

(test-assert "transaction-upgrade-entry, zero upgrades, propagated inputs"
  ;; Properly detect equivalent packages even when they have propagated
  ;; inputs.  See <https://bugs.gnu.org/35872>.
  (let* ((dep (dummy-package "dep" (version "2")))
         (old (dummy-package "foo" (version "1")
                             (propagated-inputs `(("dep" ,dep)))))
         (drv (package-derivation %store old))
         (tx  (mock ((gnu packages) find-best-packages-by-name
                     (const (list old)))
                    (transaction-upgrade-entry
                     %store
                     (manifest-entry
                       (inherit (package->manifest-entry old))
                       (item (derivation->output-path drv))
                       (dependencies
                        (list (manifest-entry
                                (inherit (package->manifest-entry dep))
                                (item (derivation->output-path
                                       (package-derivation %store dep)))))))
                     (manifest-transaction)))))
    (manifest-transaction-null? tx)))

(test-assert "transaction-upgrade-entry, one upgrade"
  (let* ((old (dummy-package "foo" (version "1")))
         (new (dummy-package "foo" (version "2")))
         (tx  (mock ((gnu packages) find-best-packages-by-name
                     (const (list new)))
                    (transaction-upgrade-entry
                     #f                           ;no store access needed
                     (manifest-entry
                       (inherit (package->manifest-entry old))
                       (item (string-append (%store-prefix) "/"
                                            (make-string 32 #\e) "-foo-1")))
                     (manifest-transaction)))))
    (and (match (manifest-transaction-install tx)
           ((($ <manifest-entry> "foo" "2" "out" item))
            (eq? item new)))
         (null? (manifest-transaction-remove tx)))))

(test-assert "transaction-upgrade-entry, superseded package"
  (let* ((old (dummy-package "foo" (version "1")))
         (new (dummy-package "bar" (version "2")))
         (dep (deprecated-package "foo" new))
         (tx  (mock ((gnu packages) find-best-packages-by-name
                     (const (list dep)))
                    (transaction-upgrade-entry
                     #f                           ;no store access needed
                     (manifest-entry
                       (inherit (package->manifest-entry old))
                       (item (string-append (%store-prefix) "/"
                                            (make-string 32 #\e) "-foo-1")))
                     (manifest-transaction)))))
    (and (match (manifest-transaction-install tx)
           ((($ <manifest-entry> "bar" "2" "out" item))
            (eq? item new)))
         (match (manifest-transaction-remove tx)
           (((? manifest-pattern? pattern))
            (and (string=? (manifest-pattern-name pattern) "foo")
                 (string=? (manifest-pattern-version pattern) "1")
                 (string=? (manifest-pattern-output pattern) "out")))))))

(test-equal "transaction-upgrade-entry, transformation options preserved"
  (derivation-file-name (package-derivation %store grep))

  (let* ((old   (dummy-package "emacs" (version "1")))
         (props '((transformations . ((with-input . "emacs=grep")))))
         (tx    (transaction-upgrade-entry
                 %store
                 (manifest-entry
                   (inherit (package->manifest-entry old))
                   (properties props)
                   (item (string-append (%store-prefix) "/"
                                        (make-string 32 #\e) "-foo-1")))
                 (manifest-transaction))))
    (match (manifest-transaction-install tx)
      (((? manifest-entry? entry))
       (and (string=? (manifest-entry-version entry)
                      (package-version grep))
            (string=? (manifest-entry-name entry)
                      (package-name grep))
            (equal? (manifest-entry-properties entry) props)
            (derivation-file-name
             (package-derivation %store (manifest-entry-item entry))))))))

(test-assert "transaction-upgrade-entry, grafts"
  ;; Ensure that, when grafts are enabled, 'transaction-upgrade-entry' doesn't
  ;; try to build stuff.
  (with-build-handler (const 'failed!)
    (parameterize ((%graft? #t))
      (let* ((old (dummy-package "foo" (version "1")))
             (bar (dummy-package "bar" (version "0")
                                 (replacement old)))
             (new (dummy-package "foo" (version "1")
                                 (inputs `(("bar" ,bar)))))
             (tx  (mock ((gnu packages) find-best-packages-by-name
                         (const (list new)))
                        (transaction-upgrade-entry
                         %store
                         (manifest-entry
                           (inherit (package->manifest-entry old))
                           (item (string-append (%store-prefix) "/"
                                                (make-string 32 #\e) "-foo-1")))
                         (manifest-transaction)))))
        (and (match (manifest-transaction-install tx)
               ((($ <manifest-entry> "foo" "1" "out" item))
                (eq? item new)))
             (null? (manifest-transaction-remove tx)))))))

(test-assert "package-field-location"
  (let ()
    (define (goto port line column)
      (unless (and (= (port-column port) (- column 1))
                   (= (port-line port) (- line 1)))
        (unless (eof-object? (get-char port))
          (goto port line column))))

    (define read-at
      (match-lambda
       (($ <location> file line column)
        (call-with-input-file (search-path %load-path file)
          (lambda (port)
            (goto port line column)
            (read port))))))

    ;; Until Guile 2.0.6 included, source properties were added only to pairs.
    ;; Thus, check against both VALUE and (FIELD VALUE).
    (and (member (read-at (package-field-location %bootstrap-guile 'name))
                 (let ((name (package-name %bootstrap-guile)))
                   (list name `(name ,name))))
         (member (read-at (package-field-location %bootstrap-guile 'version))
                 (let ((version (package-version %bootstrap-guile)))
                   (list version `(version ,version))))
         (not (package-field-location %bootstrap-guile 'does-not-exist)))))

;; Make sure we don't change the file name to an absolute file name.
(test-equal "package-field-location, relative file name"
  (location-file (package-location %bootstrap-guile))
  (with-fluids ((%file-port-name-canonicalization 'absolute))
    (location-file (package-field-location %bootstrap-guile 'version))))

(test-assert "package-transitive-inputs"
  (let* ((a (dummy-package "a"))
         (b (dummy-package "b"
              (propagated-inputs `(("a" ,a)))))
         (c (dummy-package "c"
              (inputs `(("a" ,a)))))
         (d (dummy-package "d"
              (propagated-inputs `(("x" "something.drv")))))
         (e (dummy-package "e"
              (inputs `(("b" ,b) ("c" ,c) ("d" ,d))))))
    (and (null? (package-transitive-inputs a))
         (equal? `(("a" ,a)) (package-transitive-inputs b))
         (equal? `(("a" ,a)) (package-transitive-inputs c))
         (equal? (package-propagated-inputs d)
                 (package-transitive-inputs d))
         (equal? `(("b" ,b) ("c" ,c) ("d" ,d)
                   ("a" ,a) ("x" "something.drv"))
                 (pk 'x (package-transitive-inputs e))))))

(test-assert "package-transitive-inputs, no duplicates"
  (let* ((a (dummy-package "a"))
         (b (dummy-package "b"
              (inputs `(("a+" ,a)))
              (native-inputs `(("a*" ,a)))
              (propagated-inputs `(("a" ,a)))))
         (c (dummy-package "c"
              (propagated-inputs `(("b" ,b)))))
         (d (dummy-package "d"
              (inputs `(("a" ,a) ("c" ,c)))))
         (e (dummy-package "e"
              (inputs `(("b" ,b) ("c" ,c))))))
    (and (null? (package-transitive-inputs a))
         (equal? `(("a*" ,a) ("a+" ,a) ("a" ,a))   ;here duplicates are kept
                 (package-transitive-inputs b))
         (equal? `(("b" ,b) ("a" ,a))
                 (package-transitive-inputs c))
         (equal? `(("a" ,a) ("c" ,c) ("b" ,b))     ;duplicate A removed
                 (package-transitive-inputs d))
         (equal? `(("b" ,b) ("c" ,c) ("a" ,a))
                 (package-transitive-inputs e))))) ;ditto

(test-equal "package-transitive-supported-systems"
  '(("x" "y" "z")                                 ;a
    ("x" "y")                                     ;b
    ("y")                                         ;c
    ("y")                                         ;d
    ("y"))                                        ;e
  ;; Use TRIVIAL-BUILD-SYSTEM because it doesn't add implicit inputs and thus
  ;; doesn't restrict the set of supported systems.
  (let* ((a (dummy-package "a"
              (build-system trivial-build-system)
              (supported-systems '("x" "y" "z"))))
         (b (dummy-package "b"
              (build-system trivial-build-system)
              (supported-systems '("x" "y"))
              (inputs `(("a" ,a)))))
         (c (dummy-package "c"
              (build-system trivial-build-system)
              (supported-systems '("y" "z"))
              (inputs `(("b" ,b)))))
         (d (dummy-package "d"
              (build-system trivial-build-system)
              (supported-systems '("x" "y" "z"))
              (inputs `(("b" ,b) ("c" ,c)))))
         (e (dummy-package "e"
              (build-system trivial-build-system)
              (supported-systems '("x" "y" "z"))
              (inputs `(("d" ,d))))))
    (list (package-transitive-supported-systems a)
          (package-transitive-supported-systems b)
          (package-transitive-supported-systems c)
          (package-transitive-supported-systems d)
          (package-transitive-supported-systems e))))

(test-assert "package-closure"
  (let-syntax ((dummy-package/no-implicit
                (syntax-rules ()
                  ((_ name rest ...)
                   (package
                     (inherit (dummy-package name rest ...))
                     (build-system trivial-build-system))))))
    (let* ((a (dummy-package/no-implicit "a"))
           (b (dummy-package/no-implicit "b"
                (propagated-inputs `(("a" ,a)))))
           (c (dummy-package/no-implicit "c"
                (inputs `(("a" ,a)))))
           (d (dummy-package/no-implicit "d"
                (native-inputs `(("b" ,b)))))
           (e (dummy-package/no-implicit "e"
                (inputs `(("c" ,c) ("d" ,d))))))
      (lset= eq?
             (list a b c d e)
             (package-closure (list e))
             (package-closure (list e d))
             (package-closure (list e c b))))))

(test-equal "origin-actual-file-name"
  "foo-1.tar.gz"
  (let ((o (dummy-origin (uri "http://www.example.com/foo-1.tar.gz"))))
    (origin-actual-file-name o)))

(test-equal "origin-actual-file-name, file-name"
  "foo-1.tar.gz"
  (let ((o (dummy-origin
            (uri "http://www.example.com/tarball")
            (file-name "foo-1.tar.gz"))))
    (origin-actual-file-name o)))

(let* ((o (dummy-origin))
       (u (dummy-origin))
       (i (dummy-origin))
       (a (dummy-package "a"))
       (b (dummy-package "b"
            (inputs `(("a" ,a) ("i" ,i)))))
       (c (package (inherit b) (source o)))
       (d (dummy-package "d"
            (build-system trivial-build-system)
            (source u) (inputs `(("c" ,c))))))
  (test-assert "package-direct-sources, no source"
    (null? (package-direct-sources a)))
  (test-equal "package-direct-sources, #f source"
    (list i)
    (package-direct-sources b))
  (test-equal "package-direct-sources, not input source"
    (list u)
    (package-direct-sources d))
  (test-assert "package-direct-sources"
    (let ((s (package-direct-sources c)))
      (and (= (length (pk 's-sources s)) 2)
           (member o s)
           (member i s))))
  (test-assert "package-transitive-sources"
    (let ((s (package-transitive-sources d)))
      (and (= (length (pk 'd-sources s)) 3)
           (member o s)
           (member i s)
           (member u s)))))

(test-assert "transitive-input-references"
  (let* ((a (dummy-package "a"))
         (b (dummy-package "b"))
         (c (dummy-package "c"
              (inputs `(("a" ,a)))
              (propagated-inputs `(("boo" ,b)))))
         (d (dummy-package "d"
              (inputs `(("c*" ,c)))))
         (keys (map (match-lambda
                      (('assoc-ref 'l key)
                       key))
                    (pk 'refs (transitive-input-references
                               'l (package-inputs d))))))
    (and (= (length keys) 2)
         (member "c*" keys)
         (member "boo" keys))))

(test-equal "package-transitive-supported-systems, implicit inputs"
  %supported-systems

  ;; Here GNU-BUILD-SYSTEM adds implicit inputs that build only on
  ;; %SUPPORTED-SYSTEMS.  Thus the others must be ignored.
  (let ((p (dummy-package "foo"
               (build-system gnu-build-system)
               (supported-systems
                `("does-not-exist" "foobar" ,@%supported-systems)))))
    (parameterize ((%current-system "armhf-linux")) ; a traditionally-bootstrapped architecture
      (package-transitive-supported-systems p))))

(test-equal "package-transitive-supported-systems: reduced binary seed, implicit inputs"
  '("x86_64-linux" "i686-linux")

  ;; Here GNU-BUILD-SYSTEM adds implicit inputs that build only on
  ;; %SUPPORTED-SYSTEMS.  Thus the others must be ignored.
  (let ((p (dummy-package "foo"
             (build-system gnu-build-system)
             (supported-systems
              `("does-not-exist" "foobar" ,@%supported-systems)))))
    (parameterize ((%current-system "x86_64-linux"))
      (package-transitive-supported-systems p))))

(test-assert "supported-package?"
  (let* ((d (dummy-package "dep"
              (build-system trivial-build-system)
              (supported-systems '("x86_64-linux"))))
         (p (dummy-package "foo"
              (build-system gnu-build-system)
              (inputs `(("d" ,d)))
              (supported-systems '("x86_64-linux" "armhf-linux")))))
    (and (supported-package? p "x86_64-linux")
         (not (supported-package? p "i686-linux"))
         (not (supported-package? p "armhf-linux")))))

(test-assert "supported-package? vs. system-dependent graph"
  ;; The inputs of a package can depend on (%current-system).  Thus,
  ;; 'supported-package?' must make sure that it binds (%current-system)
  ;; appropriately before traversing the dependency graph.  In the example
  ;; below, 'supported-package?' must thus return true for both systems.
  (let* ((p0a (dummy-package "foo-arm"
                (build-system trivial-build-system)
                (supported-systems '("armhf-linux"))))
         (p0b (dummy-package "foo-x86_64"
                (build-system trivial-build-system)
                (supported-systems '("x86_64-linux"))))
         (p   (dummy-package "bar"
                (build-system trivial-build-system)
                (inputs
                 (if (string=? (%current-system) "armhf-linux")
                     `(("foo" ,p0a))
                     `(("foo" ,p0b)))))))
    (and (supported-package? p "x86_64-linux")
         (supported-package? p "armhf-linux"))))

(test-skip (if (not %store) 8 0))

(test-assert "package-source-derivation, file"
  (let* ((file    (search-path %load-path "guix.scm"))
         (package (package (inherit (dummy-package "p"))
                    (source file)))
         (source  (package-source-derivation %store
                                             (package-source package))))
    (and (store-path? source)
         (valid-path? %store source)
         (equal? (call-with-input-file source get-bytevector-all)
                 (call-with-input-file file get-bytevector-all)))))

(test-assert "package-source-derivation, store path"
  (let* ((file    (add-to-store %store "guix.scm" #t "sha256"
                                (search-path %load-path "guix.scm")))
         (package (package (inherit (dummy-package "p"))
                    (source file)))
         (source  (package-source-derivation %store
                                             (package-source package))))
    (string=? file source)))

(test-assert "package-source-derivation, indirect store path"
  (let* ((dir     (add-to-store %store "guix-build" #t "sha256"
                                (dirname (search-path %load-path
                                                      "guix/build/utils.scm"))))
         (package (package (inherit (dummy-package "p"))
                    (source (string-append dir "/utils.scm"))))
         (source  (package-source-derivation %store
                                             (package-source package))))
    (and (direct-store-path? source)
         (string-suffix? "utils.scm" source))))

(test-assert "package-source-derivation, local-file"
  (let* ((file    (local-file "../guix/base32.scm"))
         (package (package (inherit (dummy-package "p"))
                    (source file)))
         (source  (package-source-derivation %store
                                             (package-source package))))
    (and (store-path? source)
         (string-suffix? "base32.scm" source)
         (valid-path? %store source)
         (equal? (call-with-input-file source get-bytevector-all)
                 (call-with-input-file
                     (search-path %load-path "guix/base32.scm")
                   get-bytevector-all)))))

(test-equal "package-source-derivation, origin, sha512"
  "hello"
  (let* ((bash    (search-bootstrap-binary "bash" (%current-system)))
         (builder (add-text-to-store %store "my-fixed-builder.sh"
                                     "echo -n hello > $out" '()))
         (method  (lambda* (url hash-algo hash #:optional name
                                #:rest rest)
                    (and (eq? hash-algo 'sha512)
                         (raw-derivation name bash (list builder)
                                         #:sources (list builder)
                                         #:hash hash
                                         #:hash-algo hash-algo))))
         (source  (origin
                    (method method)
                    (uri "unused://")
                    (file-name "origin-sha512")
                    (hash (content-hash
                           (gcrypt:bytevector-hash (string->utf8 "hello")
                                                   (gcrypt:lookup-hash-algorithm
                                                    'sha512))
                           sha512))))
         (drv    (package-source-derivation %store source))
         (output (derivation->output-path drv)))
    (build-derivations %store (list drv))
    (call-with-input-file output get-string-all)))

(test-equal "package-source-derivation, origin, sha3-512"
  "hello, sha3"
  (let* ((bash    (search-bootstrap-binary "bash" (%current-system)))
         (builder (add-text-to-store %store "my-fixed-builder.sh"
                                     "echo -n hello, sha3 > $out" '()))
         (method  (lambda* (url hash-algo hash #:optional name
                                #:rest rest)
                    (and (eq? hash-algo 'sha3-512)
                         (raw-derivation name bash (list builder)
                                         #:sources (list builder)
                                         #:hash hash
                                         #:hash-algo hash-algo))))
         (source  (origin
                    (method method)
                    (uri "unused://")
                    (file-name "origin-sha3")
                    (hash (content-hash
                           (gcrypt:bytevector-hash (string->utf8 "hello, sha3")
                                                   (gcrypt:lookup-hash-algorithm
                                                    'sha3-512))
                           sha3-512))))
         (drv    (package-source-derivation %store source))
         (output (derivation->output-path drv)))
    (build-derivations %store (list drv))
    (call-with-input-file output get-string-all)))


;;;
;;; Source derivation with snippets.
;;;

(unless (network-reachable?) (test-skip 1))
(test-equal "package-source-derivation, snippet"
  "OK"
  (let* ((source (bootstrap-origin
                  (origin
                    (inherit (bootstrap-guile-origin (%current-system)))
                    (patch-inputs
                     `(("tar" ,%bootstrap-coreutils&co)
                       ("xz" ,%bootstrap-coreutils&co)
                       ("patch" ,%bootstrap-coreutils&co)))
                    (patch-guile %bootstrap-guile)
                    (modules '((guix build utils)))
                    (snippet '(begin
                                ;; We end up in 'bin', because it's the first
                                ;; directory, alphabetically.  Not a very good
                                ;; example but hey.
                                (chmod "." #o777)
                                (symlink "guile" "guile-rocks")
                                (copy-recursively "../share/guile/2.0/scripts"
                                                  "scripts")

                                ;; Make sure '.file_list' can be created.
                                (chmod ".." #o777))))))
         (package (package (inherit (dummy-package "with-snippet"))
                    (source source)
                    (build-system trivial-build-system)
                    (inputs
                     `(("tar" ,(search-bootstrap-binary "tar"
                                                        (%current-system)))
                       ("xz"  ,(search-bootstrap-binary "xz"
                                                        (%current-system)))))
                    (arguments
                     `(#:guile ,%bootstrap-guile
                       #:modules ((guix build utils))
                       #:builder
                       (begin
                         (use-modules (guix build utils))
                         (let ((tar    (assoc-ref %build-inputs "tar"))
                               (xz     (assoc-ref %build-inputs "xz"))
                               (source (assoc-ref %build-inputs "source")))
                           (invoke tar "xvf" source
                                   "--use-compress-program" xz)
                           (unless (and (string=? "guile" (readlink "bin/guile-rocks"))
                                        (file-exists? "bin/scripts/compile.scm"))
                             (error "the snippet apparently failed"))
                           (let ((out (assoc-ref %outputs "out")))
                             (call-with-output-file out
                               (lambda (p)
                                 (display "OK" p))))
                           #t))))))
         (drv    (package-derivation %store package))
         (out    (derivation->output-path drv)))
    (and (build-derivations %store (list (pk 'snippet-drv drv)))
         (call-with-input-file out get-string-all))))

;; Note: lzip is not part of bootstrap-coreutils&co, so is not included to
;; avoid having to rebuild the world.
(define compressors '(("gzip"  . "gz")
                      ("xz"    . "xz")
                      ("bzip2" . "bz2")
                      (#f      . #f)))

(for-each
 (match-lambda
   ((comp . ext)
    (unless (network-reachable?) (test-skip 1))
    (test-equal (string-append "origin->derivation, single file with snippet "
                               "(compression: " (if comp comp "None") ")")
      "2 + 2 = 4"
      (let*-values
          (((name) "maths")
           ((compressed-name) (if comp
                                  (string-append name "." ext)
                                  name))
           ((file hash) (test-file %store compressed-name "2 + 2 = 5"))
           ;; Create an origin using the above computed file and its hash.
           ((source) (origin
                       (method url-fetch)
                       (uri (string-append "file://" file))
                       (file-name compressed-name)
                       (patch-inputs `(("tar"   ,%bootstrap-coreutils&co)
                                       ("xz"    ,%bootstrap-coreutils&co)
                                       ("bzip2" ,%bootstrap-coreutils&co)
                                       ("gzip"  ,%bootstrap-coreutils&co)))
                       (patch-guile %bootstrap-guile)
                       (modules '((guix build utils)))
                       (snippet `(substitute* ,name
                                   (("5") "4")))
                       (hash (content-hash hash))))
           ;; Build origin.
           ((drv) (run-with-store %store (origin->derivation source)))
           ((out) (derivation->output-path drv)))
        ;; Decompress the resulting tar.xz and return its content.
        (and (build-derivations %store (list drv))
             (if (tarball? out)
                 (let* ((bin #~(string-append #+%bootstrap-coreutils&co
                                              "/bin"))
                        (f (computed-file
                            name
                            (with-imported-modules '((guix build utils))
                              #~(begin
                                  (use-modules (guix build utils))
                                  (setenv "PATH" #+bin)
                                  (invoke "tar" "xvf" #+out)
                                  (copy-file #+name #$output)))))
                        (drv (run-with-store %store (lower-object f)))
                        (_ (build-derivations %store (list drv))))
                   (call-with-input-file (derivation->output-path drv)
                     get-string-all))
                 (call-with-input-file out get-string-all)))))))
 compressors)

(test-assert "return value"
  (let ((drv (package-derivation %store (dummy-package "p"))))
    (and (derivation? drv)
         (file-exists? (derivation-file-name drv)))))

(test-assert "package-derivation, inputs deduplicated"
  (let* ((dep (dummy-package "dep"))
         (p0  (dummy-package "p" (inputs `(("dep" ,dep)))))
         (p1  (package (inherit p0)
                       (inputs `(("dep" ,(package (inherit dep)))
                                 ,@(package-inputs p0))))))
    ;; Here P1 ends up with two non-eq? copies of DEP, under the same label.
    ;; They should be deduplicated so that P0 and P1 lead to the same
    ;; derivation rather than P1 ending up with duplicate entries in its
    ;; '%build-inputs' variable.
    (string=? (derivation-file-name (package-derivation %store p0))
              (derivation-file-name (package-derivation %store p1)))))

(test-assert "package-output"
  (let* ((package  (dummy-package "p"))
         (drv      (package-derivation %store package)))
    (and (derivation? drv)
         (string=? (derivation->output-path drv)
                   (package-output %store package "out")))))

(test-equal "patch not found yields a run-time error"
  '("~a: patch not found\n" "does-not-exist.patch")
  (guard (c ((formatted-message? c)
             (cons (formatted-message-string c)
                   (formatted-message-arguments c))))
    (let ((p (package
               (inherit (dummy-package "p"))
               (source (origin
                         (method (const #f))
                         (uri "http://whatever")
                         (patches
                          (list (search-patch "does-not-exist.patch")))
                         (sha256
                          (base32
                           "0amn0bbwqvsvvsh6drfwz20ydc2czk374lzw5kksbh6bf78k4ks4")))))))
      (package-derivation %store p)
      #f)))

(let ((dummy (dummy-package "foo" (inputs `(("x" ,(current-module)))))))
  (test-equal "&package-input-error"
    (list dummy (current-module))
    (guard (c ((package-input-error? c)
               (list (package-error-package c)
                     (package-error-invalid-input c))))
      (package-derivation %store dummy))))

(test-assert "reference to non-existent output"
  ;; See <http://bugs.gnu.org/19630>.
  (parameterize ((%graft? #f))
    (let* ((dep (dummy-package "dep"))
           (p   (dummy-package "p"
                  (inputs `(("dep" ,dep "non-existent"))))))
      (guard (c ((derivation-missing-output-error? c)
                 (and (string=? (derivation-missing-output c) "non-existent")
                      (equal? (package-derivation %store dep)
                              (derivation-error-derivation c)))))
        (package-derivation %store p)))))

(test-assert "trivial"
  (let* ((p (package (inherit (dummy-package "trivial"))
              (build-system trivial-build-system)
              (source #f)
              (arguments
               `(#:guile ,%bootstrap-guile
                 #:builder
                 (begin
                   (mkdir %output)
                   (call-with-output-file (string-append %output "/test")
                     (lambda (p)
                       (display '(hello guix) p)))
                   #t)))))
         (d (package-derivation %store p)))
    (and (build-derivations %store (list d))
         (let ((p (pk 'drv d (derivation->output-path d))))
           (equal? '(hello guix)
                   (call-with-input-file (string-append p "/test") read))))))

(test-assert "trivial with local file as input"
  (let* ((i (search-path %load-path "ice-9/boot-9.scm"))
         (p (package (inherit (dummy-package "trivial-with-input-file"))
              (build-system trivial-build-system)
              (source #f)
              (arguments
               `(#:guile ,%bootstrap-guile
                 #:builder (begin
                             (copy-file (assoc-ref %build-inputs "input")
                                        %output)
                             #t)))
              (inputs `(("input" ,i)))))
         (d (package-derivation %store p)))
    (and (build-derivations %store (list d))
         (let ((p (pk 'drv d (derivation->output-path d))))
           (equal? (call-with-input-file p get-bytevector-all)
                   (call-with-input-file i get-bytevector-all))))))

(test-assert "trivial with source"
  (let* ((i (search-path %load-path "ice-9/boot-9.scm"))
         (p (package (inherit (dummy-package "trivial-with-source"))
              (build-system trivial-build-system)
              (source i)
              (arguments
               `(#:guile ,%bootstrap-guile
                 #:builder (begin
                             (copy-file (assoc-ref %build-inputs "source")
                                        %output)
                             #t)))))
         (d (package-derivation %store p)))
    (and (build-derivations %store (list d))
         (let ((p (derivation->output-path d)))
           (equal? (call-with-input-file p get-bytevector-all)
                   (call-with-input-file i get-bytevector-all))))))

(test-assert "trivial with system-dependent input"
  (let* ((p (package (inherit (dummy-package "trivial-system-dependent-input"))
              (build-system trivial-build-system)
              (source #f)
              (arguments
               `(#:guile ,%bootstrap-guile
                 #:modules ((guix build utils))
                 #:builder
                 (begin
                   (use-modules (guix build utils))
                   (let ((out  (assoc-ref %outputs "out"))
                         (bash (assoc-ref %build-inputs "bash")))
                     (invoke bash "-c"
                             (format #f "echo hello > ~a" out))))))
              (inputs `(("bash" ,(search-bootstrap-binary "bash"
                                                          (%current-system)))))))
         (d (package-derivation %store p)))
    (and (build-derivations %store (list d))
         (let ((p (pk 'drv d (derivation->output-path d))))
           (eq? 'hello (call-with-input-file p read))))))

(test-assert "trivial with #:allowed-references"
  (let* ((p (package
              (inherit (dummy-package "trivial"))
              (build-system trivial-build-system)
              (arguments
               `(#:guile ,%bootstrap-guile
                 #:allowed-references (,%bootstrap-guile)
                 #:builder
                 (begin
                   (mkdir %output)
                   ;; The reference to itself isn't allowed so building it
                   ;; should fail.
                   (symlink %output (string-append %output "/self"))
                   #t)))))
         (d (package-derivation %store p)))
    (guard (c ((store-protocol-error? c) #t))
      (build-derivations %store (list d))
      #f)))

(test-assert "search paths"
  (let* ((p (make-prompt-tag "return-search-paths"))
         (s (build-system
             (name 'raw)
             (description "Raw build system with direct store access")
             (lower (lambda* (name #:key source inputs system target
                                   #:allow-other-keys)
                      (bag
                        (name name)
                        (system system) (target target)
                        (build-inputs inputs)
                        (build
                         (lambda* (store name inputs
                                         #:key outputs system search-paths)
                           search-paths)))))))
         (x (list (search-path-specification
                   (variable "GUILE_LOAD_PATH")
                   (files '("share/guile/site/2.0")))
                  (search-path-specification
                   (variable "GUILE_LOAD_COMPILED_PATH")
                   (files '("share/guile/site/2.0")))))
         (a (package (inherit (dummy-package "guile"))
              (build-system s)
              (native-search-paths x)))
         (b (package (inherit (dummy-package "guile-foo"))
              (build-system s)
              (inputs `(("guile" ,a)))))
         (c (package (inherit (dummy-package "guile-bar"))
              (build-system s)
              (inputs `(("guile" ,a)
                        ("guile-foo" ,b))))))
    (let-syntax ((collect (syntax-rules ()
                            ((_ body ...)
                             (call-with-prompt p
                               (lambda ()
                                 body ...)
                               (lambda (k search-paths)
                                 search-paths))))))
      (and (null? (collect (package-derivation %store a)))
           (equal? x (collect (package-derivation %store b)))
           (equal? x (collect (package-derivation %store c)))))))

(test-assert "package-transitive-native-search-paths"
  (let* ((sp (lambda (name)
               (list (search-path-specification
                      (variable name)
                      (files '("foo/bar"))))))
         (p0 (dummy-package "p0" (native-search-paths (sp "PATH0"))))
         (p1 (dummy-package "p1" (native-search-paths (sp "PATH1"))))
         (p2 (dummy-package "p2"
               (native-search-paths (sp "PATH2"))
               (inputs `(("p0" ,p0)))
               (propagated-inputs `(("p1" ,p1)))))
         (p3 (dummy-package "p3"
               (native-search-paths (sp "PATH3"))
               (native-inputs `(("p0" ,p0)))
               (propagated-inputs `(("p2" ,p2))))))
    (lset= string=?
           '("PATH1" "PATH2" "PATH3")
           (map search-path-specification-variable
                (package-transitive-native-search-paths p3)))))

(test-assert "package-cross-derivation"
  (let ((drv (package-cross-derivation %store (dummy-package "p")
                                       "mips64el-linux-gnu")))
    (and (derivation? drv)
         (file-exists? (derivation-file-name drv)))))

(test-assert "package-cross-derivation, trivial-build-system"
  (let ((p (package (inherit (dummy-package "p"))
             (build-system trivial-build-system)
             (arguments '(#:builder (exit 1))))))
    (let ((drv (package-cross-derivation %store p "mips64el-linux-gnu")))
      (derivation? drv))))

(test-assert "package-cross-derivation, no cross builder"
  (let* ((b (build-system (inherit trivial-build-system)
              (lower (const #f))))
         (p (package (inherit (dummy-package "p"))
              (build-system b))))
    (guard (c ((package-cross-build-system-error? c)
               (eq? (package-error-package c) p)))
      (package-cross-derivation %store p "mips64el-linux-gnu")
      #f)))

;; XXX: The next two tests can trigger builds when the distro defines
;; replacements on core packages, so they're disable for lack of a better
;; solution.

;; (test-equal "package-derivation, direct graft"
;;   (package-derivation %store gnu-make #:graft? #f)
;;   (let ((p (package (inherit coreutils)
;;              (replacement gnu-make))))
;;     (package-derivation %store p #:graft? #t)))

;; (test-equal "package-cross-derivation, direct graft"
;;   (package-cross-derivation %store gnu-make "mips64el-linux-gnu"
;;                             #:graft? #f)
;;   (let ((p (package (inherit coreutils)
;;              (replacement gnu-make))))
;;     (package-cross-derivation %store p "mips64el-linux-gnu"
;;                               #:graft? #t)))

(test-assert "package-grafts, indirect grafts"
  (let* ((new   (dummy-package "dep"
                  (arguments '(#:implicit-inputs? #f))))
         (dep   (package (inherit new) (version "0.0")))
         (dep*  (package (inherit dep) (replacement new)))
         (dummy (dummy-package "dummy"
                  (arguments '(#:implicit-inputs? #f))
                  (inputs `(("dep" ,dep*))))))
    (equal? (package-grafts %store dummy)
            (list (graft
                    (origin (package-derivation %store dep))
                    (replacement (package-derivation %store new)))))))

;; XXX: This test would require building the cross toolchain just to see if it
;; needs grafting, which is obviously too expensive, and thus disabled.
;;
;; (test-assert "package-grafts, indirect grafts, cross"
;;   (let* ((new    (dummy-package "dep"
;;                    (arguments '(#:implicit-inputs? #f))))
;;          (dep    (package (inherit new) (version "0.0")))
;;          (dep*   (package (inherit dep) (replacement new)))
;;          (dummy  (dummy-package "dummy"
;;                    (arguments '(#:implicit-inputs? #f))
;;                    (inputs `(("dep" ,dep*)))))
;;          (target "mips64el-linux-gnu"))
;;     ;; XXX: There might be additional grafts, for instance if the distro
;;     ;; defines replacements for core packages like Perl.
;;     (member (graft
;;               (origin (package-cross-derivation %store dep target))
;;               (replacement
;;                (package-cross-derivation %store new target)))
;;             (package-grafts %store dummy #:target target))))

(test-assert "package-grafts, indirect grafts, propagated inputs"
  (let* ((new   (dummy-package "dep"
                  (arguments '(#:implicit-inputs? #f))))
         (dep   (package (inherit new) (version "0.0")))
         (dep*  (package (inherit dep) (replacement new)))
         (prop  (dummy-package "propagated"
                  (propagated-inputs `(("dep" ,dep*)))
                  (arguments '(#:implicit-inputs? #f))))
         (dummy (dummy-package "dummy"
                  (arguments '(#:implicit-inputs? #f))
                  (inputs `(("prop" ,prop))))))
    (equal? (package-grafts %store dummy)
            (list (graft
                    (origin (package-derivation %store dep))
                    (replacement (package-derivation %store new)))))))

(test-assert "package-grafts, same replacement twice"
  (let* ((new  (dummy-package "dep"
                 (version "1")
                 (arguments '(#:implicit-inputs? #f))))
         (dep  (package (inherit new) (version "0") (replacement new)))
         (p1   (dummy-package "intermediate1"
                 (arguments '(#:implicit-inputs? #f))
                 (inputs `(("dep" ,dep)))))
         (p2   (dummy-package "intermediate2"
                 (arguments '(#:implicit-inputs? #f))
                 ;; Here we copy DEP to have an equivalent package that is not
                 ;; 'eq?' to DEP.  This is similar to what happens with
                 ;; 'package-with-explicit-inputs' & co.
                 (inputs `(("dep" ,(package (inherit dep)))))))
         (p3   (dummy-package "final"
                 (arguments '(#:implicit-inputs? #f))
                 (inputs `(("p1" ,p1) ("p2" ,p2))))))
    (equal? (package-grafts %store p3)
            (list (graft
                    (origin (package-derivation %store
                                                (package (inherit dep)
                                                         (replacement #f))))
                    (replacement (package-derivation %store new)))))))

(test-assert "package-grafts, dependency on several outputs"
  ;; Make sure we get one graft per output; see <https://bugs.gnu.org/41796>.
  (letrec* ((p0  (dummy-package "p0"
                   (version "1.0")
                   (replacement p0*)
                   (arguments '(#:implicit-inputs? #f))
                   (outputs '("out" "lib"))))
            (p0* (package (inherit p0) (version "1.1")))
            (p1  (dummy-package "p1"
                   (arguments '(#:implicit-inputs? #f))
                   (inputs `(("p0" ,p0)
                             ("p0:lib" ,p0 "lib"))))))
    (lset= equal? (pk (package-grafts %store p1))
           (list (graft
                   (origin (package-derivation %store p0))
                   (origin-output "out")
                   (replacement (package-derivation %store p0*))
                   (replacement-output "out"))
                 (graft
                   (origin (package-derivation %store p0))
                   (origin-output "lib")
                   (replacement (package-derivation %store p0*))
                   (replacement-output "lib"))))))

(test-assert "replacement also grafted"
  ;; We build a DAG as below, where dotted arrows represent replacements and
  ;; solid arrows represent dependencies:
  ;;
  ;;  P1  ·············>  P1R
  ;;  |\__________________.
  ;;  v                   v
  ;;  P2  ·············>  P2R
  ;;  |
  ;;  v
  ;;  P3
  ;;
  ;; We want to make sure that:
  ;;   grafts(P3) = (P1,P1R) + (P2, grafted(P2R, (P1,P1R)))
  ;; where:
  ;;   (A,B) is a graft to replace A by B
  ;;   grafted(DRV,G) denoted DRV with graft G applied
  (let* ((p1r (dummy-package "P1"
                (build-system trivial-build-system)
                (arguments
                 `(#:guile ,%bootstrap-guile
                   #:builder (let ((out (assoc-ref %outputs "out")))
                               (mkdir out)
                               (call-with-output-file
                                   (string-append out "/replacement")
                                 (const #t)))))))
         (p1  (package
                (inherit p1r) (name "p1") (replacement p1r)
                (arguments
                 `(#:guile ,%bootstrap-guile
                   #:builder (begin
                               (mkdir (assoc-ref %outputs "out"))
                               #t)))))
         (p2r (dummy-package "P2"
                (build-system trivial-build-system)
                (inputs `(("p1" ,p1)))
                (arguments
                 `(#:guile ,%bootstrap-guile
                   #:builder (let ((out (assoc-ref %outputs "out")))
                               (mkdir out)
                               (chdir out)
                               (symlink (assoc-ref %build-inputs "p1") "p1")
                               (call-with-output-file (string-append out "/replacement")
                                 (const #t)))))))
         (p2  (package
                (inherit p2r) (name "p2") (replacement p2r)
                (arguments
                 `(#:guile ,%bootstrap-guile
                   #:builder (let ((out (assoc-ref %outputs "out")))
                               (mkdir out)
                               (chdir out)
                               (symlink (assoc-ref %build-inputs "p1")
                                        "p1")
                               #t)))))
         (p3  (dummy-package "p3"
                (build-system trivial-build-system)
                (inputs `(("p2" ,p2)))
                (arguments
                 `(#:guile ,%bootstrap-guile
                   #:builder (let ((out (assoc-ref %outputs "out")))
                               (mkdir out)
                               (chdir out)
                               (symlink (assoc-ref %build-inputs "p2")
                                        "p2")
                               #t))))))
    (lset= equal?
           (package-grafts %store p3)
           (list (graft
                   (origin (package-derivation %store p1 #:graft? #f))
                   (replacement (package-derivation %store p1r)))
                 (graft
                   (origin (package-derivation %store p2 #:graft? #f))
                   (replacement
                    (package-derivation %store p2r #:graft? #t)))))))

;;; XXX: Nowadays 'graft-derivation' needs to build derivations beforehand to
;;; find out about their run-time dependencies, so this test is no longer
;;; applicable since it would trigger a full rebuild.
;;
;; (test-assert "package-derivation, indirect grafts"
;;   (let* ((new   (dummy-package "dep"
;;                   (arguments '(#:implicit-inputs? #f))))
;;          (dep   (package (inherit new) (version "0.0")))
;;          (dep*  (package (inherit dep) (replacement new)))
;;          (dummy (dummy-package "dummy"
;;                   (arguments '(#:implicit-inputs? #f))
;;                   (inputs `(("dep" ,dep*)))))
;;          (guile (package-derivation %store (canonical-package guile-2.0)
;;                                     #:graft? #f)))
;;     (equal? (package-derivation %store dummy)
;;             (graft-derivation %store
;;                               (package-derivation %store dummy #:graft? #f)
;;                               (package-grafts %store dummy)

;;                               ;; Use the same Guile as 'package-derivation'.
;;                               #:guile guile))))

(test-equal "package->bag"
  `("foo86-hurd" #f (,(package-source gnu-make))
    (,(canonical-package glibc)) (,(canonical-package coreutils)))
  (let ((bag (package->bag gnu-make "foo86-hurd")))
    (list (bag-system bag) (bag-target bag)
          (assoc-ref (bag-build-inputs bag) "source")
          (assoc-ref (bag-build-inputs bag) "libc")
          (assoc-ref (bag-build-inputs bag) "coreutils"))))

(test-assert "package->bag, sensitivity to %current-target-system"
  ;; https://bugs.gnu.org/41713
  (let* ((lower (lambda* (name #:key system target inputs native-inputs
                               #:allow-other-keys)
                  (and (not target)
                       (bag (name name) (system system) (target target)
                            (build-inputs native-inputs)
                            (host-inputs inputs)
                            (build (lambda* (store name inputs
                                                   #:key system target
                                                   #:allow-other-keys)
                                     (build-expression->derivation
                                      store "foo" '(mkdir %output))))))))
         (bs    (build-system
                  (name 'build-system-without-cross-compilation)
                  (description "Does not support cross compilation.")
                  (lower lower)))
         (dep   (dummy-package "dep" (build-system bs)))
         (pkg   (dummy-package "example"
                  (native-inputs `(("dep" ,dep)))))
         (do-not-build (lambda (continue store lst . _) lst)))
    (equal? (with-build-handler do-not-build
              (parameterize ((%current-target-system "powerpc64le-linux-gnu")
                             (%graft? #t))
                (package-cross-derivation %store pkg
                                          (%current-target-system)
                                          #:graft? #t)))
            (with-build-handler do-not-build
              (package-cross-derivation %store
                                        (package (inherit pkg))
                                        "powerpc64le-linux-gnu"
                                        #:graft? #t)))))

(test-equal "package->bag, cross-compilation"
  `(,(%current-system) "foo86-hurd"
    (,(package-source gnu-make))
    (,(canonical-package glibc)) (,(canonical-package coreutils)))
  (let ((bag (package->bag gnu-make (%current-system) "foo86-hurd")))
    (list (bag-system bag) (bag-target bag)
          (assoc-ref (bag-build-inputs bag) "source")
          (assoc-ref (bag-build-inputs bag) "libc")
          (assoc-ref (bag-build-inputs bag) "coreutils"))))

(test-assert "package->bag, propagated inputs"
  (let* ((dep    (dummy-package "dep"))
         (prop   (dummy-package "prop"
                   (propagated-inputs `(("dep" ,dep)))))
         (dummy  (dummy-package "dummy"
                   (inputs `(("prop" ,prop)))))
         (inputs (bag-transitive-inputs (package->bag dummy #:graft? #f))))
    (match (assoc "dep" inputs)
      (("dep" package)
       (eq? package dep)))))

(test-assert "package->bag, sensitivity to %current-system"
  (let* ((dep (dummy-package "dep"
                (propagated-inputs (if (string=? (%current-system)
                                                 "i586-gnu")
                                       `(("libxml2" ,libxml2))
                                       '()))))
         (pkg (dummy-package "foo"
                (native-inputs `(("dep" ,dep)))))
         (bag (package->bag pkg (%current-system) "i586-gnu")))
    (equal? (parameterize ((%current-system "x86_64-linux"))
              (bag-transitive-inputs bag))
            (parameterize ((%current-system "i586-gnu"))
              (bag-transitive-inputs bag)))))

(test-assert "package->bag, sensitivity to %current-target-system"
  (let* ((dep (dummy-package "dep"
                (propagated-inputs (if (%current-target-system)
                                       `(("libxml2" ,libxml2))
                                       '()))))
         (pkg (dummy-package "foo"
                (native-inputs `(("dep" ,dep)))))
         (bag (package->bag pkg (%current-system) "foo86-hurd")))
    (equal? (parameterize ((%current-target-system "foo64-gnu"))
              (bag-transitive-inputs bag))
            (parameterize ((%current-target-system #f))
              (bag-transitive-inputs bag)))))

(test-assert "bag->derivation"
  (parameterize ((%graft? #f))
    (let ((bag (package->bag gnu-make))
          (drv (package-derivation %store gnu-make)))
      (parameterize ((%current-system "foox86-hurd")) ;should have no effect
        (equal? drv (bag->derivation %store bag))))))

(test-assert "bag->derivation, cross-compilation"
  (parameterize ((%graft? #f))
    (let* ((target "mips64el-linux-gnu")
           (bag    (package->bag gnu-make (%current-system) target))
           (drv    (package-cross-derivation %store gnu-make target)))
      (parameterize ((%current-system "foox86-hurd") ;should have no effect
                     (%current-target-system "foo64-linux-gnu"))
        (equal? drv (bag->derivation %store bag))))))

(when (or (not (network-reachable?)) (shebang-too-long?))
  (test-skip 1))
(test-assert "GNU Make, bootstrap"
  ;; GNU-MAKE-FOR-TESTS can be built cheaply; we choose it here so that the
  ;; test doesn't last for too long.
  (let ((gnu-make gnu-make-for-tests))
    (and (package? gnu-make)
         (or (location? (package-location gnu-make))
             (not (package-location gnu-make)))
         (let* ((drv (package-derivation %store gnu-make))
                (out (derivation->output-path drv)))
           (and (build-derivations %store (list drv))
                (file-exists? (string-append out "/bin/make")))))))

(test-equal "package-mapping"
  42
  (let* ((dep       (dummy-package "chbouib"
                      (native-inputs `(("x" ,grep)))))
         (p0        (dummy-package "example"
                      (source 77)
                      (inputs `(("foo" ,coreutils)
                                ("bar" ,grep)
                                ("baz" ,dep)))))
         (transform (lambda (p)
                      (package (inherit p) (source 42))))
         (rewrite   (package-mapping transform))
         (p1        (rewrite p0))
         (bag0      (package->bag p0))
         (bag1      (package->bag p1)))
    (and (eq? p1 (rewrite p0))
         (eqv? 42 (package-source p1))

         ;; Implicit inputs should be left unchanged (skip "source", "foo",
         ;; "bar", and "baz" in this comparison).
         (equal? (drop (bag-direct-inputs bag0) 4)
                 (drop (bag-direct-inputs bag1) 4))

         (match (package-inputs p1)
           ((("foo" dep1) ("bar" dep2) ("baz" dep3))
            (and (eq? dep1 (rewrite coreutils))   ;memoization
                 (eq? dep2 (rewrite grep))
                 (eq? dep3 (rewrite dep))
                 (eqv? 42
                       (package-source dep1) (package-source dep2)
                       (package-source dep3))
                 (match (package-native-inputs dep3)
                   ((("x" dep))
                    (and (eq? dep (rewrite grep))
                         (package-source dep))))))))))

(test-equal "package-mapping, deep"
  '(42)
  (let* ((p0        (dummy-package "example"
                      (inputs `(("foo" ,coreutils)
                                ("bar" ,grep)))))
         (transform (lambda (p)
                      (package (inherit p) (source 42))))
         (rewrite   (package-mapping transform #:deep? #t))
         (p1        (rewrite p0))
         (bag       (package->bag p1)))
    (and (eq? p1 (rewrite p0))
         (match (bag-direct-inputs bag)
           ((("source" 42) ("foo" dep1) ("bar" dep2) rest ..1)
            (and (eq? dep1 (rewrite coreutils))   ;memoization
                 (eq? dep2 (rewrite grep))
                 (= 42 (package-source dep1))
                 (= 42 (package-source dep2))

                 ;; Check that implicit inputs of P0 also got rewritten.
                 (delete-duplicates
                  (map (match-lambda
                         ((_ package . _)
                          (package-source package)))
                       rest))))))))

(test-assert "package-input-rewriting"
  (let* ((dep     (dummy-package "chbouib"
                    (native-inputs `(("x" ,grep)))))
         (p0      (dummy-package "example"
                    (inputs `(("foo" ,coreutils)
                              ("bar" ,grep)
                              ("baz" ,dep)))))
         (rewrite (package-input-rewriting `((,coreutils . ,sed)
                                             (,grep . ,findutils))
                                           (cut string-append "r-" <>)
                                           #:deep? #f))
         (p1      (rewrite p0))
         (p2      (rewrite p0)))
    (and (not (eq? p1 p0))
         (eq? p1 p2)                              ;memoization
         (string=? "r-example" (package-name p1))
         (match (package-inputs p1)
           ((("foo" dep1) ("bar" dep2) ("baz" dep3))
            (and (eq? dep1 sed)
                 (eq? dep2 findutils)
                 (string=? (package-name dep3) "r-chbouib")
                 (eq? dep3 (rewrite dep))         ;memoization
                 (match (package-native-inputs dep3)
                   ((("x" dep))
                    (eq? dep findutils))))))

         ;; Make sure implicit inputs were left unchanged.
         (equal? (drop (bag-direct-inputs (package->bag p1)) 3)
                 (drop (bag-direct-inputs (package->bag p0)) 3)))))

(test-eq "package-input-rewriting, deep"
  (derivation-file-name (package-derivation %store sed))
  (let* ((p0      (dummy-package "chbouib"
                    (build-system python-build-system)
                    (arguments `(#:python ,python))))
         (rewrite (package-input-rewriting `((,python . ,sed))))
         (p1      (rewrite p0)))
    (match (bag-direct-inputs (package->bag p1))
      ((("python" python) _ ...)
       (derivation-file-name (package-derivation %store python))))))

(test-assert "package-input-rewriting/spec"
  (let* ((dep     (dummy-package "chbouib"
                    (native-inputs `(("x" ,grep)))))
         (p0      (dummy-package "example"
                    (inputs `(("foo" ,coreutils)
                              ("bar" ,grep)
                              ("baz" ,dep)))))
         (rewrite (package-input-rewriting/spec
                   `(("coreutils" . ,(const sed))
                     ("grep" . ,(const findutils)))
                   #:deep? #f))
         (p1      (rewrite p0))
         (p2      (rewrite p0)))
    (and (not (eq? p1 p0))
         (eq? p1 p2)                              ;memoization
         (string=? "example" (package-name p1))
         (match (package-inputs p1)
           ((("foo" dep1) ("bar" dep2) ("baz" dep3))
            (and (string=? (package-full-name dep1)
                           (package-full-name sed))
                 (string=? (package-full-name dep2)
                           (package-full-name findutils))
                 (string=? (package-name dep3) "chbouib")
                 (eq? dep3 (rewrite dep))         ;memoization
                 (match (package-native-inputs dep3)
                   ((("x" dep))
                    (string=? (package-full-name dep)
                              (package-full-name findutils)))))))

         ;; Make sure implicit inputs were left unchanged.
         (equal? (drop (bag-direct-inputs (package->bag p1)) 3)
                 (drop (bag-direct-inputs (package->bag p0)) 3)))))

(test-assert "package-input-rewriting/spec, partial match"
  (let* ((dep     (dummy-package "chbouib"
                    (version "1")
                    (native-inputs `(("x" ,grep)))))
         (p0      (dummy-package "example"
                    (inputs `(("foo" ,coreutils)
                              ("bar" ,dep)))))
         (rewrite (package-input-rewriting/spec
                   `(("chbouib@123" . ,(const sed)) ;not matched
                     ("grep" . ,(const findutils)))
                   #:deep? #f))
         (p1      (rewrite p0)))
    (and (not (eq? p1 p0))
         (string=? "example" (package-name p1))
         (match (package-inputs p1)
           ((("foo" dep1) ("bar" dep2))
            (and (string=? (package-full-name dep1)
                           (package-full-name coreutils))
                 (eq? dep2 (rewrite dep))         ;memoization
                 (match (package-native-inputs dep2)
                   ((("x" dep))
                    (string=? (package-full-name dep)
                              (package-full-name findutils))))))))))

(test-assert "package-input-rewriting/spec, deep"
  (let* ((dep     (dummy-package "chbouib"))
         (p0      (dummy-package "example"
                    (build-system gnu-build-system)
                    (inputs `(("dep" ,dep)))))
         (rewrite (package-input-rewriting/spec
                   `(("tar"  . ,(const sed))
                     ("gzip" . ,(const findutils)))))
         (p1      (rewrite p0))
         (p2      (rewrite p0)))
    (and (not (eq? p1 p0))
         (eq? p1 p2)                              ;memoization
         (string=? "example" (package-name p1))
         (match (package-inputs p1)
           ((("dep" dep1))
            (and (string=? (package-full-name dep1)
                           (package-full-name dep))
                 (eq? dep1 (rewrite dep)))))      ;memoization

         ;; Make sure implicit inputs were replaced.
         (match (bag-direct-inputs (package->bag p1))
           ((("dep" dep1) ("tar" tar) ("gzip" gzip) _ ...)
            (and (eq? dep1 (rewrite dep))
                 (string=? (package-full-name tar)
                           (package-full-name sed))
                 (string=? (package-full-name gzip)
                           (package-full-name findutils))))))))

(test-assert "package-input-rewriting/spec, no duplicates"
  ;; Ensure that deep input rewriting does not forget implicit inputs.  Doing
  ;; so could lead to duplicates in a package's inputs: in the example below,
  ;; P0's transitive inputs would contain one rewritten "python" and one
  ;; original "python".  These two "python" packages are thus not 'eq?' but
  ;; they lower to the same derivation.  See <https://bugs.gnu.org/42156>,
  ;; which can be reproduced by passing #:deep? #f.
  (let* ((dep0    (dummy-package "dep0"
                    (build-system trivial-build-system)
                    (propagated-inputs `(("python" ,python)))))
         (p0      (dummy-package "chbouib"
                    (build-system python-build-system)
                    (arguments `(#:python ,python))
                    (inputs `(("dep0" ,dep0)))))
         (rewrite (package-input-rewriting/spec '() #:deep? #t))
         (p1      (rewrite p0))
         (bag1    (package->bag p1))
         (pythons (filter-map (match-lambda
                                (("python" python) python)
                                (_ #f))
                              (bag-transitive-inputs bag1))))
    (match (delete-duplicates pythons eq?)
      ((p) (eq? p (rewrite python))))))

(test-equal "package-input-rewriting/spec, graft"
  (derivation-file-name (package-derivation %store sed))

  ;; Make sure replacements are rewritten.
  (let* ((dep0 (dummy-package "dep"
                 (version "1")
                 (build-system trivial-build-system)
                 (inputs `(("coreutils" ,coreutils)))))
         (dep1 (dummy-package "dep"
                 (version "0")
                 (build-system trivial-build-system)
                 (replacement dep0)))
         (p0   (dummy-package "p"
                 (build-system trivial-build-system)
                 (inputs `(("dep" ,dep1)))))
         (rewrite (package-input-rewriting/spec
                   `(("coreutils" . ,(const sed)))))
         (p1      (rewrite p0)))
    (match (package-inputs p1)
      ((("dep" dep))
       (match (package-inputs (package-replacement dep))
         ((("coreutils" coreutils))
          ;; COREUTILS is not 'eq?' to SED, so the most reliable way to check
          ;; for equality is to lower to a derivation.
          (derivation-file-name
           (package-derivation %store coreutils))))))))

(test-assert "package-with-c-toolchain"
  (let* ((dep (dummy-package "chbouib"
                (build-system gnu-build-system)
                (native-inputs `(("x" ,grep)))))
         (p0  (dummy-package "thingie"
                (build-system gnu-build-system)
                (inputs `(("foo" ,grep)
                          ("bar" ,dep)))))
         (tc  (dummy-package "my-toolchain"))
         (p1  (package-with-c-toolchain p0 `(("toolchain" ,tc)))))
    (define toolchain-packages
      '("gcc" "binutils" "glibc" "ld-wrapper"))

    (match (bag-build-inputs (package->bag p1))
      ((("foo" foo) ("bar" bar) (_ (= package-name packages) . _) ...)
       (and (not (any (cut member <> packages) toolchain-packages))
            (member "my-toolchain" packages)
            (eq? foo grep)
            (eq? bar dep))))))

(test-assert "package-input-rewriting/spec, identity"
  ;; Make sure that 'package-input-rewriting/spec' doesn't gratuitously
  ;; introduce variants.  In this case, the LIBFFI propagated input should not
  ;; be duplicated when passing GOBJECT through REWRITE.
  ;; See <https://issues.guix.gnu.org/43890>.
  (let* ((libffi  (dummy-package "libffi"
                    (build-system trivial-build-system)))
         (glib    (dummy-package "glib"
                    (build-system trivial-build-system)
                    (propagated-inputs `(("libffi" ,libffi)))))
         (gobject (dummy-package "gobject-introspection"
                    (build-system trivial-build-system)
                    (inputs `(("glib" ,glib)))
                    (propagated-inputs `(("libffi" ,libffi)))))
         (rewrite (package-input-rewriting/spec
                   `(("glib" . ,identity)))))
    (and (= (length (package-transitive-inputs gobject))
            (length (package-transitive-inputs (rewrite gobject))))
         (string=? (derivation-file-name
                    (package-derivation %store (rewrite gobject)))
                   (derivation-file-name
                    (package-derivation %store gobject))))))

(test-assert "package-input-rewriting, identity"
  ;; Similar to the test above, but with 'package-input-rewriting'.
  ;; See <https://issues.guix.gnu.org/43890>.
  (let* ((libffi  (dummy-package "libffi"
                    (build-system trivial-build-system)))
         (glib    (dummy-package "glib"
                    (build-system trivial-build-system)
                    (propagated-inputs `(("libffi" ,libffi)))))
         (gobject (dummy-package "gobject-introspection"
                    (build-system trivial-build-system)
                    (inputs `(("glib" ,glib)))
                    (propagated-inputs `(("libffi" ,libffi)))))
         (rewrite (package-input-rewriting `((,glib . ,glib)))))
    (and (= (length (package-transitive-inputs gobject))
            (length (package-transitive-inputs (rewrite gobject))))
         (string=? (derivation-file-name
                    (package-derivation %store (rewrite gobject)))
                   (derivation-file-name
                    (package-derivation %store gobject))))))

(test-equal "package-patched-vulnerabilities"
  '(("CVE-2015-1234")
    ("CVE-2016-1234" "CVE-2018-4567")
    ())
  (let ((p1 (dummy-package "pi"
              (source (dummy-origin
                       (patches (list "/a/b/pi-CVE-2015-1234.patch"))))))
        (p2 (dummy-package "pi"
              (source (dummy-origin
                       (patches (list
                                 "/a/b/pi-CVE-2016-1234-CVE-2018-4567.patch"))))))
        (p3 (dummy-package "pi" (source (dummy-origin)))))
    (map package-patched-vulnerabilities
         (list p1 p2 p3))))

(test-eq "fold-packages" hello
  (fold-packages (lambda (p r)
                   (if (string=? (package-name p) "hello")
                       p
                       r))
                 #f))

(test-assert "fold-packages, hidden package"
  ;; There are two public variables providing "guile@2.0" ('guile-final' in
  ;; commencement.scm and 'guile-2.0' in guile.scm), but only the latter
  ;; should show up.
  (match (fold-packages (lambda (p r)
                          (if (and (string=? (package-name p) "guile")
                                   (string-prefix? "2.0"
                                                   (package-version p)))
                              (cons p r)
                              r))
                        '())
    ((one)
     (eq? one guile-2.0))))

(test-assert "fold-available-packages with/without cache"
  (let ()
    (define no-cache
      (fold-available-packages (lambda* (name version result #:rest rest)
                                 (cons (cons* name version rest)
                                       result))
                               '()))

    (define from-cache
      (call-with-temporary-directory
       (lambda (cache)
         (generate-package-cache cache)
         (mock ((guix describe) current-profile (const cache))
               (mock ((gnu packages) cache-is-authoritative? (const #t))
                     (fold-available-packages (lambda* (name version result
                                                             #:rest rest)
                                                (cons (cons* name version rest)
                                                      result))
                                              '()))))))

    (define (list->set* lst)
      ;; Return two values: LST represented as a set and the list of
      ;; duplicates in LST.
      (let loop ((lst        lst)
                 (duplicates '())
                 (seen       (set)))
        (match lst
          (()
           (values seen duplicates))
          ((head . tail)
           (if (set-contains? seen head)
               (loop tail (cons head duplicates) seen)
               (loop tail duplicates (set-insert head seen)))))))

    ;; Compare FROM-CACHE and NO-CACHE but avoid 'lset=', which exhibits
    ;; exponential behavior.
    (let ((set1 duplicates1 (list->set* from-cache))
          (set2 duplicates2 (list->set* no-cache)))
      (and (null? duplicates1) (null? duplicates2)
           (every (cut set-contains? set1 <>) no-cache)
           (every (cut set-contains? set2 <>) from-cache)))))

(test-assert "find-packages-by-name"
  (match (find-packages-by-name "hello")
    (((? (cut eq? hello <>))) #t)
    (wrong (pk 'find-packages-by-name wrong #f))))

(test-assert "find-packages-by-name with version"
  (match (find-packages-by-name "hello" (package-version hello))
    (((? (cut eq? hello <>))) #t)
    (wrong (pk 'find-packages-by-name wrong #f))))

(test-equal "find-packages-by-name with cache"
  (find-packages-by-name "guile")
  (call-with-temporary-directory
   (lambda (cache)
     (generate-package-cache cache)
     (mock ((guix describe) current-profile (const cache))
           (mock ((gnu packages) cache-is-authoritative? (const #t))
                 (find-packages-by-name "guile"))))))

(test-equal "find-packages-by-name + version, with cache"
  (find-packages-by-name "guile" "2")
  (call-with-temporary-directory
   (lambda (cache)
     (generate-package-cache cache)
     (mock ((guix describe) current-profile (const cache))
           (mock ((gnu packages) cache-is-authoritative? (const #t))
                 (find-packages-by-name "guile" "2"))))))

(test-assert "--search-paths with pattern"
  ;; Make sure 'guix package --search-paths' correctly reports environment
  ;; variables when file patterns are used (in particular, it must follow
  ;; symlinks when looking for 'catalog.xml'.)  To do that, we rely on the
  ;; libxml2 package specification, which contains such a definition.
  (let* ((p1 (package
               (name "foo") (version "0") (source #f)
               (build-system trivial-build-system)
               (arguments
                `(#:guile ,%bootstrap-guile
                  #:modules ((guix build utils))
                  #:builder (begin
                              (use-modules (guix build utils))
                              (let ((out (assoc-ref %outputs "out")))
                                (mkdir-p (string-append out "/xml/bar/baz"))
                                (call-with-output-file
                                    (string-append out "/xml/bar/baz/catalog.xml")
                                  (lambda (port)
                                    (display "xml? wat?!" port)))
                                #t))))
               (synopsis #f) (description #f)
               (home-page #f) (license #f)))
         (p2 (package
               ;; Provide a fake libxml2 to avoid building the real one.  This
               ;; is OK because 'guix package' gets search path specifications
               ;; from the same-named package found in the distro.
               (name "libxml2") (version "0.0.0") (source #f)
               (build-system trivial-build-system)
               (arguments
                `(#:guile ,%bootstrap-guile
                  #:builder (begin
                              (mkdir (assoc-ref %outputs "out"))
                              #t)))
               (native-search-paths (package-native-search-paths libxml2))
               (synopsis #f) (description #f)
               (home-page #f) (license #f)))
         (prof (run-with-store %store
                 (profile-derivation
                  (manifest (map package->manifest-entry
                                 (list p1 p2)))
                  #:hooks '()
                  #:locales? #f)
                 #:guile-for-build (%guile-for-build))))
    (build-derivations %store (list prof))
    (string-match (format #f "^export XML_CATALOG_FILES=\"~a/xml/+bar/baz/catalog\\.xml\"\n"
                          (regexp-quote (derivation->output-path prof)))
                  (with-output-to-string
                    (lambda ()
                      (guix-package "-p" (derivation->output-path prof)
                                    "--search-paths"))))))

(test-assert "--search-paths with single-item search path"
  ;; Make sure 'guix package --search-paths' correctly reports environment
  ;; variables for things like 'GIT_SSL_CAINFO' that have #f as their
  ;; separator, meaning that the first match wins.
  (let* ((p1 (dummy-package "foo"
               (build-system trivial-build-system)
               (arguments
                `(#:guile ,%bootstrap-guile
                  #:modules ((guix build utils))
                  #:builder (begin
                              (use-modules (guix build utils))
                              (let ((out (assoc-ref %outputs "out")))
                                (mkdir-p (string-append out "/etc/ssl/certs"))
                                (call-with-output-file
                                    (string-append
                                     out "/etc/ssl/certs/ca-certificates.crt")
                                  (const #t))))))))
         (p2 (package (inherit p1) (name "bar")))
         (p3 (dummy-package "git"
               ;; Provide a fake Git to avoid building the real one.
               (build-system trivial-build-system)
               (arguments
                `(#:guile ,%bootstrap-guile
                  #:builder (begin
                              (mkdir (assoc-ref %outputs "out"))
                              #t)))
               (native-search-paths (package-native-search-paths git))))
         (prof1 (run-with-store %store
                  (profile-derivation
                   (packages->manifest (list p1 p3))
                   #:hooks '()
                   #:locales? #f)
                  #:guile-for-build (%guile-for-build)))
         (prof2 (run-with-store %store
                  (profile-derivation
                   (packages->manifest (list p2 p3))
                   #:hooks '()
                   #:locales? #f)
                  #:guile-for-build (%guile-for-build))))
    (build-derivations %store (list prof1 prof2))
    (string-match (format #f "^export GIT_SSL_CAINFO=\"~a/etc/ssl/certs/ca-certificates.crt"
                          (regexp-quote (derivation->output-path prof1)))
                  (with-output-to-string
                    (lambda ()
                      (guix-package "-p" (derivation->output-path prof1)
                                    "-p" (derivation->output-path prof2)
                                    "--search-paths"))))))

(test-equal "specification->package when not found"
  'quit
  (catch 'quit
    (lambda ()
      ;; This should call 'leave', producing an error message.
      (specification->package "this-package-does-not-exist"))
    (lambda (key . args)
      key)))

(test-equal "specification->package+output"
  `((,coreutils "out") (,coreutils "debug"))
  (list (call-with-values (lambda ()
                            (specification->package+output "coreutils"))
          list)
        (call-with-values (lambda ()
                            (specification->package+output "coreutils:debug"))
          list)))

(test-equal "specification->package+output invalid output"
  'error
  (catch 'quit
    (lambda ()
      (specification->package+output "coreutils:does-not-exist"))
    (lambda _
      'error)))

(test-equal "specification->package+output no default output"
  `(,coreutils #f)
  (call-with-values
    (lambda ()
      (specification->package+output "coreutils" #f))
    list))

(test-equal "specification->package+output invalid output, no default"
  'error
  (catch 'quit
    (lambda ()
      (specification->package+output "coreutils:does-not-exist" #f))
    (lambda _
      'error)))

(test-equal "find-package-locations"
  (map (lambda (package)
         (cons (package-version package)
               (package-location package)))
       (find-packages-by-name "guile"))
  (find-package-locations "guile"))

(test-equal "find-package-locations with cache"
  (map (lambda (package)
         (cons (package-version package)
               (package-location package)))
       (find-packages-by-name "guile"))
  (call-with-temporary-directory
   (lambda (cache)
     (generate-package-cache cache)
     (mock ((guix describe) current-profile (const cache))
           (mock ((gnu packages) cache-is-authoritative? (const #t))
                 (find-package-locations "guile"))))))

(test-equal "specification->location"
  (package-location (specification->package "guile@2"))
  (specification->location "guile@2"))

(test-end "packages")

;;; Local Variables:
;;; eval: (put 'dummy-package 'scheme-indent-function 1)
;;; eval: (put 'dummy-package/no-implicit 'scheme-indent-function 1)
;;; End:<|MERGE_RESOLUTION|>--- conflicted
+++ resolved
@@ -1,12 +1,7 @@
 ;;; GNU Guix --- Functional package management for GNU
-<<<<<<< HEAD
-;;; Copyright © 2012, 2013, 2014, 2015, 2016, 2017, 2018, 2019, 2020 Ludovic Courtès <ludo@gnu.org>
+;;; Copyright © 2012, 2013, 2014, 2015, 2016, 2017, 2018, 2019, 2020, 2021 Ludovic Courtès <ludo@gnu.org>
 ;;; Copyright © 2018 Jan (janneke) Nieuwenhuizen <janneke@gnu.org>
 ;;; Copyright © 2021 Maxim Cournoyer <maxim.cournoyer@gmail.com>
-=======
-;;; Copyright © 2012, 2013, 2014, 2015, 2016, 2017, 2018, 2019, 2020, 2021 Ludovic Courtès <ludo@gnu.org>
-;;; Copyright © Jan (janneke) Nieuwenhuizen <janneke@gnu.org>
->>>>>>> 63cf277b
 ;;;
 ;;; This file is part of GNU Guix.
 ;;;
